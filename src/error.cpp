--- conflicted
+++ resolved
@@ -253,12 +253,7 @@
  *
  * An internal map used to convert a SpecificationRule into its heading string.
  */
-<<<<<<< HEAD
-static const std::map<SpecificationRule, const std::string> ruleToHeading =
-{
-=======
-std::map<SpecificationRule, const std::string> ruleToHeading = {
->>>>>>> d5d1b516
+static const std::map<SpecificationRule, const std::string> ruleToHeading = {
     {SpecificationRule::UNDEFINED, ""},
     {SpecificationRule::DATA_REPR_IDENTIFIER_UNICODE, "3.1.1"},
     {SpecificationRule::DATA_REPR_IDENTIFIER_LATIN_ALPHANUM, "3.1.2"},
