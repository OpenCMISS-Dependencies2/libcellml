--- conflicted
+++ resolved
@@ -132,11 +132,7 @@
                                      bool onlyStateRateBasedEquations = false);
 
     void addInterfaceComputeModelMethodsCode();
-<<<<<<< HEAD
-    void addImplementationInitializeStatesAndConstantsMethodCode(std::vector<AnalyserEquationPtr> &remainingEquations);
-=======
     void addImplementationInitialiseStatesAndConstantsMethodCode(std::vector<AnalyserEquationPtr> &remainingEquations);
->>>>>>> ff355d85
     void addImplementationComputeComputedConstantsMethodCode(std::vector<AnalyserEquationPtr> &remainingEquations);
     void addImplementationComputeRatesMethodCode(std::vector<AnalyserEquationPtr> &remainingEquations);
     void addImplementationComputeVariablesMethodCode(std::vector<AnalyserEquationPtr> &remainingEquations);
@@ -1984,15 +1980,9 @@
     mCode += interfaceComputeModelMethodsCode;
 }
 
-<<<<<<< HEAD
-void Generator::GeneratorImpl::addImplementationInitializeStatesAndConstantsMethodCode(std::vector<AnalyserEquationPtr> &remainingEquations)
-{
-    if (!mProfile->implementationInitializeStatesAndConstantsMethodString().empty()) {
-=======
 void Generator::GeneratorImpl::addImplementationInitialiseStatesAndConstantsMethodCode(std::vector<AnalyserEquationPtr> &remainingEquations)
 {
     if (!mProfile->implementationInitialiseStatesAndConstantsMethodString().empty()) {
->>>>>>> ff355d85
         if (!mCode.empty()) {
             mCode += "\n";
         }
@@ -2015,11 +2005,7 @@
             methodBody += generateInitializationCode(state);
         }
 
-<<<<<<< HEAD
-        mCode += replace(mProfile->implementationInitializeStatesAndConstantsMethodString(),
-=======
         mCode += replace(mProfile->implementationInitialiseStatesAndConstantsMethodString(),
->>>>>>> ff355d85
                          "<CODE>", generateMethodBodyCode(methodBody));
     }
 }
@@ -2226,11 +2212,7 @@
     auto equations = mPimpl->mModel->equations();
     std::vector<AnalyserEquationPtr> remainingEquations {std::begin(equations), std::end(equations)};
 
-<<<<<<< HEAD
-    mPimpl->addImplementationInitializeStatesAndConstantsMethodCode(remainingEquations);
-=======
     mPimpl->addImplementationInitialiseStatesAndConstantsMethodCode(remainingEquations);
->>>>>>> ff355d85
 
     // Add code for the implementation to compute our computed constants.
 
