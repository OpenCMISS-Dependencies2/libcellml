--- conflicted
+++ resolved
@@ -1447,38 +1447,20 @@
 
 std::string Generator::GeneratorImpl::generateInitialisationCode(const AnalyserVariablePtr &variable) const
 {
-<<<<<<< HEAD
-    std::string res;
-    auto initialisingVariable = variable->initialisingVariable();
-
-    if (initialisingVariable != nullptr) {
-        std::string scalingFactorCode;
-        auto scalingFactor = Generator::GeneratorImpl::scalingFactor(initialisingVariable);
-
-        if (!areNearlyEqual(scalingFactor, 1.0)) {
-            scalingFactorCode = generateDoubleCode(convertToString(1.0 / scalingFactor)) + mLockedProfile->timesString();
-        }
-=======
     // Note: see the llvm-cov section in src/README.rst for
     //       initialisingVariable and variable->variable().
 
     auto initialisingVariable = variable->initialisingVariable();
     auto scalingFactor = Generator::GeneratorImpl::scalingFactor(initialisingVariable);
     std::string scalingFactorCode;
->>>>>>> 1ef04b01
-
-        res = mLockedProfile->indentString() + generateVariableNameCode(variable->variable()) + " = "
-              + scalingFactorCode + generateDoubleOrConstantVariableNameCode(initialisingVariable)
-              + mLockedProfile->commandSeparatorString() + "\n";
-    }
-
-<<<<<<< HEAD
-    return res;
-=======
+
+    if (!areNearlyEqual(scalingFactor, 1.0)) {
+        scalingFactorCode = generateDoubleCode(convertToString(1.0 / scalingFactor)) + mLockedProfile->timesString();
+    }
+
     return mLockedProfile->indentString() + generateVariableNameCode(variable->variable()) + " = "
            + scalingFactorCode + generateDoubleOrConstantVariableNameCode(initialisingVariable)
            + mLockedProfile->commandSeparatorString() + "\n";
->>>>>>> 1ef04b01
 }
 
 std::string Generator::GeneratorImpl::generateEquationCode(const AnalyserEquationPtr &equation,
@@ -1509,22 +1491,6 @@
             std::ostringstream index;
             auto variable = equation->variable();
 
-<<<<<<< HEAD
-            if (variable != nullptr) {
-                index << variable->index();
-
-                res += mLockedProfile->indentString() + generateVariableNameCode(variable->variable()) + " = "
-                       + replace(mLockedProfile->externalVariableMethodCallString(mLockedModel->type() == AnalyserModel::Type::ODE),
-                                 "[INDEX]", index.str())
-                       + mLockedProfile->commandSeparatorString() + "\n";
-            }
-        } else {
-            auto ast = equation->ast();
-
-            if (ast != nullptr) {
-                res += mLockedProfile->indentString() + generateCode(ast) + mLockedProfile->commandSeparatorString() + "\n";
-            }
-=======
             index << variable->index();
 
             res += mLockedProfile->indentString() + generateVariableNameCode(variable->variable()) + " = "
@@ -1536,7 +1502,6 @@
             //       equation->ast().
 
             res += mLockedProfile->indentString() + generateCode(equation->ast()) + mLockedProfile->commandSeparatorString() + "\n";
->>>>>>> 1ef04b01
         }
 
         remainingEquations.erase(std::find(remainingEquations.begin(), remainingEquations.end(), equation));
