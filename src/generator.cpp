--- conflicted
+++ resolved
@@ -483,34 +483,23 @@
 
             std::string variableType;
 
-<<<<<<< HEAD
-            if (variable->type() == AnalyserVariable::Type::CONSTANT) {
-                variableType = mProfile->constantVariableTypeString();
-            } else if (variable->type() == AnalyserVariable::Type::COMPUTED_CONSTANT) {
-                variableType = mProfile->computedConstantVariableTypeString();
-            } else if (variable->type() == AnalyserVariable::Type::ALGEBRAIC) {
-                variableType = mProfile->algebraicVariableTypeString();
-            } else { // AnalyserVariable::Type::EXTERNAL.
-                variableType = mProfile->externalVariableTypeString();
-=======
             switch (variable->type()) {
             case AnalyserVariable::Type::CONSTANT:
-                variableType = mLockedProfile->constantVariableTypeString();
+                variableType = mProfile->constantVariableTypeString();
 
                 break;
             case AnalyserVariable::Type::COMPUTED_CONSTANT:
-                variableType = mLockedProfile->computedConstantVariableTypeString();
+                variableType = mProfile->computedConstantVariableTypeString();
 
                 break;
             case AnalyserVariable::Type::ALGEBRAIC:
-                variableType = mLockedProfile->algebraicVariableTypeString();
+                variableType = mProfile->algebraicVariableTypeString();
 
                 break;
             default: // AnalyserVariable::Type::EXTERNAL.
-                variableType = mLockedProfile->externalVariableTypeString();
+                variableType = mProfile->externalVariableTypeString();
 
                 break;
->>>>>>> 60632005
             }
 
             auto variableVariable = variable->variable();
@@ -1241,148 +1230,86 @@
 
     std::string code;
 
-<<<<<<< HEAD
-    if (astType == AnalyserEquationAst::Type::EQUALITY) {
+    switch (ast->type()) {
+    case AnalyserEquationAst::Type::EQUALITY:
         code = generateOperatorCode(mProfile->equalityString(), ast);
-    } else if (astType == AnalyserEquationAst::Type::EQ) {
+
+        break;
+    case AnalyserEquationAst::Type::EQ:
         if (mProfile->hasEqOperator()) {
             code = generateOperatorCode(mProfile->eqString(), ast);
-=======
-    switch (ast->type()) {
-    case AnalyserEquationAst::Type::ASSIGNMENT:
-        code = generateOperatorCode(mLockedProfile->assignmentString(), ast);
-
-        break;
-    case AnalyserEquationAst::Type::EQ:
-        if (mLockedProfile->hasEqOperator()) {
-            code = generateOperatorCode(mLockedProfile->eqString(), ast);
->>>>>>> 60632005
         } else {
             code = generateTwoParameterFunctionCode(mProfile->eqString(), ast);
         }
-<<<<<<< HEAD
-    } else if (astType == AnalyserEquationAst::Type::NEQ) {
+
+        break;
+    case AnalyserEquationAst::Type::NEQ:
         if (mProfile->hasNeqOperator()) {
             code = generateOperatorCode(mProfile->neqString(), ast);
-=======
-
-        break;
-    case AnalyserEquationAst::Type::NEQ:
-        if (mLockedProfile->hasNeqOperator()) {
-            code = generateOperatorCode(mLockedProfile->neqString(), ast);
->>>>>>> 60632005
         } else {
             code = generateTwoParameterFunctionCode(mProfile->neqString(), ast);
         }
-<<<<<<< HEAD
-    } else if (astType == AnalyserEquationAst::Type::LT) {
+
+        break;
+    case AnalyserEquationAst::Type::LT:
         if (mProfile->hasLtOperator()) {
             code = generateOperatorCode(mProfile->ltString(), ast);
-=======
-
-        break;
-    case AnalyserEquationAst::Type::LT:
-        if (mLockedProfile->hasLtOperator()) {
-            code = generateOperatorCode(mLockedProfile->ltString(), ast);
->>>>>>> 60632005
         } else {
             code = generateTwoParameterFunctionCode(mProfile->ltString(), ast);
         }
-<<<<<<< HEAD
-    } else if (astType == AnalyserEquationAst::Type::LEQ) {
+
+        break;
+    case AnalyserEquationAst::Type::LEQ:
         if (mProfile->hasLeqOperator()) {
             code = generateOperatorCode(mProfile->leqString(), ast);
-=======
-
-        break;
-    case AnalyserEquationAst::Type::LEQ:
-        if (mLockedProfile->hasLeqOperator()) {
-            code = generateOperatorCode(mLockedProfile->leqString(), ast);
->>>>>>> 60632005
         } else {
             code = generateTwoParameterFunctionCode(mProfile->leqString(), ast);
         }
-<<<<<<< HEAD
-    } else if (astType == AnalyserEquationAst::Type::GT) {
+
+        break;
+    case AnalyserEquationAst::Type::GT:
         if (mProfile->hasGtOperator()) {
             code = generateOperatorCode(mProfile->gtString(), ast);
-=======
-
-        break;
-    case AnalyserEquationAst::Type::GT:
-        if (mLockedProfile->hasGtOperator()) {
-            code = generateOperatorCode(mLockedProfile->gtString(), ast);
->>>>>>> 60632005
         } else {
             code = generateTwoParameterFunctionCode(mProfile->gtString(), ast);
         }
-<<<<<<< HEAD
-    } else if (astType == AnalyserEquationAst::Type::GEQ) {
+
+        break;
+    case AnalyserEquationAst::Type::GEQ:
         if (mProfile->hasGeqOperator()) {
             code = generateOperatorCode(mProfile->geqString(), ast);
-=======
-
-        break;
-    case AnalyserEquationAst::Type::GEQ:
-        if (mLockedProfile->hasGeqOperator()) {
-            code = generateOperatorCode(mLockedProfile->geqString(), ast);
->>>>>>> 60632005
         } else {
             code = generateTwoParameterFunctionCode(mProfile->geqString(), ast);
         }
-<<<<<<< HEAD
-    } else if (astType == AnalyserEquationAst::Type::AND) {
+
+        break;
+    case AnalyserEquationAst::Type::AND:
         if (mProfile->hasAndOperator()) {
             code = generateOperatorCode(mProfile->andString(), ast);
-=======
-
-        break;
-    case AnalyserEquationAst::Type::AND:
-        if (mLockedProfile->hasAndOperator()) {
-            code = generateOperatorCode(mLockedProfile->andString(), ast);
->>>>>>> 60632005
         } else {
             code = generateTwoParameterFunctionCode(mProfile->andString(), ast);
         }
-<<<<<<< HEAD
-    } else if (astType == AnalyserEquationAst::Type::OR) {
+
+        break;
+    case AnalyserEquationAst::Type::OR:
         if (mProfile->hasOrOperator()) {
             code = generateOperatorCode(mProfile->orString(), ast);
-=======
-
-        break;
-    case AnalyserEquationAst::Type::OR:
-        if (mLockedProfile->hasOrOperator()) {
-            code = generateOperatorCode(mLockedProfile->orString(), ast);
->>>>>>> 60632005
         } else {
             code = generateTwoParameterFunctionCode(mProfile->orString(), ast);
         }
-<<<<<<< HEAD
-    } else if (astType == AnalyserEquationAst::Type::XOR) {
+
+        break;
+    case AnalyserEquationAst::Type::XOR:
         if (mProfile->hasXorOperator()) {
             code = generateOperatorCode(mProfile->xorString(), ast);
-=======
-
-        break;
-    case AnalyserEquationAst::Type::XOR:
-        if (mLockedProfile->hasXorOperator()) {
-            code = generateOperatorCode(mLockedProfile->xorString(), ast);
->>>>>>> 60632005
         } else {
             code = generateTwoParameterFunctionCode(mProfile->xorString(), ast);
         }
-<<<<<<< HEAD
-    } else if (astType == AnalyserEquationAst::Type::NOT) {
+
+        break;
+    case AnalyserEquationAst::Type::NOT:
         if (mProfile->hasNotOperator()) {
             code = mProfile->notString() + generateCode(ast->leftChild());
-=======
-
-        break;
-    case AnalyserEquationAst::Type::NOT:
-        if (mLockedProfile->hasNotOperator()) {
-            code = mLockedProfile->notString() + generateCode(ast->leftChild());
->>>>>>> 60632005
         } else {
             code = generateOneParameterFunctionCode(mProfile->notString(), ast);
         }
@@ -1402,25 +1329,17 @@
         } else {
             code = generateMinusUnaryCode(ast);
         }
-<<<<<<< HEAD
-    } else if (astType == AnalyserEquationAst::Type::TIMES) {
+
+        break;
+    case AnalyserEquationAst::Type::TIMES:
         code = generateOperatorCode(mProfile->timesString(), ast);
-    } else if (astType == AnalyserEquationAst::Type::DIVIDE) {
+
+        break;
+    case AnalyserEquationAst::Type::DIVIDE:
         code = generateOperatorCode(mProfile->divideString(), ast);
-    } else if (astType == AnalyserEquationAst::Type::POWER) {
-=======
-
-        break;
-    case AnalyserEquationAst::Type::TIMES:
-        code = generateOperatorCode(mLockedProfile->timesString(), ast);
-
-        break;
-    case AnalyserEquationAst::Type::DIVIDE:
-        code = generateOperatorCode(mLockedProfile->divideString(), ast);
 
         break;
     case AnalyserEquationAst::Type::POWER: {
->>>>>>> 60632005
         auto stringValue = generateCode(ast->rightChild());
         bool validConversion;
         double doubleValue = convertToDouble(stringValue, &validConversion);
@@ -1472,31 +1391,20 @@
         } else {
             code = generateOneParameterFunctionCode(mProfile->squareRootString(), ast);
         }
-<<<<<<< HEAD
-    } else if (astType == AnalyserEquationAst::Type::ABS) {
-        code = generateOneParameterFunctionCode(mProfile->absoluteValueString(), ast);
-    } else if (astType == AnalyserEquationAst::Type::EXP) {
-        code = generateOneParameterFunctionCode(mProfile->exponentialString(), ast);
-    } else if (astType == AnalyserEquationAst::Type::LN) {
-        code = generateOneParameterFunctionCode(mProfile->naturalLogarithmString(), ast);
-    } else if (astType == AnalyserEquationAst::Type::LOG) {
-=======
-
     } break;
     case AnalyserEquationAst::Type::ABS:
-        code = generateOneParameterFunctionCode(mLockedProfile->absoluteValueString(), ast);
+        code = generateOneParameterFunctionCode(mProfile->absoluteValueString(), ast);
 
         break;
     case AnalyserEquationAst::Type::EXP:
-        code = generateOneParameterFunctionCode(mLockedProfile->exponentialString(), ast);
+        code = generateOneParameterFunctionCode(mProfile->exponentialString(), ast);
 
         break;
     case AnalyserEquationAst::Type::LN:
-        code = generateOneParameterFunctionCode(mLockedProfile->naturalLogarithmString(), ast);
+        code = generateOneParameterFunctionCode(mProfile->naturalLogarithmString(), ast);
 
         break;
     case AnalyserEquationAst::Type::LOG: {
->>>>>>> 60632005
         auto astRightChild = ast->rightChild();
 
         if (astRightChild != nullptr) {
@@ -1512,89 +1420,25 @@
         } else {
             code = generateOneParameterFunctionCode(mProfile->commonLogarithmString(), ast);
         }
-<<<<<<< HEAD
-    } else if (astType == AnalyserEquationAst::Type::CEILING) {
-        code = generateOneParameterFunctionCode(mProfile->ceilingString(), ast);
-    } else if (astType == AnalyserEquationAst::Type::FLOOR) {
-        code = generateOneParameterFunctionCode(mProfile->floorString(), ast);
-    } else if (astType == AnalyserEquationAst::Type::MIN) {
-        code = generateTwoParameterFunctionCode(mProfile->minString(), ast);
-    } else if (astType == AnalyserEquationAst::Type::MAX) {
-        code = generateTwoParameterFunctionCode(mProfile->maxString(), ast);
-    } else if (astType == AnalyserEquationAst::Type::REM) {
-        code = generateTwoParameterFunctionCode(mProfile->remString(), ast);
-    } else if (astType == AnalyserEquationAst::Type::DIFF) {
-        code = generateCode(ast->rightChild());
-    } else if (astType == AnalyserEquationAst::Type::SIN) {
-        code = generateOneParameterFunctionCode(mProfile->sinString(), ast);
-    } else if (astType == AnalyserEquationAst::Type::COS) {
-        code = generateOneParameterFunctionCode(mProfile->cosString(), ast);
-    } else if (astType == AnalyserEquationAst::Type::TAN) {
-        code = generateOneParameterFunctionCode(mProfile->tanString(), ast);
-    } else if (astType == AnalyserEquationAst::Type::SEC) {
-        code = generateOneParameterFunctionCode(mProfile->secString(), ast);
-    } else if (astType == AnalyserEquationAst::Type::CSC) {
-        code = generateOneParameterFunctionCode(mProfile->cscString(), ast);
-    } else if (astType == AnalyserEquationAst::Type::COT) {
-        code = generateOneParameterFunctionCode(mProfile->cotString(), ast);
-    } else if (astType == AnalyserEquationAst::Type::SINH) {
-        code = generateOneParameterFunctionCode(mProfile->sinhString(), ast);
-    } else if (astType == AnalyserEquationAst::Type::COSH) {
-        code = generateOneParameterFunctionCode(mProfile->coshString(), ast);
-    } else if (astType == AnalyserEquationAst::Type::TANH) {
-        code = generateOneParameterFunctionCode(mProfile->tanhString(), ast);
-    } else if (astType == AnalyserEquationAst::Type::SECH) {
-        code = generateOneParameterFunctionCode(mProfile->sechString(), ast);
-    } else if (astType == AnalyserEquationAst::Type::CSCH) {
-        code = generateOneParameterFunctionCode(mProfile->cschString(), ast);
-    } else if (astType == AnalyserEquationAst::Type::COTH) {
-        code = generateOneParameterFunctionCode(mProfile->cothString(), ast);
-    } else if (astType == AnalyserEquationAst::Type::ASIN) {
-        code = generateOneParameterFunctionCode(mProfile->asinString(), ast);
-    } else if (astType == AnalyserEquationAst::Type::ACOS) {
-        code = generateOneParameterFunctionCode(mProfile->acosString(), ast);
-    } else if (astType == AnalyserEquationAst::Type::ATAN) {
-        code = generateOneParameterFunctionCode(mProfile->atanString(), ast);
-    } else if (astType == AnalyserEquationAst::Type::ASEC) {
-        code = generateOneParameterFunctionCode(mProfile->asecString(), ast);
-    } else if (astType == AnalyserEquationAst::Type::ACSC) {
-        code = generateOneParameterFunctionCode(mProfile->acscString(), ast);
-    } else if (astType == AnalyserEquationAst::Type::ACOT) {
-        code = generateOneParameterFunctionCode(mProfile->acotString(), ast);
-    } else if (astType == AnalyserEquationAst::Type::ASINH) {
-        code = generateOneParameterFunctionCode(mProfile->asinhString(), ast);
-    } else if (astType == AnalyserEquationAst::Type::ACOSH) {
-        code = generateOneParameterFunctionCode(mProfile->acoshString(), ast);
-    } else if (astType == AnalyserEquationAst::Type::ATANH) {
-        code = generateOneParameterFunctionCode(mProfile->atanhString(), ast);
-    } else if (astType == AnalyserEquationAst::Type::ASECH) {
-        code = generateOneParameterFunctionCode(mProfile->asechString(), ast);
-    } else if (astType == AnalyserEquationAst::Type::ACSCH) {
-        code = generateOneParameterFunctionCode(mProfile->acschString(), ast);
-    } else if (astType == AnalyserEquationAst::Type::ACOTH) {
-        code = generateOneParameterFunctionCode(mProfile->acothString(), ast);
-    } else if (astType == AnalyserEquationAst::Type::PIECEWISE) {
-=======
-
     } break;
     case AnalyserEquationAst::Type::CEILING:
-        code = generateOneParameterFunctionCode(mLockedProfile->ceilingString(), ast);
+        code = generateOneParameterFunctionCode(mProfile->ceilingString(), ast);
 
         break;
     case AnalyserEquationAst::Type::FLOOR:
-        code = generateOneParameterFunctionCode(mLockedProfile->floorString(), ast);
+        code = generateOneParameterFunctionCode(mProfile->floorString(), ast);
 
         break;
     case AnalyserEquationAst::Type::MIN:
-        code = generateTwoParameterFunctionCode(mLockedProfile->minString(), ast);
+        code = generateTwoParameterFunctionCode(mProfile->minString(), ast);
 
         break;
     case AnalyserEquationAst::Type::MAX:
-        code = generateTwoParameterFunctionCode(mLockedProfile->maxString(), ast);
+        code = generateTwoParameterFunctionCode(mProfile->maxString(), ast);
 
         break;
     case AnalyserEquationAst::Type::REM:
-        code = generateTwoParameterFunctionCode(mLockedProfile->remString(), ast);
+        code = generateTwoParameterFunctionCode(mProfile->remString(), ast);
 
         break;
     case AnalyserEquationAst::Type::DIFF:
@@ -1602,103 +1446,102 @@
 
         break;
     case AnalyserEquationAst::Type::SIN:
-        code = generateOneParameterFunctionCode(mLockedProfile->sinString(), ast);
+        code = generateOneParameterFunctionCode(mProfile->sinString(), ast);
 
         break;
     case AnalyserEquationAst::Type::COS:
-        code = generateOneParameterFunctionCode(mLockedProfile->cosString(), ast);
+        code = generateOneParameterFunctionCode(mProfile->cosString(), ast);
 
         break;
     case AnalyserEquationAst::Type::TAN:
-        code = generateOneParameterFunctionCode(mLockedProfile->tanString(), ast);
+        code = generateOneParameterFunctionCode(mProfile->tanString(), ast);
 
         break;
     case AnalyserEquationAst::Type::SEC:
-        code = generateOneParameterFunctionCode(mLockedProfile->secString(), ast);
+        code = generateOneParameterFunctionCode(mProfile->secString(), ast);
 
         break;
     case AnalyserEquationAst::Type::CSC:
-        code = generateOneParameterFunctionCode(mLockedProfile->cscString(), ast);
+        code = generateOneParameterFunctionCode(mProfile->cscString(), ast);
 
         break;
     case AnalyserEquationAst::Type::COT:
-        code = generateOneParameterFunctionCode(mLockedProfile->cotString(), ast);
+        code = generateOneParameterFunctionCode(mProfile->cotString(), ast);
 
         break;
     case AnalyserEquationAst::Type::SINH:
-        code = generateOneParameterFunctionCode(mLockedProfile->sinhString(), ast);
+        code = generateOneParameterFunctionCode(mProfile->sinhString(), ast);
 
         break;
     case AnalyserEquationAst::Type::COSH:
-        code = generateOneParameterFunctionCode(mLockedProfile->coshString(), ast);
+        code = generateOneParameterFunctionCode(mProfile->coshString(), ast);
 
         break;
     case AnalyserEquationAst::Type::TANH:
-        code = generateOneParameterFunctionCode(mLockedProfile->tanhString(), ast);
+        code = generateOneParameterFunctionCode(mProfile->tanhString(), ast);
 
         break;
     case AnalyserEquationAst::Type::SECH:
-        code = generateOneParameterFunctionCode(mLockedProfile->sechString(), ast);
+        code = generateOneParameterFunctionCode(mProfile->sechString(), ast);
 
         break;
     case AnalyserEquationAst::Type::CSCH:
-        code = generateOneParameterFunctionCode(mLockedProfile->cschString(), ast);
+        code = generateOneParameterFunctionCode(mProfile->cschString(), ast);
 
         break;
     case AnalyserEquationAst::Type::COTH:
-        code = generateOneParameterFunctionCode(mLockedProfile->cothString(), ast);
+        code = generateOneParameterFunctionCode(mProfile->cothString(), ast);
 
         break;
     case AnalyserEquationAst::Type::ASIN:
-        code = generateOneParameterFunctionCode(mLockedProfile->asinString(), ast);
+        code = generateOneParameterFunctionCode(mProfile->asinString(), ast);
 
         break;
     case AnalyserEquationAst::Type::ACOS:
-        code = generateOneParameterFunctionCode(mLockedProfile->acosString(), ast);
+        code = generateOneParameterFunctionCode(mProfile->acosString(), ast);
 
         break;
     case AnalyserEquationAst::Type::ATAN:
-        code = generateOneParameterFunctionCode(mLockedProfile->atanString(), ast);
+        code = generateOneParameterFunctionCode(mProfile->atanString(), ast);
 
         break;
     case AnalyserEquationAst::Type::ASEC:
-        code = generateOneParameterFunctionCode(mLockedProfile->asecString(), ast);
+        code = generateOneParameterFunctionCode(mProfile->asecString(), ast);
 
         break;
     case AnalyserEquationAst::Type::ACSC:
-        code = generateOneParameterFunctionCode(mLockedProfile->acscString(), ast);
+        code = generateOneParameterFunctionCode(mProfile->acscString(), ast);
 
         break;
     case AnalyserEquationAst::Type::ACOT:
-        code = generateOneParameterFunctionCode(mLockedProfile->acotString(), ast);
+        code = generateOneParameterFunctionCode(mProfile->acotString(), ast);
 
         break;
     case AnalyserEquationAst::Type::ASINH:
-        code = generateOneParameterFunctionCode(mLockedProfile->asinhString(), ast);
+        code = generateOneParameterFunctionCode(mProfile->asinhString(), ast);
 
         break;
     case AnalyserEquationAst::Type::ACOSH:
-        code = generateOneParameterFunctionCode(mLockedProfile->acoshString(), ast);
+        code = generateOneParameterFunctionCode(mProfile->acoshString(), ast);
 
         break;
     case AnalyserEquationAst::Type::ATANH:
-        code = generateOneParameterFunctionCode(mLockedProfile->atanhString(), ast);
+        code = generateOneParameterFunctionCode(mProfile->atanhString(), ast);
 
         break;
     case AnalyserEquationAst::Type::ASECH:
-        code = generateOneParameterFunctionCode(mLockedProfile->asechString(), ast);
+        code = generateOneParameterFunctionCode(mProfile->asechString(), ast);
 
         break;
     case AnalyserEquationAst::Type::ACSCH:
-        code = generateOneParameterFunctionCode(mLockedProfile->acschString(), ast);
+        code = generateOneParameterFunctionCode(mProfile->acschString(), ast);
 
         break;
     case AnalyserEquationAst::Type::ACOTH:
-        code = generateOneParameterFunctionCode(mLockedProfile->acothString(), ast);
+        code = generateOneParameterFunctionCode(mProfile->acothString(), ast);
 
         break;
     case AnalyserEquationAst::Type::PIECEWISE: {
->>>>>>> 60632005
         auto astRightChild = ast->rightChild();
 
         if (astRightChild != nullptr) {
@@ -1731,47 +1574,32 @@
     case AnalyserEquationAst::Type::DEGREE:
     case AnalyserEquationAst::Type::LOGBASE:
         code = generateCode(ast->leftChild());
-<<<<<<< HEAD
-    } else if (astType == AnalyserEquationAst::Type::TRUE) {
+
+        break;
+    case AnalyserEquationAst::Type::TRUE:
         code = mProfile->trueString();
-    } else if (astType == AnalyserEquationAst::Type::FALSE) {
+
+        break;
+    case AnalyserEquationAst::Type::FALSE:
         code = mProfile->falseString();
-    } else if (astType == AnalyserEquationAst::Type::E) {
+
+        break;
+    case AnalyserEquationAst::Type::E:
         code = mProfile->eString();
-    } else if (astType == AnalyserEquationAst::Type::PI) {
+
+        break;
+    case AnalyserEquationAst::Type::PI:
         code = mProfile->piString();
-    } else if (astType == AnalyserEquationAst::Type::INF) {
+
+        break;
+    case AnalyserEquationAst::Type::INF:
         code = mProfile->infString();
-    } else { // AnalyserEquationAst::Type::NAN.
+
+        break;
+    default: // AnalyserEquationAst::Type::NAN.
         code = mProfile->nanString();
-=======
-
-        break;
-    case AnalyserEquationAst::Type::TRUE:
-        code = mLockedProfile->trueString();
-
-        break;
-    case AnalyserEquationAst::Type::FALSE:
-        code = mLockedProfile->falseString();
-
-        break;
-    case AnalyserEquationAst::Type::E:
-        code = mLockedProfile->eString();
-
-        break;
-    case AnalyserEquationAst::Type::PI:
-        code = mLockedProfile->piString();
-
-        break;
-    case AnalyserEquationAst::Type::INF:
-        code = mLockedProfile->infString();
-
-        break;
-    default: // AnalyserEquationAst::Type::NAN.
-        code = mLockedProfile->nanString();
-
-        break;
->>>>>>> 60632005
+
+        break;
     }
 
     return code;
