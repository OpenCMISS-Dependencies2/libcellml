/*
Copyright libCellML Contributors

Licensed under the Apache License, Version 2.0 (the "License");
you may not use this file except in compliance with the License.
You may obtain a copy of the License at

    http://www.apache.org/licenses/LICENSE-2.0

Unless required by applicable law or agreed to in writing, software
distributed under the License is distributed on an "AS IS" BASIS,
WITHOUT WARRANTIES OR CONDITIONS OF ANY KIND, either express or implied.
See the License for the specific language governing permissions and
limitations under the License.
*/

#include "utilities.h"
#include "xmldoc.h"

#include "libcellml/component.h"
#include "libcellml/generator.h"
#include "libcellml/generatorprofile.h"
#include "libcellml/model.h"
#include "libcellml/validator.h"
#include "libcellml/variable.h"
#include "libcellml/version.h"

#include <algorithm>
#include <limits>
#include <list>
#include <regex>
#include <sstream>
#include <vector>

#undef NAN

#ifdef __linux__
#    undef TRUE
#    undef FALSE
#endif

namespace libcellml {

static const size_t MAX_SIZE_T = std::numeric_limits<size_t>::max();

struct GeneratorVariable::GeneratorVariableImpl
{
    VariablePtr mVariable;
    GeneratorVariable::Type mType = GeneratorVariable::Type::CONSTANT;

    void populate(const VariablePtr &variable, GeneratorVariable::Type type);
};

void GeneratorVariable::GeneratorVariableImpl::populate(const VariablePtr &variable,
                                                        GeneratorVariable::Type type)
{
    mVariable = variable;
    mType = type;
}

GeneratorVariable::GeneratorVariable()
    : mPimpl(new GeneratorVariableImpl())
{
}

GeneratorVariable::~GeneratorVariable()
{
    delete mPimpl;
}

GeneratorVariable::GeneratorVariable(const GeneratorVariable &rhs)
    : mPimpl(new GeneratorVariableImpl())
{
    mPimpl->mVariable = rhs.mPimpl->mVariable;
    mPimpl->mType = rhs.mPimpl->mType;
}

GeneratorVariable::GeneratorVariable(GeneratorVariable &&rhs) noexcept
    : mPimpl(rhs.mPimpl)
{
    rhs.mPimpl = nullptr;
}

GeneratorVariable &GeneratorVariable::operator=(GeneratorVariable rhs)
{
    rhs.swap(*this);
    return *this;
}

void GeneratorVariable::swap(GeneratorVariable &rhs)
{
    std::swap(mPimpl, rhs.mPimpl);
}

VariablePtr GeneratorVariable::variable() const
{
    return mPimpl->mVariable;
}

GeneratorVariable::Type GeneratorVariable::type() const
{
    return mPimpl->mType;
}

struct GeneratorEquation;
using GeneratorEquationPtr = std::shared_ptr<GeneratorEquation>;
using GeneratorEquationWeakPtr = std::weak_ptr<GeneratorEquation>;

struct GeneratorInternalVariable
{
    enum struct Type
    {
        UNKNOWN,
        SHOULD_BE_STATE,
        VARIABLE_OF_INTEGRATION,
        STATE,
        CONSTANT,
        COMPUTED_TRUE_CONSTANT,
        COMPUTED_VARIABLE_BASED_CONSTANT,
        ALGEBRAIC,
        OVERCONSTRAINED
    };

    size_t mIndex = MAX_SIZE_T;
    Type mType = Type::UNKNOWN;

    VariablePtr mVariable;

    GeneratorEquationWeakPtr mEquation;

    explicit GeneratorInternalVariable(const VariablePtr &variable);

    void setVariable(const VariablePtr &variable);

    void makeVoi();
    void makeState();
};

using GeneratorInternalVariablePtr = std::shared_ptr<GeneratorInternalVariable>;

GeneratorInternalVariable::GeneratorInternalVariable(const VariablePtr &variable)
{
    setVariable(variable);
}

void GeneratorInternalVariable::setVariable(const VariablePtr &variable)
{
    mVariable = variable;

    if (!variable->initialValue().empty()) {
        // The variable has an initial value, so it can either be a constant or
        // a state. By default, we consider it to be a constant and, if we find
        // an ODE for that variable, we will know that it was actually a state.

        mType = Type::CONSTANT;
    }
}

void GeneratorInternalVariable::makeVoi()
{
    mType = Type::VARIABLE_OF_INTEGRATION;
}

void GeneratorInternalVariable::makeState()
{
    if (mType == Type::UNKNOWN) {
        mType = Type::SHOULD_BE_STATE;
    } else if (mType == Type::CONSTANT) {
        mType = Type::STATE;
    }
}

struct GeneratorEquationAst;
using GeneratorEquationAstPtr = std::shared_ptr<GeneratorEquationAst>;
using GeneratorEquationAstWeakPtr = std::weak_ptr<GeneratorEquationAst>;

struct GeneratorEquationAst
{
    enum struct Type
    {
        // Assignment.

        ASSIGNMENT,

        // Relational and logical operators.

        EQ,
        NEQ,
        LT,
        LEQ,
        GT,
        GEQ,
        AND,
        OR,
        XOR,
        NOT,

        // Arithmetic operators.

        PLUS,
        MINUS,
        TIMES,
        DIVIDE,
        POWER,
        ROOT,
        ABS,
        EXP,
        LN,
        LOG,
        CEILING,
        FLOOR,
        MIN,
        MAX,
        REM,

        // Calculus elements.

        DIFF,

        // Trigonometric operators.

        SIN,
        COS,
        TAN,
        SEC,
        CSC,
        COT,
        SINH,
        COSH,
        TANH,
        SECH,
        CSCH,
        COTH,
        ASIN,
        ACOS,
        ATAN,
        ASEC,
        ACSC,
        ACOT,
        ASINH,
        ACOSH,
        ATANH,
        ASECH,
        ACSCH,
        ACOTH,

        // Piecewise statement.

        PIECEWISE,
        PIECE,
        OTHERWISE,

        // Token elements.

        CI,
        CN,

        // Qualifier elements.

        DEGREE,
        LOGBASE,
        BVAR,

        // Constants.

        TRUE,
        FALSE,
        E,
        PI,
        INF,
        NAN
    };

    Type mType = Type::ASSIGNMENT;

    std::string mValue;
    VariablePtr mVariable = nullptr;

    GeneratorEquationAstWeakPtr mParent;

    GeneratorEquationAstPtr mLeft = nullptr;
    GeneratorEquationAstPtr mRight = nullptr;

    explicit GeneratorEquationAst();
    explicit GeneratorEquationAst(Type type,
                                  const GeneratorEquationAstPtr &parent);
    explicit GeneratorEquationAst(Type type, const std::string &value,
                                  const GeneratorEquationAstPtr &parent);
    explicit GeneratorEquationAst(Type type, const VariablePtr &variable,
                                  const GeneratorEquationAstPtr &parent);
    explicit GeneratorEquationAst(const GeneratorEquationAstPtr &ast,
                                  const GeneratorEquationAstPtr &parent);
};

GeneratorEquationAst::GeneratorEquationAst() = default;

GeneratorEquationAst::GeneratorEquationAst(Type type,
                                           const GeneratorEquationAstPtr &parent)
    : mType(type)
    , mParent(parent)
{
}

GeneratorEquationAst::GeneratorEquationAst(Type type, const std::string &value,
                                           const GeneratorEquationAstPtr &parent)
    : mType(type)
    , mValue(value)
    , mParent(parent)
{
}

GeneratorEquationAst::GeneratorEquationAst(Type type, const VariablePtr &variable,
                                           const GeneratorEquationAstPtr &parent)
    : mType(type)
    , mVariable(variable)
    , mParent(parent)
{
}

GeneratorEquationAst::GeneratorEquationAst(const GeneratorEquationAstPtr &ast,
                                           const GeneratorEquationAstPtr &parent)
    : mType(ast->mType)
    , mVariable(ast->mVariable)
    , mParent(parent)
    , mLeft(ast->mLeft)
    , mRight(ast->mRight)
{
}

#ifdef SWIG
struct GeneratorEquation
#else
struct GeneratorEquation: public std::enable_shared_from_this<GeneratorEquation>
#endif
{
    enum struct Type
    {
        UNKNOWN,
        TRUE_CONSTANT,
        VARIABLE_BASED_CONSTANT,
        RATE,
        ALGEBRAIC
    };

    size_t mOrder = MAX_SIZE_T;
    Type mType = Type::UNKNOWN;

    std::list<GeneratorEquationPtr> mDependencies;

    GeneratorEquationAstPtr mAst;

    std::list<GeneratorInternalVariablePtr> mVariables;
    std::list<GeneratorInternalVariablePtr> mOdeVariables;

    GeneratorInternalVariablePtr mVariable = nullptr;

    bool mComputedTrueConstant = true;
    bool mComputedVariableBasedConstant = true;

    bool mIsStateRateBased = false;

    explicit GeneratorEquation();

    void addVariable(const GeneratorInternalVariablePtr &variable);
    void addOdeVariable(const GeneratorInternalVariablePtr &odeVariable);

    static bool containsNonUnknownVariables(const std::list<GeneratorInternalVariablePtr> &variables);
    static bool containsNonConstantVariables(const std::list<GeneratorInternalVariablePtr> &variables);

    static bool knownVariable(const GeneratorInternalVariablePtr &variable);
    static bool knownOdeVariable(const GeneratorInternalVariablePtr &odeVariable);

    bool check(size_t & equationOrder, size_t & stateIndex, size_t & variableIndex);
};

GeneratorEquation::GeneratorEquation()
    : mAst(std::make_shared<GeneratorEquationAst>())
{
}

void GeneratorEquation::addVariable(const GeneratorInternalVariablePtr &variable)
{
    if (std::find(mVariables.begin(), mVariables.end(), variable) == mVariables.end()) {
        mVariables.push_back(variable);
    }
}

void GeneratorEquation::addOdeVariable(const GeneratorInternalVariablePtr &odeVariable)
{
    if (std::find(mOdeVariables.begin(), mOdeVariables.end(), odeVariable) == mOdeVariables.end()) {
        mOdeVariables.push_back(odeVariable);
    }
}

bool GeneratorEquation::containsNonUnknownVariables(const std::list<GeneratorInternalVariablePtr> &variables)
{
    return std::find_if(variables.begin(), variables.end(), [](const GeneratorInternalVariablePtr &variable) {
               return (variable->mType != GeneratorInternalVariable::Type::UNKNOWN);
           })
           != std::end(variables);
}

bool GeneratorEquation::containsNonConstantVariables(const std::list<GeneratorInternalVariablePtr> &variables)
{
    return std::find_if(variables.begin(), variables.end(), [](const GeneratorInternalVariablePtr &variable) {
               return (variable->mType != GeneratorInternalVariable::Type::UNKNOWN)
                      && (variable->mType != GeneratorInternalVariable::Type::CONSTANT)
                      && (variable->mType != GeneratorInternalVariable::Type::COMPUTED_TRUE_CONSTANT)
                      && (variable->mType != GeneratorInternalVariable::Type::COMPUTED_VARIABLE_BASED_CONSTANT);
           })
           != std::end(variables);
}

bool GeneratorEquation::knownVariable(const GeneratorInternalVariablePtr &variable)
{
    return (variable->mIndex != MAX_SIZE_T)
           || (variable->mType == GeneratorInternalVariable::Type::VARIABLE_OF_INTEGRATION)
           || (variable->mType == GeneratorInternalVariable::Type::STATE)
           || (variable->mType == GeneratorInternalVariable::Type::CONSTANT)
           || (variable->mType == GeneratorInternalVariable::Type::COMPUTED_TRUE_CONSTANT)
           || (variable->mType == GeneratorInternalVariable::Type::COMPUTED_VARIABLE_BASED_CONSTANT);
}

bool GeneratorEquation::knownOdeVariable(const GeneratorInternalVariablePtr &odeVariable)
{
    return (odeVariable->mIndex != MAX_SIZE_T)
           || (odeVariable->mType == GeneratorInternalVariable::Type::VARIABLE_OF_INTEGRATION);
}

bool GeneratorEquation::check(size_t &equationOrder, size_t &stateIndex,
                              size_t &variableIndex)
{
    // Nothing to check if the equation has already been given an order (i.e.
    // everything is fine) or if there is one known (ODE) variable left (i.e.
    // this equation is an overconstraint).

    if (mOrder != MAX_SIZE_T) {
        return false;
    }

    if (mVariables.size() + mOdeVariables.size() == 1) {
        GeneratorInternalVariablePtr variable = (mVariables.size() == 1) ? mVariables.front() : mOdeVariables.front();

        if ((variable->mIndex != MAX_SIZE_T)
            && (variable->mType != GeneratorInternalVariable::Type::UNKNOWN)
            && (variable->mType != GeneratorInternalVariable::Type::SHOULD_BE_STATE)) {
            variable->mType = GeneratorInternalVariable::Type::OVERCONSTRAINED;

            return false;
        }
    }

    // Determine, from the (new) known (ODE) variables, whether the equation is
    // truly constant or variable-based constant.

    mComputedTrueConstant = mComputedTrueConstant
                            && !containsNonUnknownVariables(mVariables)
                            && !containsNonUnknownVariables(mOdeVariables);
    mComputedVariableBasedConstant = mComputedVariableBasedConstant
                                     && !containsNonConstantVariables(mVariables)
                                     && !containsNonConstantVariables(mOdeVariables);

    // Determine whether the equation is state/rate based and add, as a
    // dependency, the equations used to compute the (new) known variables.
    // (Note that we don't account for the (new) known ODE variables since their
    // corresponding equation can obviously not be of algebraic type.)

    if (!mIsStateRateBased) {
        mIsStateRateBased = !mOdeVariables.empty();
    }

    for (const auto &variable : mVariables) {
        if (knownVariable(variable)) {
            GeneratorEquationPtr equation = variable->mEquation.lock();

            if (!mIsStateRateBased) {
                mIsStateRateBased = (equation == nullptr) ?
                                        (variable->mType == GeneratorInternalVariable::Type::STATE) :
                                        equation->mIsStateRateBased;
            }

            if (equation != nullptr) {
                mDependencies.push_back(equation);
            }
        }
    }

    // Stop tracking (new) known (ODE) variables.

    mVariables.remove_if(knownVariable);
    mOdeVariables.remove_if(knownOdeVariable);

    // If there is one (ODE) variable left then update its type (if it is
    // currently unknown), determine its index and determine the type of our
    // equation and set its order, if the (ODE) variable is a state, computed
    // constant or algebraic variable.

    bool relevantCheck = false;

    if (mVariables.size() + mOdeVariables.size() == 1) {
        GeneratorInternalVariablePtr variable = (mVariables.size() == 1) ? mVariables.front() : mOdeVariables.front();

        if (variable->mType == GeneratorInternalVariable::Type::UNKNOWN) {
            variable->mType = mComputedTrueConstant ?
                                  GeneratorInternalVariable::Type::COMPUTED_TRUE_CONSTANT :
                                  mComputedVariableBasedConstant ?
                                  GeneratorInternalVariable::Type::COMPUTED_VARIABLE_BASED_CONSTANT :
                                  GeneratorInternalVariable::Type::ALGEBRAIC;
        }

        if ((variable->mType == GeneratorInternalVariable::Type::STATE)
            || (variable->mType == GeneratorInternalVariable::Type::COMPUTED_TRUE_CONSTANT)
            || (variable->mType == GeneratorInternalVariable::Type::COMPUTED_VARIABLE_BASED_CONSTANT)
            || (variable->mType == GeneratorInternalVariable::Type::ALGEBRAIC)) {
            variable->mIndex = (variable->mType == GeneratorInternalVariable::Type::STATE) ?
                                   ++stateIndex :
                                   ++variableIndex;

            variable->mEquation = shared_from_this();

            mOrder = ++equationOrder;
            mType = (variable->mType == GeneratorInternalVariable::Type::STATE) ?
                        Type::RATE :
                        (variable->mType == GeneratorInternalVariable::Type::COMPUTED_TRUE_CONSTANT) ?
                        Type::TRUE_CONSTANT :
                        (variable->mType == GeneratorInternalVariable::Type::COMPUTED_VARIABLE_BASED_CONSTANT) ?
                        Type::VARIABLE_BASED_CONSTANT :
                        Type::ALGEBRAIC;

            mVariable = variable;

            relevantCheck = true;
        }
    }

    return relevantCheck;
}

struct Generator::GeneratorImpl
{
    Generator *mGenerator = nullptr;

    Generator::ModelType mModelType = Generator::ModelType::UNKNOWN;

    std::list<GeneratorInternalVariablePtr> mInternalVariables;
    std::list<GeneratorEquationPtr> mEquations;

    VariablePtr mVoi;
    std::vector<VariablePtr> mStates;
    std::vector<GeneratorVariablePtr> mVariables;

    GeneratorProfilePtr mProfile = std::make_shared<libcellml::GeneratorProfile>();

    bool mNeedEq = false;
    bool mNeedNeq = false;
    bool mNeedLt = false;
    bool mNeedLeq = false;
    bool mNeedGt = false;
    bool mNeedGeq = false;
    bool mNeedAnd = false;
    bool mNeedOr = false;
    bool mNeedXor = false;
    bool mNeedNot = false;

    bool mNeedMin = false;
    bool mNeedMax = false;

    bool mNeedSec = false;
    bool mNeedCsc = false;
    bool mNeedCot = false;
    bool mNeedSech = false;
    bool mNeedCsch = false;
    bool mNeedCoth = false;
    bool mNeedAsec = false;
    bool mNeedAcsc = false;
    bool mNeedAcot = false;
    bool mNeedAsech = false;
    bool mNeedAcsch = false;
    bool mNeedAcoth = false;

    bool hasValidModel() const;

    size_t mathmlChildCount(const XmlNodePtr &node) const;
    XmlNodePtr mathmlChildNode(const XmlNodePtr &node, size_t index) const;

    GeneratorInternalVariablePtr generatorVariable(const VariablePtr &variable);

    static bool compareVariablesByName(const GeneratorInternalVariablePtr &variable1,
                                       const GeneratorInternalVariablePtr &variable2);
    static bool compareVariablesByTypeAndIndex(const GeneratorInternalVariablePtr &variable1,
                                               const GeneratorInternalVariablePtr &variable2);

    static bool compareEquationsByVariable(const GeneratorEquationPtr &equation1,
                                           const GeneratorEquationPtr &equation2);

    void processNode(const XmlNodePtr &node, GeneratorEquationAstPtr &ast,
                     const GeneratorEquationAstPtr &astParent,
                     const ComponentPtr &component,
                     const GeneratorEquationPtr &equation);
    GeneratorEquationPtr processNode(const XmlNodePtr &node,
                                     const ComponentPtr &component);
    void processComponent(const ComponentPtr &component);
    void processEquationAst(const GeneratorEquationAstPtr &ast);
    void processModel(const ModelPtr &model);

    bool isRelationalOperator(const GeneratorEquationAstPtr &ast) const;
    bool isAndOperator(const GeneratorEquationAstPtr &ast) const;
    bool isOrOperator(const GeneratorEquationAstPtr &ast) const;
    bool isXorOperator(const GeneratorEquationAstPtr &ast) const;
    bool isLogicalOperator(const GeneratorEquationAstPtr &ast) const;
    bool isPlusOperator(const GeneratorEquationAstPtr &ast) const;
    bool isMinusOperator(const GeneratorEquationAstPtr &ast) const;
    bool isTimesOperator(const GeneratorEquationAstPtr &ast) const;
    bool isDivideOperator(const GeneratorEquationAstPtr &ast) const;
    bool isPowerOperator(const GeneratorEquationAstPtr &ast) const;
    bool isRootOperator(const GeneratorEquationAstPtr &ast) const;
    bool isPiecewiseStatement(const GeneratorEquationAstPtr &ast) const;

    std::string replace(std::string string, const std::string &from,
                        const std::string &to);

    void updateVariableInfoSizes(size_t &componentSize, size_t &nameSize,
                                 size_t &unitsSize,
                                 const VariablePtr &variable);

    void addOriginCommentCode(std::string &code);

    void addInterfaceHeaderCode(std::string &code);
    void addImplementationHeaderCode(std::string &code);

    void addLibcellmlVersionCode(std::string &code, bool interface = false);

<<<<<<< HEAD
    void addInterfaceVersionCode(std::string &code);
    void addImplementationVersionCode(std::string &code);

    void addInterfaceStateAndVariableCountCode(std::string &code);
    void addImplementationStateAndVariableCountCode(std::string &code);
=======
    void addStateAndVariableCountCode(std::string &code,
                                      bool interface = false);
>>>>>>> 4333de6d

    void addVariableTypeObjectCode(std::string &code);

    std::string generateVariableInfoObjectCode(const std::string &objectString);

    void addVariableInfoObjectCode(std::string &code);
    void addVariableInfoWithTypeObjectCode(std::string &code);

    std::string generateVariableInfoEntryCode(const std::string &name,
                                              const std::string &units,
                                              const std::string &component);

    void addInterfaceVoiStateAndVariableInfoCode(std::string &code);
    void addImplementationVoiInfoCode(std::string &code);
    void addImplementationStateInfoCode(std::string &code);
    void addImplementationVariableInfoCode(std::string &code);

    void addArithmeticFunctionsCode(std::string &code);
    void addTrigonometricFunctionsCode(std::string &code);

    std::string generateCreateArrayCode(size_t arraySize);

    void addInterfaceCreateDeleteArrayMethodsCode(std::string &code);
    void addImplementationCreateStatesArrayMethodCode(std::string &code);
    void addImplementationCreateVariablesArrayMethodCode(std::string &code);
    void addImplementationDeleteArrayMethodCode(std::string &code);

    std::string generateMethodBodyCode(const std::string &methodBody);

    std::string generateDoubleCode(const std::string &value);
    std::string generateVariableNameCode(const VariablePtr &variable,
                                         const GeneratorEquationAstPtr &ast = nullptr);

    std::string generateOperatorCode(const std::string &op,
                                     const GeneratorEquationAstPtr &ast);
    std::string generateMinusUnaryCode(const GeneratorEquationAstPtr &ast);
    std::string generateOneParameterFunctionCode(const std::string &function,
                                                 const GeneratorEquationAstPtr &ast);
    std::string generateTwoParameterFunctionCode(const std::string &function,
                                                 const GeneratorEquationAstPtr &ast);
    std::string generatePiecewiseIfCode(const std::string &condition,
                                        const std::string &value);
    std::string generatePiecewiseElseCode(const std::string &value);
    std::string generateCode(const GeneratorEquationAstPtr &ast);

    std::string generateInitializationCode(const GeneratorInternalVariablePtr &variable);
    std::string generateEquationCode(const GeneratorEquationPtr &equation,
                                     std::vector<GeneratorEquationPtr> &remainingEquations,
                                     bool onlyStateRateBasedEquations = false);

<<<<<<< HEAD
    void addInitializeStatesAndConstantsMethodCode(std::string &code,
                                                   std::vector<GeneratorEquationPtr> &remainingEquations);
    void addComputeComputedConstantsMethodCode(std::string &code,
                                               std::vector<GeneratorEquationPtr> &remainingEquations);
    void addComputeRatesMethodCode(std::string &code,
                                   std::vector<GeneratorEquationPtr> &remainingEquations);
    void addComputeVariablesMethodCode(std::string &code,
                                       std::vector<GeneratorEquationPtr> &remainingEquations);

    bool profileHasBeenModified() const;
=======
    void addInterfaceComputeModelMethodsCode(std::string &code);
    void addImplementationInitializeStatesAndConstantsMethodCode(std::string &code,
                                                                 std::vector<GeneratorEquationPtr> &remainingEquations);
    void addImplementationComputeComputedConstantsMethodCode(std::string &code,
                                                             std::vector<GeneratorEquationPtr> &remainingEquations);
    void addImplementationComputeRatesMethodCode(std::string &code,
                                                 std::vector<GeneratorEquationPtr> &remainingEquations);
    void addImplementationComputeVariablesMethodCode(std::string &code,
                                                     std::vector<GeneratorEquationPtr> &remainingEquations);
>>>>>>> 4333de6d
};

bool Generator::GeneratorImpl::hasValidModel() const
{
    return (mModelType == Generator::ModelType::ALGEBRAIC)
           || (mModelType == Generator::ModelType::ODE);
}

size_t Generator::GeneratorImpl::mathmlChildCount(const XmlNodePtr &node) const
{
    // Return the number of child elements, in the MathML namespace, for the
    // given node.

    XmlNodePtr childNode = node->firstChild();
    size_t res = childNode->isMathmlElement() ? 1 : 0;

    while (childNode != nullptr) {
        childNode = childNode->next();

        if (childNode && childNode->isMathmlElement()) {
            ++res;
        }
    }

    return res;
}

XmlNodePtr Generator::GeneratorImpl::mathmlChildNode(const XmlNodePtr &node, size_t index) const
{
    // Return the nth child element of the given node, skipping anything that is
    // not int he MathML namespace.

    XmlNodePtr res = node->firstChild();
    size_t childNodeIndex = res->isMathmlElement() ? 0 : MAX_SIZE_T;

    while ((res != nullptr) && (childNodeIndex != index)) {
        res = res->next();

        if (res && res->isMathmlElement()) {
            ++childNodeIndex;
        }
    }

    return res;
}

GeneratorInternalVariablePtr Generator::GeneratorImpl::generatorVariable(const VariablePtr &variable)
{
    // Find and return, if there is one, the generator variable associated with
    // the given variable.

    for (const auto &internalVariable : mInternalVariables) {
        if ((variable == internalVariable->mVariable)
            || variable->hasEquivalentVariable(internalVariable->mVariable)) {
            return internalVariable;
        }
    }

    // No generator variable exists for the given variable, so create one, track
    // it and return it.

    GeneratorInternalVariablePtr internalVariable = std::make_shared<GeneratorInternalVariable>(variable);

    mInternalVariables.push_back(internalVariable);

    return internalVariable;
}

void Generator::GeneratorImpl::processNode(const XmlNodePtr &node,
                                           GeneratorEquationAstPtr &ast,
                                           const GeneratorEquationAstPtr &astParent,
                                           const ComponentPtr &component,
                                           const GeneratorEquationPtr &equation)
{
    // Basic content elements.

    if (node->isMathmlElement("apply")) {
        // We may have 2, 3 or more child nodes, e.g.
        //
        //                 +--------+
        //                 |   +    |
        //        "+a" ==> |  / \   |
        //                 | a  nil |
        //                 +--------+
        //
        //                 +-------+
        //                 |   +   |
        //       "a+b" ==> |  / \  |
        //                 | a   b |
        //                 +-------+
        //
        //                 +-------------+
        //                 |   +         |
        //                 |  / \        |
        //                 | a   +       |
        //                 |    / \      |
        // "a+b+c+d+e" ==> |   b   +     |
        //                 |      / \    |
        //                 |     c   +   |
        //                 |        / \  |
        //                 |       d   e |
        //                 +-------------+

        size_t childCount = mathmlChildCount(node);

        processNode(mathmlChildNode(node, 0), ast, astParent, component, equation);
        processNode(mathmlChildNode(node, 1), ast->mLeft, ast, component, equation);

        if (childCount >= 3) {
            GeneratorEquationAstPtr astRight;
            GeneratorEquationAstPtr tempAst;

            processNode(mathmlChildNode(node, childCount - 1), astRight, nullptr, component, equation);

            for (size_t i = childCount - 2; i > 1; --i) {
                processNode(mathmlChildNode(node, 0), tempAst, nullptr, component, equation);
                processNode(mathmlChildNode(node, i), tempAst->mLeft, tempAst, component, equation);

                astRight->mParent = tempAst;

                tempAst->mRight = astRight;
                astRight = tempAst;
            }

            if (astRight != nullptr) {
                astRight->mParent = ast;
            }

            ast->mRight = astRight;
        }

        // Assignment, and relational and logical operators.

    } else if (node->isMathmlElement("eq")) {
        // This element is used both to describe "a = b" and "a == b". We can
        // distinguish between the two by checking its grand-parent. If it's a
        // "math" element then it means that it is used to describe "a = b"
        // otherwise it is used to describe "a == b". In the former case, there
        // is nothing more we need to do since `ast` is already of
        // GeneratorEquationAst::Type::ASSIGNMENT type.

        if (!node->parent()->parent()->isMathmlElement("math")) {
            ast = std::make_shared<GeneratorEquationAst>(GeneratorEquationAst::Type::EQ, astParent);

            mNeedEq = true;
        }
    } else if (node->isMathmlElement("neq")) {
        ast = std::make_shared<GeneratorEquationAst>(GeneratorEquationAst::Type::NEQ, astParent);

        mNeedNeq = true;
    } else if (node->isMathmlElement("lt")) {
        ast = std::make_shared<GeneratorEquationAst>(GeneratorEquationAst::Type::LT, astParent);

        mNeedLt = true;
    } else if (node->isMathmlElement("leq")) {
        ast = std::make_shared<GeneratorEquationAst>(GeneratorEquationAst::Type::LEQ, astParent);

        mNeedLeq = true;
    } else if (node->isMathmlElement("gt")) {
        ast = std::make_shared<GeneratorEquationAst>(GeneratorEquationAst::Type::GT, astParent);

        mNeedGt = true;
    } else if (node->isMathmlElement("geq")) {
        ast = std::make_shared<GeneratorEquationAst>(GeneratorEquationAst::Type::GEQ, astParent);

        mNeedGeq = true;
    } else if (node->isMathmlElement("and")) {
        ast = std::make_shared<GeneratorEquationAst>(GeneratorEquationAst::Type::AND, astParent);

        mNeedAnd = true;
    } else if (node->isMathmlElement("or")) {
        ast = std::make_shared<GeneratorEquationAst>(GeneratorEquationAst::Type::OR, astParent);

        mNeedOr = true;
    } else if (node->isMathmlElement("xor")) {
        ast = std::make_shared<GeneratorEquationAst>(GeneratorEquationAst::Type::XOR, astParent);

        mNeedXor = true;
    } else if (node->isMathmlElement("not")) {
        ast = std::make_shared<GeneratorEquationAst>(GeneratorEquationAst::Type::NOT, astParent);

        mNeedNot = true;

        // Arithmetic operators.

    } else if (node->isMathmlElement("plus")) {
        ast = std::make_shared<GeneratorEquationAst>(GeneratorEquationAst::Type::PLUS, astParent);
    } else if (node->isMathmlElement("minus")) {
        ast = std::make_shared<GeneratorEquationAst>(GeneratorEquationAst::Type::MINUS, astParent);
    } else if (node->isMathmlElement("times")) {
        ast = std::make_shared<GeneratorEquationAst>(GeneratorEquationAst::Type::TIMES, astParent);
    } else if (node->isMathmlElement("divide")) {
        ast = std::make_shared<GeneratorEquationAst>(GeneratorEquationAst::Type::DIVIDE, astParent);
    } else if (node->isMathmlElement("power")) {
        ast = std::make_shared<GeneratorEquationAst>(GeneratorEquationAst::Type::POWER, astParent);
    } else if (node->isMathmlElement("root")) {
        ast = std::make_shared<GeneratorEquationAst>(GeneratorEquationAst::Type::ROOT, astParent);
    } else if (node->isMathmlElement("abs")) {
        ast = std::make_shared<GeneratorEquationAst>(GeneratorEquationAst::Type::ABS, astParent);
    } else if (node->isMathmlElement("exp")) {
        ast = std::make_shared<GeneratorEquationAst>(GeneratorEquationAst::Type::EXP, astParent);
    } else if (node->isMathmlElement("ln")) {
        ast = std::make_shared<GeneratorEquationAst>(GeneratorEquationAst::Type::LN, astParent);
    } else if (node->isMathmlElement("log")) {
        ast = std::make_shared<GeneratorEquationAst>(GeneratorEquationAst::Type::LOG, astParent);
    } else if (node->isMathmlElement("ceiling")) {
        ast = std::make_shared<GeneratorEquationAst>(GeneratorEquationAst::Type::CEILING, astParent);
    } else if (node->isMathmlElement("floor")) {
        ast = std::make_shared<GeneratorEquationAst>(GeneratorEquationAst::Type::FLOOR, astParent);
    } else if (node->isMathmlElement("min")) {
        ast = std::make_shared<GeneratorEquationAst>(GeneratorEquationAst::Type::MIN, astParent);

        mNeedMin = true;
    } else if (node->isMathmlElement("max")) {
        ast = std::make_shared<GeneratorEquationAst>(GeneratorEquationAst::Type::MAX, astParent);

        mNeedMax = true;
    } else if (node->isMathmlElement("rem")) {
        ast = std::make_shared<GeneratorEquationAst>(GeneratorEquationAst::Type::REM, astParent);

        // Calculus elements.

    } else if (node->isMathmlElement("diff")) {
        ast = std::make_shared<GeneratorEquationAst>(GeneratorEquationAst::Type::DIFF, astParent);

        // Trigonometric operators.

    } else if (node->isMathmlElement("sin")) {
        ast = std::make_shared<GeneratorEquationAst>(GeneratorEquationAst::Type::SIN, astParent);
    } else if (node->isMathmlElement("cos")) {
        ast = std::make_shared<GeneratorEquationAst>(GeneratorEquationAst::Type::COS, astParent);
    } else if (node->isMathmlElement("tan")) {
        ast = std::make_shared<GeneratorEquationAst>(GeneratorEquationAst::Type::TAN, astParent);
    } else if (node->isMathmlElement("sec")) {
        ast = std::make_shared<GeneratorEquationAst>(GeneratorEquationAst::Type::SEC, astParent);

        mNeedSec = true;
    } else if (node->isMathmlElement("csc")) {
        ast = std::make_shared<GeneratorEquationAst>(GeneratorEquationAst::Type::CSC, astParent);

        mNeedCsc = true;
    } else if (node->isMathmlElement("cot")) {
        ast = std::make_shared<GeneratorEquationAst>(GeneratorEquationAst::Type::COT, astParent);

        mNeedCot = true;
    } else if (node->isMathmlElement("sinh")) {
        ast = std::make_shared<GeneratorEquationAst>(GeneratorEquationAst::Type::SINH, astParent);
    } else if (node->isMathmlElement("cosh")) {
        ast = std::make_shared<GeneratorEquationAst>(GeneratorEquationAst::Type::COSH, astParent);
    } else if (node->isMathmlElement("tanh")) {
        ast = std::make_shared<GeneratorEquationAst>(GeneratorEquationAst::Type::TANH, astParent);
    } else if (node->isMathmlElement("sech")) {
        ast = std::make_shared<GeneratorEquationAst>(GeneratorEquationAst::Type::SECH, astParent);

        mNeedSech = true;
    } else if (node->isMathmlElement("csch")) {
        ast = std::make_shared<GeneratorEquationAst>(GeneratorEquationAst::Type::CSCH, astParent);

        mNeedCsch = true;
    } else if (node->isMathmlElement("coth")) {
        ast = std::make_shared<GeneratorEquationAst>(GeneratorEquationAst::Type::COTH, astParent);

        mNeedCoth = true;
    } else if (node->isMathmlElement("arcsin")) {
        ast = std::make_shared<GeneratorEquationAst>(GeneratorEquationAst::Type::ASIN, astParent);
    } else if (node->isMathmlElement("arccos")) {
        ast = std::make_shared<GeneratorEquationAst>(GeneratorEquationAst::Type::ACOS, astParent);
    } else if (node->isMathmlElement("arctan")) {
        ast = std::make_shared<GeneratorEquationAst>(GeneratorEquationAst::Type::ATAN, astParent);
    } else if (node->isMathmlElement("arcsec")) {
        ast = std::make_shared<GeneratorEquationAst>(GeneratorEquationAst::Type::ASEC, astParent);

        mNeedAsec = true;
    } else if (node->isMathmlElement("arccsc")) {
        ast = std::make_shared<GeneratorEquationAst>(GeneratorEquationAst::Type::ACSC, astParent);

        mNeedAcsc = true;
    } else if (node->isMathmlElement("arccot")) {
        ast = std::make_shared<GeneratorEquationAst>(GeneratorEquationAst::Type::ACOT, astParent);

        mNeedAcot = true;
    } else if (node->isMathmlElement("arcsinh")) {
        ast = std::make_shared<GeneratorEquationAst>(GeneratorEquationAst::Type::ASINH, astParent);
    } else if (node->isMathmlElement("arccosh")) {
        ast = std::make_shared<GeneratorEquationAst>(GeneratorEquationAst::Type::ACOSH, astParent);
    } else if (node->isMathmlElement("arctanh")) {
        ast = std::make_shared<GeneratorEquationAst>(GeneratorEquationAst::Type::ATANH, astParent);
    } else if (node->isMathmlElement("arcsech")) {
        ast = std::make_shared<GeneratorEquationAst>(GeneratorEquationAst::Type::ASECH, astParent);

        mNeedAsech = true;
    } else if (node->isMathmlElement("arccsch")) {
        ast = std::make_shared<GeneratorEquationAst>(GeneratorEquationAst::Type::ACSCH, astParent);

        mNeedAcsch = true;
    } else if (node->isMathmlElement("arccoth")) {
        ast = std::make_shared<GeneratorEquationAst>(GeneratorEquationAst::Type::ACOTH, astParent);

        mNeedAcoth = true;

        // Piecewise statement.

    } else if (node->isMathmlElement("piecewise")) {
        size_t childCount = mathmlChildCount(node);

        ast = std::make_shared<GeneratorEquationAst>(GeneratorEquationAst::Type::PIECEWISE, astParent);

        processNode(mathmlChildNode(node, 0), ast->mLeft, ast, component, equation);

        if (childCount >= 2) {
            GeneratorEquationAstPtr astRight;
            GeneratorEquationAstPtr tempAst;

            processNode(mathmlChildNode(node, childCount - 1), astRight, nullptr, component, equation);

            for (size_t i = childCount - 2; i > 0; --i) {
                tempAst = std::make_shared<GeneratorEquationAst>(GeneratorEquationAst::Type::PIECEWISE, astParent);

                processNode(mathmlChildNode(node, i), tempAst->mLeft, tempAst, component, equation);

                astRight->mParent = tempAst;

                tempAst->mRight = astRight;
                astRight = tempAst;
            }

            astRight->mParent = ast;

            ast->mRight = astRight;
        }
    } else if (node->isMathmlElement("piece")) {
        ast = std::make_shared<GeneratorEquationAst>(GeneratorEquationAst::Type::PIECE, astParent);

        processNode(mathmlChildNode(node, 0), ast->mLeft, ast, component, equation);
        processNode(mathmlChildNode(node, 1), ast->mRight, ast, component, equation);
    } else if (node->isMathmlElement("otherwise")) {
        ast = std::make_shared<GeneratorEquationAst>(GeneratorEquationAst::Type::OTHERWISE, astParent);

        processNode(mathmlChildNode(node, 0), ast->mLeft, ast, component, equation);

        // Token elements.

    } else if (node->isMathmlElement("ci")) {
        std::string variableName = node->firstChild()->convertToString();
        VariablePtr variable = component->variable(variableName);

        if (variable != nullptr) {
            ast = std::make_shared<GeneratorEquationAst>(GeneratorEquationAst::Type::CI, variable, astParent);

            // Have our equation track the (ODE) variable (by ODE variable, we
            // mean a variable that is used in a "diff" element).

            GeneratorInternalVariablePtr generatorVariable = Generator::GeneratorImpl::generatorVariable(variable);

            if (node->parent()->firstChild()->isMathmlElement("diff")) {
                equation->addOdeVariable(generatorVariable);
            } else if (!(node->parent()->isMathmlElement("bvar")
                         && node->parent()->parent()->firstChild()->isMathmlElement("diff"))) {
                equation->addVariable(generatorVariable);
            }
        } else {
            ModelPtr model = component->parentModel();
            ErrorPtr err = std::make_shared<Error>();

            err->setDescription("Variable '" + variableName
                                + "' in component '" + component->name()
                                + "' of model '" + model->name()
                                + "' is referenced in an equation, but it is not defined anywhere.");
            err->setKind(Error::Kind::GENERATOR);

            mGenerator->addError(err);
        }
    } else if (node->isMathmlElement("cn")) {
        if (mathmlChildCount(node) == 1) {
            // We are dealing with an e-notation based CN value.

            ast = std::make_shared<GeneratorEquationAst>(GeneratorEquationAst::Type::CN, node->firstChild()->convertToString() + "e" + node->firstChild()->next()->next()->convertToString(), astParent);
        } else {
            ast = std::make_shared<GeneratorEquationAst>(GeneratorEquationAst::Type::CN, node->firstChild()->convertToString(), astParent);
        }

        // Qualifier elements.

    } else if (node->isMathmlElement("degree")) {
        ast = std::make_shared<GeneratorEquationAst>(GeneratorEquationAst::Type::DEGREE, astParent);

        processNode(mathmlChildNode(node, 0), ast->mLeft, ast, component, equation);
    } else if (node->isMathmlElement("logbase")) {
        ast = std::make_shared<GeneratorEquationAst>(GeneratorEquationAst::Type::LOGBASE, astParent);

        processNode(mathmlChildNode(node, 0), ast->mLeft, ast, component, equation);
    } else if (node->isMathmlElement("bvar")) {
        ast = std::make_shared<GeneratorEquationAst>(GeneratorEquationAst::Type::BVAR, astParent);

        processNode(mathmlChildNode(node, 0), ast->mLeft, ast, component, equation);

        XmlNodePtr rightNode = mathmlChildNode(node, 1);

        if (rightNode != nullptr) {
            processNode(rightNode, ast->mRight, ast, component, equation);
        }

        // Constants.

    } else if (node->isMathmlElement("true")) {
        ast = std::make_shared<GeneratorEquationAst>(GeneratorEquationAst::Type::TRUE, astParent);
    } else if (node->isMathmlElement("false")) {
        ast = std::make_shared<GeneratorEquationAst>(GeneratorEquationAst::Type::FALSE, astParent);
    } else if (node->isMathmlElement("exponentiale")) {
        ast = std::make_shared<GeneratorEquationAst>(GeneratorEquationAst::Type::E, astParent);
    } else if (node->isMathmlElement("pi")) {
        ast = std::make_shared<GeneratorEquationAst>(GeneratorEquationAst::Type::PI, astParent);
    } else if (node->isMathmlElement("infinity")) {
        ast = std::make_shared<GeneratorEquationAst>(GeneratorEquationAst::Type::INF, astParent);
    } else if (node->isMathmlElement("notanumber")) {
        ast = std::make_shared<GeneratorEquationAst>(GeneratorEquationAst::Type::NAN, astParent);
    }
}

GeneratorEquationPtr Generator::GeneratorImpl::processNode(const XmlNodePtr &node,
                                                           const ComponentPtr &component)
{
    // Create and keep track of the equation associated with the given node.

    GeneratorEquationPtr equation = std::make_shared<GeneratorEquation>();

    mEquations.push_back(equation);

    // Actually process the node and return its corresponding equation.

    processNode(node, equation->mAst, equation->mAst->mParent.lock(), component, equation);

    return equation;
}

void Generator::GeneratorImpl::processComponent(const ComponentPtr &component)
{
    // Retrieve the math string associated with the given component and process
    // it, one equation at a time.

    XmlDocPtr xmlDoc = std::make_shared<XmlDoc>();
    std::string math = component->math();

    if (!math.empty()) {
        xmlDoc->parseMathML(math);

        XmlNodePtr mathNode = xmlDoc->rootNode();

        for (XmlNodePtr node = mathNode->firstChild(); node != nullptr; node = node->next()) {
            if (node->isMathmlElement()) {
                processNode(node, component);
            }
        }
    }

    // Go through the given component's variables and make sure that everything
    // makes sense.

    for (size_t i = 0; i < component->variableCount(); ++i) {
        // Retrieve the variable's corresponding generator variable.

        VariablePtr variable = component->variable(i);
        GeneratorInternalVariablePtr generatorVariable = Generator::GeneratorImpl::generatorVariable(variable);

        // Replace the variable held by `generatorVariable`, in case the
        // existing one has no initial value while `variable` does. Otherwise,
        // generate an error if the variable held by `generatorVariable` and
        // `variable` are both initialised.

        if (!variable->initialValue().empty()
            && generatorVariable->mVariable->initialValue().empty()) {
            generatorVariable->setVariable(variable);
        } else if ((variable != generatorVariable->mVariable)
                   && !variable->initialValue().empty()
                   && !generatorVariable->mVariable->initialValue().empty()) {
            ModelPtr model = component->parentModel();
            ComponentPtr trackedVariableComponent = generatorVariable->mVariable->parentComponent();
            ModelPtr trackedVariableModel = trackedVariableComponent->parentModel();
            ErrorPtr err = std::make_shared<Error>();

            err->setDescription("Variable '" + variable->name()
                                + "' in component '" + component->name()
                                + "' of model '" + model->name()
                                + "' and variable '" + generatorVariable->mVariable->name()
                                + "' in component '" + trackedVariableComponent->name()
                                + "' of model '" + trackedVariableModel->name()
                                + "' are equivalent and cannot therefore both be initialised.");
            err->setKind(Error::Kind::GENERATOR);

            mGenerator->addError(err);
        }
    }

    // Do the same for the components encapsulated by the given component.

    for (size_t i = 0; i < component->componentCount(); ++i) {
        processComponent(component->component(i));
    }
}

void Generator::GeneratorImpl::processEquationAst(const GeneratorEquationAstPtr &ast)
{
    // Look for the definition of a variable of integration and make sure that
    // we don't have more than one of it and that it's not initialised.

    GeneratorEquationAstPtr astParent = ast->mParent.lock();
    GeneratorEquationAstPtr astGrandParent = (astParent != nullptr) ? astParent->mParent.lock() : nullptr;
    GeneratorEquationAstPtr astGreatGrandParent = (astGrandParent != nullptr) ? astGrandParent->mParent.lock() : nullptr;

    if ((ast->mType == GeneratorEquationAst::Type::CI)
        && (astParent != nullptr) && (astParent->mType == GeneratorEquationAst::Type::BVAR)
        && (astGrandParent != nullptr) && (astGrandParent->mType == GeneratorEquationAst::Type::DIFF)) {
        VariablePtr variable = ast->mVariable;

        generatorVariable(variable)->makeVoi();
        // Note: we must make the variable a variable of integration in all
        //       cases (i.e. even if there is, for example, already another
        //       variable of integration) otherwise unnecessary error messages
        //       may be reported (since the type of the variable would be
        //       unknown).

        if (mVoi == nullptr) {
            // Before keeping track of the variable of integration, make sure
            // that it is not initialised.

            if (!variable->initialValue().empty()) {
                ComponentPtr component = variable->parentComponent();
                ModelPtr model = component->parentModel();
                ErrorPtr err = std::make_shared<Error>();

                err->setDescription("Variable '" + variable->name()
                                    + "' in component '" + component->name()
                                    + "' of model '" + model->name()
                                    + "' cannot be both a variable of integration and initialised.");
                err->setKind(Error::Kind::GENERATOR);

                mGenerator->addError(err);
            } else {
                mVoi = variable;
            }
        } else if ((variable != mVoi)
                   && !variable->hasEquivalentVariable(mVoi)) {
            ComponentPtr voiComponent = mVoi->parentComponent();
            ModelPtr voiModel = voiComponent->parentModel();
            ComponentPtr component = variable->parentComponent();
            ModelPtr model = component->parentModel();
            ErrorPtr err = std::make_shared<Error>();

            err->setDescription("Variable '" + mVoi->name()
                                + "' in component '" + voiComponent->name()
                                + "' of model '" + voiModel->name()
                                + "' and variable '" + variable->name()
                                + "' in component '" + component->name()
                                + "' of model '" + model->name()
                                + "' cannot both be a variable of integration.");
            err->setKind(Error::Kind::GENERATOR);

            mGenerator->addError(err);
        }
    }

    // Make sure that we only use first-order ODEs.

    if ((ast->mType == GeneratorEquationAst::Type::CN)
        && (astParent != nullptr) && (astParent->mType == GeneratorEquationAst::Type::DEGREE)
        && (astGrandParent != nullptr) && (astGrandParent->mType == GeneratorEquationAst::Type::BVAR)
        && (astGreatGrandParent != nullptr) && (astGreatGrandParent->mType == GeneratorEquationAst::Type::DIFF)) {
        if (convertToDouble(ast->mValue) != 1.0) {
            VariablePtr variable = astGreatGrandParent->mRight->mVariable;
            ComponentPtr component = variable->parentComponent();
            ModelPtr model = component->parentModel();
            ErrorPtr err = std::make_shared<Error>();

            err->setDescription("The differential equation for variable '" + variable->name()
                                + "' in component '" + component->name()
                                + "' of model '" + model->name()
                                + "' must be of the first order.");
            err->setKind(Error::Kind::GENERATOR);

            mGenerator->addError(err);
        }
    }

    // Make a variable a state if it is used in an ODE.

    if ((ast->mType == GeneratorEquationAst::Type::CI)
        && (astParent != nullptr) && (astParent->mType == GeneratorEquationAst::Type::DIFF)) {
        generatorVariable(ast->mVariable)->makeState();
    }

    // Recursively check the given AST's children.

    if (ast->mLeft != nullptr) {
        processEquationAst(ast->mLeft);
    }

    if (ast->mRight != nullptr) {
        processEquationAst(ast->mRight);
    }
}

bool Generator::GeneratorImpl::compareVariablesByName(const GeneratorInternalVariablePtr &variable1,
                                                      const GeneratorInternalVariablePtr &variable2)
{
    // TODO: we can't currently instatiate imports, which means that we can't
    //       have variables in different models. This also means that we can't
    //       have code to check for the name of a model since this would fail
    //       coverage test. So, once we can instantiate imports, we will need to
    //       account for the name of a model.
    VariablePtr realVariable1 = variable1->mVariable;
    VariablePtr realVariable2 = variable2->mVariable;
    ComponentPtr realComponent1 = realVariable1->parentComponent();
    ComponentPtr realComponent2 = realVariable2->parentComponent();

    if (realComponent1->name() == realComponent2->name()) {
        return realVariable1->name() < realVariable2->name();
    }

    return realComponent1->name() < realComponent2->name();
}

bool Generator::GeneratorImpl::compareVariablesByTypeAndIndex(const GeneratorInternalVariablePtr &variable1,
                                                              const GeneratorInternalVariablePtr &variable2)
{
    if (variable1->mType == variable2->mType) {
        return variable1->mIndex < variable2->mIndex;
    }

    return variable1->mType < variable2->mType;
}

bool Generator::GeneratorImpl::compareEquationsByVariable(const GeneratorEquationPtr &equation1,
                                                          const GeneratorEquationPtr &equation2)
{
    return compareVariablesByTypeAndIndex(equation1->mVariable, equation2->mVariable);
}

void Generator::GeneratorImpl::processModel(const ModelPtr &model)
{
    // Reset a few things in case we were to process the model more than once.
    // Note: one would normally process the model only once, so we shouldn't
    //       need to do this, but better be safe than sorry.

    mModelType = Generator::ModelType::UNKNOWN;

    mInternalVariables.clear();
    mEquations.clear();

    mVoi = nullptr;
    mStates.clear();
    mVariables.clear();

    mNeedMin = false;
    mNeedMax = false;

    mNeedSec = false;
    mNeedCsc = false;
    mNeedCot = false;
    mNeedSech = false;
    mNeedCsch = false;
    mNeedCoth = false;
    mNeedAsec = false;
    mNeedAcsc = false;
    mNeedAcot = false;
    mNeedAsech = false;
    mNeedAcsch = false;
    mNeedAcoth = false;

    // Recursively process the model's components, so that we end up with an AST
    // for each of the model's equations.

    for (size_t i = 0; i < model->componentCount(); ++i) {
        processComponent(model->component(i));
    }

    // Process our different equations' AST to determine the type of our
    // variables.

    if (mGenerator->errorCount() == 0) {
        for (const auto &equation : mEquations) {
            processEquationAst(equation->mAst);
        }
    }

    // Sort our variables, determine the index of our constant variables and
    // then loop over our equations, checking which variables, if any, can be
    // determined using a given equation.

    if (mGenerator->errorCount() == 0) {
        mInternalVariables.sort(compareVariablesByName);

        size_t variableIndex = MAX_SIZE_T;

        for (const auto &internalVariable : mInternalVariables) {
            if (internalVariable->mType == GeneratorInternalVariable::Type::CONSTANT) {
                internalVariable->mIndex = ++variableIndex;
            }
        }

        size_t equationOrder = MAX_SIZE_T;
        size_t stateIndex = MAX_SIZE_T;

        for (;;) {
            bool relevantCheck = false;

            for (const auto &equation : mEquations) {
                relevantCheck = equation->check(equationOrder, stateIndex, variableIndex)
                                || relevantCheck;
            }

            if (!relevantCheck) {
                break;
            }
        }
    } else {
        mModelType = Generator::ModelType::INVALID;
    }

    // Make sure that our variables are valid.

    if (mGenerator->errorCount() == 0) {
        for (const auto &internalVariable : mInternalVariables) {
            std::string errorType;

            switch (internalVariable->mType) {
            case GeneratorInternalVariable::Type::UNKNOWN:
                errorType = "is not computed";

                break;
            case GeneratorInternalVariable::Type::SHOULD_BE_STATE:
                errorType = "is used in an ODE, but it is not initialised";

                break;
            case GeneratorInternalVariable::Type::VARIABLE_OF_INTEGRATION:
            case GeneratorInternalVariable::Type::STATE:
            case GeneratorInternalVariable::Type::CONSTANT:
            case GeneratorInternalVariable::Type::COMPUTED_TRUE_CONSTANT:
            case GeneratorInternalVariable::Type::COMPUTED_VARIABLE_BASED_CONSTANT:
            case GeneratorInternalVariable::Type::ALGEBRAIC:
                break;
            case GeneratorInternalVariable::Type::OVERCONSTRAINED:
                errorType = "is computed more than once";

                break;
            }

            if (!errorType.empty()) {
                ErrorPtr err = std::make_shared<Error>();
                VariablePtr realVariable = internalVariable->mVariable;
                ComponentPtr realComponent = realVariable->parentComponent();
                ModelPtr realModel = realComponent->parentModel();

                err->setDescription("Variable '" + realVariable->name()
                                    + "' in component '" + realComponent->name()
                                    + "' of model '" + realModel->name() + "' " + errorType + ".");
                err->setKind(Error::Kind::GENERATOR);

                mGenerator->addError(err);
            }
        }
    }

    // Determine the type of our model, if it hasn't already been categorised as
    // being invalid.

    if (mModelType != Generator::ModelType::INVALID) {
        bool hasUnderconstrainedVariables = std::find_if(mInternalVariables.begin(), mInternalVariables.end(), [](const GeneratorInternalVariablePtr &variable) {
                                                return (variable->mType == GeneratorInternalVariable::Type::UNKNOWN)
                                                       || (variable->mType == GeneratorInternalVariable::Type::SHOULD_BE_STATE);
                                            })
                                            != std::end(mInternalVariables);
        bool hasOverconstrainedVariables = std::find_if(mInternalVariables.begin(), mInternalVariables.end(), [](const GeneratorInternalVariablePtr &variable) {
                                               return variable->mType == GeneratorInternalVariable::Type::OVERCONSTRAINED;
                                           })
                                           != std::end(mInternalVariables);

        if (hasUnderconstrainedVariables) {
            if (hasOverconstrainedVariables) {
                mModelType = Generator::ModelType::UNSUITABLY_CONSTRAINED;
            } else {
                mModelType = Generator::ModelType::UNDERCONSTRAINED;
            }
        } else if (hasOverconstrainedVariables) {
            mModelType = Generator::ModelType::OVERCONSTRAINED;
        } else if (mVoi != nullptr) {
            mModelType = Generator::ModelType::ODE;
        } else if (!mInternalVariables.empty()) {
            mModelType = Generator::ModelType::ALGEBRAIC;
        }
    }

    // Sort our variables and equations, should we have a valid model, and make
    // our internal variables available through our API.

    if ((mModelType == Generator::ModelType::ODE)
        || (mModelType == Generator::ModelType::ALGEBRAIC)) {
        mInternalVariables.sort(compareVariablesByTypeAndIndex);
        mEquations.sort(compareEquationsByVariable);

        for (const auto &internalVariable : mInternalVariables) {
            if (internalVariable->mType == GeneratorInternalVariable::Type::STATE) {
                mStates.push_back(internalVariable->mVariable);
            } else if ((internalVariable->mType == GeneratorInternalVariable::Type::CONSTANT)
                       || (internalVariable->mType == GeneratorInternalVariable::Type::COMPUTED_TRUE_CONSTANT)
                       || (internalVariable->mType == GeneratorInternalVariable::Type::COMPUTED_VARIABLE_BASED_CONSTANT)
                       || (internalVariable->mType == GeneratorInternalVariable::Type::ALGEBRAIC)) {
                GeneratorVariablePtr variable = std::make_shared<GeneratorVariable>();

                mVariables.push_back(variable);

                if (internalVariable->mType == GeneratorInternalVariable::Type::CONSTANT) {
                    variable->mPimpl->populate(internalVariable->mVariable, GeneratorVariable::Type::CONSTANT);
                } else if ((internalVariable->mType == GeneratorInternalVariable::Type::COMPUTED_TRUE_CONSTANT)
                           || (internalVariable->mType == GeneratorInternalVariable::Type::COMPUTED_VARIABLE_BASED_CONSTANT)) {
                    variable->mPimpl->populate(internalVariable->mVariable, GeneratorVariable::Type::COMPUTED_CONSTANT);
                } else {
                    variable->mPimpl->populate(internalVariable->mVariable, GeneratorVariable::Type::ALGEBRAIC);
                }
            }
        }
    }
}

bool Generator::GeneratorImpl::isRelationalOperator(const GeneratorEquationAstPtr &ast) const
{
    return ((ast->mType == GeneratorEquationAst::Type::EQ)
            && mProfile->hasEqOperator())
           || ((ast->mType == GeneratorEquationAst::Type::NEQ)
               && mProfile->hasNeqOperator())
           || ((ast->mType == GeneratorEquationAst::Type::LT)
               && mProfile->hasLtOperator())
           || ((ast->mType == GeneratorEquationAst::Type::LEQ)
               && mProfile->hasLeqOperator())
           || ((ast->mType == GeneratorEquationAst::Type::GT)
               && mProfile->hasGtOperator())
           || ((ast->mType == GeneratorEquationAst::Type::GEQ)
               && mProfile->hasGeqOperator());
}

bool Generator::GeneratorImpl::isAndOperator(const GeneratorEquationAstPtr &ast) const
{
    return (ast->mType == GeneratorEquationAst::Type::AND)
           && mProfile->hasAndOperator();
}

bool Generator::GeneratorImpl::isOrOperator(const GeneratorEquationAstPtr &ast) const
{
    return (ast->mType == GeneratorEquationAst::Type::OR)
           && mProfile->hasOrOperator();
}

bool Generator::GeneratorImpl::isXorOperator(const GeneratorEquationAstPtr &ast) const
{
    return (ast->mType == GeneratorEquationAst::Type::XOR)
           && mProfile->hasXorOperator();
}

bool Generator::GeneratorImpl::isLogicalOperator(const GeneratorEquationAstPtr &ast) const
{
    // Note: GeneratorEquationAst::Type::NOT is a unary logical operator, hence
    //       we don't include it here since this method is only used to
    //       determine whether parentheses should be added around some code.

    return isAndOperator(ast) || isOrOperator(ast) || isXorOperator(ast);
}

bool Generator::GeneratorImpl::isPlusOperator(const GeneratorEquationAstPtr &ast) const
{
    return ast->mType == GeneratorEquationAst::Type::PLUS;
}

bool Generator::GeneratorImpl::isMinusOperator(const GeneratorEquationAstPtr &ast) const
{
    return ast->mType == GeneratorEquationAst::Type::MINUS;
}

bool Generator::GeneratorImpl::isTimesOperator(const GeneratorEquationAstPtr &ast) const
{
    return ast->mType == GeneratorEquationAst::Type::TIMES;
}

bool Generator::GeneratorImpl::isDivideOperator(const GeneratorEquationAstPtr &ast) const
{
    return ast->mType == GeneratorEquationAst::Type::DIVIDE;
}

bool Generator::GeneratorImpl::isPowerOperator(const GeneratorEquationAstPtr &ast) const
{
    return (ast->mType == GeneratorEquationAst::Type::POWER)
           && mProfile->hasPowerOperator();
}

bool Generator::GeneratorImpl::isRootOperator(const GeneratorEquationAstPtr &ast) const
{
    return (ast->mType == GeneratorEquationAst::Type::ROOT)
           && mProfile->hasPowerOperator();
}

bool Generator::GeneratorImpl::isPiecewiseStatement(const GeneratorEquationAstPtr &ast) const
{
    return (ast->mType == GeneratorEquationAst::Type::PIECEWISE)
           && mProfile->hasConditionalOperator();
}

std::string Generator::GeneratorImpl::replace(std::string string,
                                              const std::string &from,
                                              const std::string &to)
{
    auto index = string.find(from);

    return (index == std::string::npos) ?
               string :
               string.replace(index, from.length(), to);
}

void Generator::GeneratorImpl::updateVariableInfoSizes(size_t &componentSize,
                                                       size_t &nameSize,
                                                       size_t &unitsSize,
                                                       const VariablePtr &variable)
{
    auto variableComponentSize = variable->parentComponent()->name().length() + 1;
    auto variableNameSize = variable->name().length() + 1;
    auto variableUnitsSize = variable->units().length() + 1;
    // Note: +1 to account for the end of string termination.

    componentSize = (componentSize > variableComponentSize) ? componentSize : variableComponentSize;
    nameSize = (nameSize > variableNameSize) ? nameSize : variableNameSize;
    unitsSize = (unitsSize > variableUnitsSize) ? unitsSize : variableUnitsSize;
}

bool Generator::GeneratorImpl::profileHasBeenModified() const
{
    std::string repr = mProfile->absoluteValueString() +
            mProfile->acosString() +
            mProfile->acoshString() +
            mProfile->acotFunctionString() +
            mProfile->acotString() +
            mProfile->acothFunctionString() +
            mProfile->acothString() +
            mProfile->acscFunctionString() +
            mProfile->acscString() +
            mProfile->acschFunctionString() +
            mProfile->acschString() +
            mProfile->algebraicVariableTypeString() +
            mProfile->andFunctionString() +
            mProfile->andString() +
            mProfile->arrayElementSeparatorString() +
            mProfile->asecFunctionString() +
            mProfile->asecString() +
            mProfile->asechFunctionString() +
            mProfile->asechString() +
            mProfile->asinString() +
            mProfile->asinhString() +
            mProfile->assignmentString() +
            mProfile->atanString() +
            mProfile->atanhString() +
            mProfile->ceilingString() +
            mProfile->closeArrayInitializerString() +
            mProfile->closeArrayString() +
            mProfile->commandSeparatorString() +
            mProfile->commentString() +
            mProfile->commonLogarithmString() +
            mProfile->computeComputedConstantsMethodString() +
            mProfile->computeRatesMethodString() +
            mProfile->computeVariablesMethodString() +
            mProfile->computedConstantVariableTypeString() +
            mProfile->conditionalOperatorElseString() +
            mProfile->conditionalOperatorIfString() +
            mProfile->constantVariableTypeString() +
            mProfile->cosString() +
            mProfile->coshString() +
            mProfile->cotFunctionString() +
            mProfile->cotString() +
            mProfile->cothFunctionString() +
            mProfile->cothString() +
            mProfile->createStatesArrayMethodString() +
            mProfile->createVariablesArrayMethodString() +
            mProfile->cscFunctionString() +
            mProfile->cscString() +
            mProfile->cschFunctionString() +
            mProfile->cschString() +
            mProfile->deleteArrayMethodString() +
            mProfile->divideString() +
            mProfile->eString() +
            mProfile->emptyMethodString() +
            mProfile->eqFunctionString() +
            mProfile->eqString() +
            mProfile->exponentialString() +
            mProfile->falseString() +
            mProfile->floorString() +
            mProfile->geqFunctionString() +
            mProfile->geqString() +
            mProfile->gtFunctionString() +
            mProfile->gtString() +
                        (mProfile->hasInterface() ?
                             std::string("true ") :
                             std::string("false ")) +
            mProfile->implementationHeaderString() +
            mProfile->indentString() +
            mProfile->infString() +
            mProfile->initializeStatesAndConstantsMethodString() +
            mProfile->interfaceDeclarationString() +
            mProfile->interfaceDeclarationVersionString() +
            mProfile->interfaceHeaderString() +
            mProfile->leqFunctionString() +
            mProfile->leqString() +
            mProfile->libcellmlVersionString() +
            mProfile->ltFunctionString() +
            mProfile->ltString() +
            mProfile->maxFunctionString() +
            mProfile->maxString() +
            mProfile->minFunctionString() +
            mProfile->minString() +
            mProfile->minusString() +
            mProfile->nanString() +
            mProfile->napierianLogarithmString() +
            mProfile->neqFunctionString() +
            mProfile->neqString() +
            mProfile->notFunctionString() +
            mProfile->notString() +
            mProfile->openArrayInitializerString() +
            mProfile->openArrayString() +
            mProfile->orFunctionString() +
            mProfile->orString() +
            mProfile->originCommentString() +
            mProfile->piString() +
            mProfile->piecewiseElseString() +
            mProfile->piecewiseIfString() +
            mProfile->plusString() +
            mProfile->powerString() +
            mProfile->ratesArrayString() +
            mProfile->remString() +
            mProfile->returnCreatedArrayString() +
            mProfile->secFunctionString() +
            mProfile->secString() +
            mProfile->sechFunctionString() +
            mProfile->sechString() +
            mProfile->sinString() +
            mProfile->sinhString() +
            mProfile->squareRootString() +
            mProfile->squareString() +
            mProfile->stateCountString() +
            mProfile->stateInfoString() +
            mProfile->statesArrayString() +
            mProfile->stringDelimiterString() +
            mProfile->tanString() +
            mProfile->tanhString() +
            mProfile->timesString() +
            mProfile->trueString() +
            mProfile->variableCountString() +
            mProfile->variableInfoEntryString() +
            mProfile->variableInfoObjectString() +
            mProfile->variableInfoString() +
            mProfile->variableInfoWithTypeEntryString() +
            mProfile->variableInfoWithTypeObjectString() +
            mProfile->variableTypeObjectString() +
            mProfile->variablesArrayString() +
            mProfile->versionString() +
            mProfile->voiInfoString() +
            mProfile->voiString() +
            mProfile->xorFunctionString() +
            mProfile->xorString();

    std::size_t hashRepr = std::hash<std::string>{}(repr);
    bool inBuilt = false;
    switch (mProfile->profile()) {
    case GeneratorProfile::Profile::C:
        inBuilt = 3387295728753284751U != hashRepr;
        break;
    case GeneratorProfile::Profile::PYTHON:
        inBuilt = 4718672871973104838U != hashRepr;
        break;
    case GeneratorProfile::Profile::CUSTOM:
        break;
    }
    return inBuilt;
}

void Generator::GeneratorImpl::addOriginCommentCode(std::string &code)
{
    if (!mProfile->commentString().empty()
        && !mProfile->originCommentString().empty()) {
        std::string profileInformation;

        switch (mProfile->profile()) {
        case GeneratorProfile::Profile::C:
            profileInformation = "the ";
            if (profileHasBeenModified()) {
                profileInformation = "a modified ";
            }
            profileInformation += "C profile of";

            break;
        case GeneratorProfile::Profile::PYTHON:
            profileInformation = "the ";
            if (profileHasBeenModified()) {
                profileInformation = "a modified ";
            }
            profileInformation += "Python profile of";

            break;
        case GeneratorProfile::Profile::CUSTOM:
            profileInformation = "a customized profile and";

            break;
        }

        std::string commentCode = replace(replace(mProfile->originCommentString(),
                                                  "<PROFILE_INFORMATION>", profileInformation),
                                          "<LIBCELLML_VERSION>", versionString());

        code += replace(mProfile->commentString(),
                        "<CODE>", commentCode);
    }
}

void Generator::GeneratorImpl::addInterfaceHeaderCode(std::string &code)
{
    if (!mProfile->interfaceHeaderString().empty()) {
        if (!code.empty()) {
            code += "\n";
        }

        code += mProfile->interfaceHeaderString();
    }
}

void Generator::GeneratorImpl::addImplementationHeaderCode(std::string &code)
{
    if (!mProfile->implementationHeaderString().empty()) {
        if (!code.empty()) {
            code += "\n";
        }

        code += mProfile->implementationHeaderString();
    }
}

void Generator::GeneratorImpl::addLibcellmlVersionCode(std::string &code,
                                                       bool interface)
{
    if ((interface && !mProfile->interfaceLibcellmlVersionString().empty())
        || (!interface && !mProfile->implementationLibcellmlVersionString().empty())) {
        if (!code.empty()) {
            code += "\n";
        }

        code += interface ?
                    mProfile->interfaceLibcellmlVersionString() :
                    replace(mProfile->implementationLibcellmlVersionString(),
                            "<LIBCELLML_VERSION>", versionString());
    }
}

void Generator::GeneratorImpl::addStateAndVariableCountCode(std::string &code,
                                                            bool interface)
{
    std::string stateAndVariableCountCode;

    if ((interface && !mProfile->interfaceStateCountString().empty())
        || (!interface && !mProfile->implementationStateCountString().empty())) {
        stateAndVariableCountCode += interface ?
                                         mProfile->interfaceStateCountString() :
                                         replace(mProfile->implementationStateCountString(),
                                                 "<STATE_COUNT>", std::to_string(mStates.size()));
    }
<<<<<<< HEAD
}

void Generator::GeneratorImpl::addInterfaceVersionCode(std::string &code)
{
    if (!mProfile->interfaceDeclarationString().empty()
        && !mProfile->interfaceDeclarationVersionString().empty()) {
        if (!code.empty()) {
            code += "\n";
        }

        code += mProfile->interfaceDeclarationVersionString();
    }
}

void Generator::GeneratorImpl::addImplementationVersionCode(std::string &code)
{
    if (!mProfile->libcellmlVersionString().empty()
        && !mProfile->stringDelimiterString().empty()) {
        if (!code.empty()) {
            code += "\n";
        }

        if (profileHasBeenModified()) {
            std::string currentVersionString = mProfile->versionString();
            std::regex std_rx ("([0-9]+\\.[0-9]+\\.[0-9]+)");
            code += std::regex_replace (currentVersionString, std_rx, "$1.post0");
        } else {
            code += mProfile->versionString();
        }
    }
}

void Generator::GeneratorImpl::addInterfaceStateAndVariableCountCode(std::string &code)
{
    if (!mProfile->interfaceDeclarationString().empty()
        && (!mProfile->stateCountString().empty()
            || !mProfile->variableCountString().empty())) {
        if (!code.empty()) {
            code += "\n";
        }
=======
>>>>>>> 4333de6d

    if ((interface && !mProfile->interfaceVariableCountString().empty())
        || (!interface && !mProfile->implementationVariableCountString().empty())) {
        stateAndVariableCountCode += interface ?
                                         mProfile->interfaceVariableCountString() :
                                         replace(mProfile->implementationVariableCountString(),
                                                 "<VARIABLE_COUNT>", std::to_string(mVariables.size()));
    }

    if (!stateAndVariableCountCode.empty()) {
        code += "\n";
    }

    code += stateAndVariableCountCode;
}

void Generator::GeneratorImpl::addVariableTypeObjectCode(std::string &code)
{
    if (!mProfile->variableTypeObjectString().empty()) {
        if (!code.empty()) {
            code += "\n";
        }

        code += mProfile->variableTypeObjectString();
    }
}

std::string Generator::GeneratorImpl::generateVariableInfoObjectCode(const std::string &objectString)
{
    size_t componentSize = 0;
    size_t nameSize = 0;
    size_t unitsSize = 0;

    if (mVoi != nullptr) {
        updateVariableInfoSizes(componentSize, nameSize, unitsSize, mVoi);
    }

    for (const auto &state : mStates) {
        updateVariableInfoSizes(componentSize, nameSize, unitsSize, state);
    }

    for (const auto &generatorVariable : mVariables) {
        auto variable = generatorVariable->variable();

        updateVariableInfoSizes(componentSize, nameSize, unitsSize, variable);
    }

    return replace(replace(replace(objectString,
                                   "<COMPONENT_SIZE>", std::to_string(componentSize)),
                           "<NAME_SIZE>", std::to_string(nameSize)),
                   "<UNITS_SIZE>", std::to_string(unitsSize));
}

void Generator::GeneratorImpl::addVariableInfoObjectCode(std::string &code)
{
    if (!mProfile->variableInfoObjectString().empty()) {
        if (!code.empty()) {
            code += "\n";
        }

        code += generateVariableInfoObjectCode(mProfile->variableInfoObjectString());
    }
}

void Generator::GeneratorImpl::addVariableInfoWithTypeObjectCode(std::string &code)
{
    if (!mProfile->variableInfoWithTypeObjectString().empty()) {
        if (!code.empty()) {
            code += "\n";
        }

        code += generateVariableInfoObjectCode(mProfile->variableInfoWithTypeObjectString());
    }
}

std::string Generator::GeneratorImpl::generateVariableInfoEntryCode(const std::string &name,
                                                                    const std::string &units,
                                                                    const std::string &component)
{
    return replace(replace(replace(mProfile->variableInfoEntryString(),
                                   "<NAME>", name),
                           "<UNITS>", units),
                   "<COMPONENT>", component);
}

void Generator::GeneratorImpl::addInterfaceVoiStateAndVariableInfoCode(std::string &code)
{
    std::string interfaceVoiStateAndVariableInfoCode;

    if (!mProfile->interfaceVoiInfoString().empty()) {
        interfaceVoiStateAndVariableInfoCode += mProfile->interfaceVoiInfoString();
    }

    if (!mProfile->interfaceStateInfoString().empty()) {
        interfaceVoiStateAndVariableInfoCode += mProfile->interfaceStateInfoString();
    }

    if (!mProfile->interfaceVariableInfoString().empty()) {
        interfaceVoiStateAndVariableInfoCode += mProfile->interfaceVariableInfoString();
    }

    if (!interfaceVoiStateAndVariableInfoCode.empty()) {
        code += "\n";
    }

    code += interfaceVoiStateAndVariableInfoCode;
}

void Generator::GeneratorImpl::addImplementationVoiInfoCode(std::string &code)
{
    if (!mProfile->implementationVoiInfoString().empty()
        && !mProfile->variableInfoEntryString().empty()) {
        if (!code.empty()) {
            code += "\n";
        }

        std::string name = (mVoi != nullptr) ? mVoi->name() : "";
        std::string units = (mVoi != nullptr) ? mVoi->units() : "";
        std::string component = (mVoi != nullptr) ? mVoi->parentComponent()->name() : "";

        code += replace(mProfile->implementationVoiInfoString(),
                        "<CODE>", generateVariableInfoEntryCode(name, units, component));
    }
}

void Generator::GeneratorImpl::addImplementationStateInfoCode(std::string &code)
{
    if (!mProfile->implementationStateInfoString().empty()
        && !mProfile->variableInfoEntryString().empty()
        && !mProfile->arrayElementSeparatorString().empty()) {
        if (!code.empty()) {
            code += "\n";
        }

        std::string infoElementsCode;

        for (const auto &state : mStates) {
            if (!infoElementsCode.empty()) {
                infoElementsCode += mProfile->arrayElementSeparatorString() + "\n";
            }

            infoElementsCode += mProfile->indentString()
                                + generateVariableInfoEntryCode(state->name(),
                                                                state->units(),
                                                                state->parentComponent()->name());
        }

        if (!infoElementsCode.empty()) {
            infoElementsCode += "\n";
        }

        code += replace(mProfile->implementationStateInfoString(),
                        "<CODE>", infoElementsCode);
    }
}

void Generator::GeneratorImpl::addImplementationVariableInfoCode(std::string &code)
{
    if (!mProfile->implementationVariableInfoString().empty()
        && !mProfile->variableInfoWithTypeEntryString().empty()
        && !mProfile->arrayElementSeparatorString().empty()
        && !mProfile->constantVariableTypeString().empty()
        && !mProfile->computedConstantVariableTypeString().empty()
        && !mProfile->algebraicVariableTypeString().empty()) {
        if (!code.empty()) {
            code += "\n";
        }

        std::string infoElementsCode;

        for (const auto &variable : mVariables) {
            if (!infoElementsCode.empty()) {
                infoElementsCode += mProfile->arrayElementSeparatorString() + "\n";
            }

            std::string variableType;

            switch (variable->type()) {
            case GeneratorVariable::Type::CONSTANT:
                variableType = mProfile->constantVariableTypeString();

                break;
            case GeneratorVariable::Type::COMPUTED_CONSTANT:
                variableType = mProfile->computedConstantVariableTypeString();

                break;
            case GeneratorVariable::Type::ALGEBRAIC:
                variableType = mProfile->algebraicVariableTypeString();

                break;
            }

            infoElementsCode += mProfile->indentString()
                                + replace(replace(replace(replace(mProfile->variableInfoWithTypeEntryString(),
                                                                  "<NAME>", variable->variable()->name()),
                                                          "<UNITS>", variable->variable()->units()),
                                                  "<COMPONENT>", variable->variable()->parentComponent()->name()),
                                          "<TYPE>", variableType);
        }

        if (!infoElementsCode.empty()) {
            infoElementsCode += "\n";
        }

        code += replace(mProfile->implementationVariableInfoString(),
                        "<CODE>", infoElementsCode);
    }
}

void Generator::GeneratorImpl::addArithmeticFunctionsCode(std::string &code)
{
    if (mNeedEq && !mProfile->hasEqOperator()
        && !mProfile->eqFunctionString().empty()) {
        if (!code.empty()) {
            code += "\n";
        }

        code += mProfile->eqFunctionString();
    }

    if (mNeedNeq && !mProfile->hasNeqOperator()
        && !mProfile->neqFunctionString().empty()) {
        if (!code.empty()) {
            code += "\n";
        }

        code += mProfile->neqFunctionString();
    }

    if (mNeedLt && !mProfile->hasLtOperator()
        && !mProfile->ltFunctionString().empty()) {
        if (!code.empty()) {
            code += "\n";
        }

        code += mProfile->ltFunctionString();
    }

    if (mNeedLeq && !mProfile->hasLeqOperator()
        && !mProfile->leqFunctionString().empty()) {
        if (!code.empty()) {
            code += "\n";
        }

        code += mProfile->leqFunctionString();
    }

    if (mNeedGt && !mProfile->hasGtOperator()
        && !mProfile->gtFunctionString().empty()) {
        if (!code.empty()) {
            code += "\n";
        }

        code += mProfile->gtFunctionString();
    }

    if (mNeedGeq && !mProfile->hasGeqOperator()
        && !mProfile->geqFunctionString().empty()) {
        if (!code.empty()) {
            code += "\n";
        }

        code += mProfile->geqFunctionString();
    }

    if (mNeedAnd && !mProfile->hasAndOperator()
        && !mProfile->andFunctionString().empty()) {
        if (!code.empty()) {
            code += "\n";
        }

        code += mProfile->andFunctionString();
    }

    if (mNeedOr && !mProfile->hasOrOperator()
        && !mProfile->orFunctionString().empty()) {
        if (!code.empty()) {
            code += "\n";
        }

        code += mProfile->orFunctionString();
    }

    if (mNeedXor && !mProfile->hasXorOperator()
        && !mProfile->xorFunctionString().empty()) {
        if (!code.empty()) {
            code += "\n";
        }

        code += mProfile->xorFunctionString();
    }

    if (mNeedNot && !mProfile->hasNotOperator()
        && !mProfile->notFunctionString().empty()) {
        if (!code.empty()) {
            code += "\n";
        }

        code += mProfile->notFunctionString();
    }

    if (mNeedMin
        && !mProfile->minFunctionString().empty()) {
        if (!code.empty()) {
            code += "\n";
        }

        code += mProfile->minFunctionString();
    }

    if (mNeedMax
        && !mProfile->maxFunctionString().empty()) {
        if (!code.empty()) {
            code += "\n";
        }

        code += mProfile->maxFunctionString();
    }
}

void Generator::GeneratorImpl::addTrigonometricFunctionsCode(std::string &code)
{
    if (mNeedSec
        && !mProfile->secFunctionString().empty()) {
        if (!code.empty()) {
            code += "\n";
        }

        code += mProfile->secFunctionString();
    }

    if (mNeedCsc
        && !mProfile->cscFunctionString().empty()) {
        if (!code.empty()) {
            code += "\n";
        }

        code += mProfile->cscFunctionString();
    }

    if (mNeedCot
        && !mProfile->cotFunctionString().empty()) {
        if (!code.empty()) {
            code += "\n";
        }

        code += mProfile->cotFunctionString();
    }

    if (mNeedSech
        && !mProfile->sechFunctionString().empty()) {
        if (!code.empty()) {
            code += "\n";
        }

        code += mProfile->sechFunctionString();
    }

    if (mNeedCsch
        && !mProfile->cschFunctionString().empty()) {
        if (!code.empty()) {
            code += "\n";
        }

        code += mProfile->cschFunctionString();
    }

    if (mNeedCoth
        && !mProfile->cothFunctionString().empty()) {
        if (!code.empty()) {
            code += "\n";
        }

        code += mProfile->cothFunctionString();
    }

    if (mNeedAsec
        && !mProfile->asecFunctionString().empty()) {
        if (!code.empty()) {
            code += "\n";
        }

        code += mProfile->asecFunctionString();
    }

    if (mNeedAcsc
        && !mProfile->acscFunctionString().empty()) {
        if (!code.empty()) {
            code += "\n";
        }

        code += mProfile->acscFunctionString();
    }

    if (mNeedAcot
        && !mProfile->acotFunctionString().empty()) {
        if (!code.empty()) {
            code += "\n";
        }

        code += mProfile->acotFunctionString();
    }

    if (mNeedAsech
        && !mProfile->asechFunctionString().empty()) {
        if (!code.empty()) {
            code += "\n";
        }

        code += mProfile->asechFunctionString();
    }

    if (mNeedAcsch
        && !mProfile->acschFunctionString().empty()) {
        if (!code.empty()) {
            code += "\n";
        }

        code += mProfile->acschFunctionString();
    }

    if (mNeedAcoth
        && !mProfile->acothFunctionString().empty()) {
        if (!code.empty()) {
            code += "\n";
        }

        code += mProfile->acothFunctionString();
    }
}

std::string Generator::GeneratorImpl::generateCreateArrayCode(size_t arraySize)
{
    return replace(mProfile->returnCreatedArrayString(),
                   "<ARRAY_SIZE>", std::to_string(arraySize));
}

void Generator::GeneratorImpl::addInterfaceCreateDeleteArrayMethodsCode(std::string &code)
{
    std::string interfaceCreateDeleteArraysCode;

    if (!mProfile->interfaceCreateStatesArrayMethodString().empty()) {
        interfaceCreateDeleteArraysCode += mProfile->interfaceCreateStatesArrayMethodString();
    }

    if (!mProfile->interfaceCreateVariablesArrayMethodString().empty()) {
        interfaceCreateDeleteArraysCode += mProfile->interfaceCreateVariablesArrayMethodString();
    }

    if (!mProfile->interfaceDeleteArrayMethodString().empty()) {
        interfaceCreateDeleteArraysCode += mProfile->interfaceDeleteArrayMethodString();
    }

    if (!interfaceCreateDeleteArraysCode.empty()) {
        code += "\n";
    }

    code += interfaceCreateDeleteArraysCode;
}

void Generator::GeneratorImpl::addImplementationCreateStatesArrayMethodCode(std::string &code)
{
    if (!mProfile->implementationCreateStatesArrayMethodString().empty()
        && !mProfile->returnCreatedArrayString().empty()) {
        if (!code.empty()) {
            code += "\n";
        }

        code += replace(mProfile->implementationCreateStatesArrayMethodString(),
                        "<CODE>", mProfile->indentString() + generateCreateArrayCode(mStates.size()));
    }
}

void Generator::GeneratorImpl::addImplementationCreateVariablesArrayMethodCode(std::string &code)
{
    if (!mProfile->implementationCreateVariablesArrayMethodString().empty()
        && !mProfile->returnCreatedArrayString().empty()) {
        if (!code.empty()) {
            code += "\n";
        }

        code += replace(mProfile->implementationCreateVariablesArrayMethodString(),
                        "<CODE>", mProfile->indentString() + generateCreateArrayCode(mVariables.size()));
    }
}

void Generator::GeneratorImpl::addImplementationDeleteArrayMethodCode(std::string &code)
{
    if (!mProfile->implementationDeleteArrayMethodString().empty()) {
        if (!code.empty()) {
            code += "\n";
        }

        code += mProfile->implementationDeleteArrayMethodString();
    }
}

std::string Generator::GeneratorImpl::generateMethodBodyCode(const std::string &methodBody)
{
    return methodBody.empty() ?
               mProfile->emptyMethodString().empty() ?
               "" :
               mProfile->indentString() + mProfile->emptyMethodString() :
               methodBody;
}

std::string Generator::GeneratorImpl::generateDoubleCode(const std::string &value)
{
    if (value.find('.') != std::string::npos) {
        return value;
    }

    size_t ePos = value.find('e');

    if (ePos == std::string::npos) {
        return value + ".0";
    }

    return value.substr(0, ePos) + ".0" + value.substr(ePos);
}

std::string Generator::GeneratorImpl::generateVariableNameCode(const VariablePtr &variable, const GeneratorEquationAstPtr &ast)
{
    GeneratorInternalVariablePtr generatorVariable = Generator::GeneratorImpl::generatorVariable(variable);

    if (generatorVariable->mType == GeneratorInternalVariable::Type::VARIABLE_OF_INTEGRATION) {
        return mProfile->voiString();
    }

    std::string arrayName;

    if (generatorVariable->mType == GeneratorInternalVariable::Type::STATE) {
        arrayName = ((ast != nullptr) && (ast->mParent.lock()->mType == GeneratorEquationAst::Type::DIFF)) ?
                        mProfile->ratesArrayString() :
                        mProfile->statesArrayString();
    } else {
        arrayName = mProfile->variablesArrayString();
    }

    std::ostringstream index;

    index << generatorVariable->mIndex;

    return arrayName + mProfile->openArrayString() + index.str() + mProfile->closeArrayString();
}

std::string Generator::GeneratorImpl::generateOperatorCode(const std::string &op,
                                                           const GeneratorEquationAstPtr &ast)
{
    // Generate the code for the left and right branches of the given AST.

    std::string left = generateCode(ast->mLeft);
    std::string right = generateCode(ast->mRight);

    // Determine whether parentheses should be added around the left and/or
    // right piece of code, and this based on the precedence of the operators
    // used in CellML, which are listed below from higher to lower precedence:
    //  1. Parentheses                                           [Left to right]
    //  2. POWER (as an operator, not as a function, i.e.        [Left to right]
    //            as in Matlab and not in C, for example)
    //  3. Unary PLUS, Unary MINUS, NOT                          [Right to left]
    //  4. TIMES, DIVIDE                                         [Left to right]
    //  5. PLUS, MINUS                                           [Left to right]
    //  6. LT, LEQ, GT, GEQ                                      [Left to right]
    //  7. EQ, NEQ                                               [Left to right]
    //  8. XOR (bitwise)                                         [Left to right]
    //  9. AND (logical)                                         [Left to right]
    // 10. OR (logical)                                          [Left to right]
    // 11. PIECEWISE (as an operator)                            [Right to left]

    if (isPlusOperator(ast)) {
        if (isRelationalOperator(ast->mLeft)
            || isLogicalOperator(ast->mLeft)
            || isPiecewiseStatement(ast->mLeft)) {
            left = "(" + left + ")";
        }

        if (isRelationalOperator(ast->mRight)
            || isLogicalOperator(ast->mRight)
            || isPiecewiseStatement(ast->mRight)) {
            right = "(" + right + ")";
        }
    } else if (isMinusOperator(ast)) {
        if (isRelationalOperator(ast->mLeft)
            || isLogicalOperator(ast->mLeft)
            || isPiecewiseStatement(ast->mLeft)) {
            left = "(" + left + ")";
        }

        if (isRelationalOperator(ast->mRight)
            || isLogicalOperator(ast->mRight)
            || isMinusOperator(ast->mRight)
            || isPiecewiseStatement(ast->mRight)) {
            right = "(" + right + ")";
        } else if (isPlusOperator(ast->mRight)) {
            if (ast->mRight->mRight != nullptr) {
                right = "(" + right + ")";
            }
        }
    } else if (isTimesOperator(ast)) {
        if (isRelationalOperator(ast->mLeft)
            || isLogicalOperator(ast->mLeft)
            || isPiecewiseStatement(ast->mLeft)) {
            left = "(" + left + ")";
        } else if (isPlusOperator(ast->mLeft)
                   || isMinusOperator(ast->mLeft)) {
            if (ast->mLeft->mRight != nullptr) {
                left = "(" + left + ")";
            }
        }

        if (isRelationalOperator(ast->mRight)
            || isLogicalOperator(ast->mRight)
            || isPiecewiseStatement(ast->mRight)) {
            right = "(" + right + ")";
        } else if (isPlusOperator(ast->mRight)
                   || isMinusOperator(ast->mRight)) {
            if (ast->mRight->mRight != nullptr) {
                right = "(" + right + ")";
            }
        }
    } else if (isDivideOperator(ast)) {
        if (isRelationalOperator(ast->mLeft)
            || isLogicalOperator(ast->mLeft)
            || isPiecewiseStatement(ast->mLeft)) {
            left = "(" + left + ")";
        } else if (isPlusOperator(ast->mLeft)
                   || isMinusOperator(ast->mLeft)) {
            if (ast->mLeft->mRight != nullptr) {
                left = "(" + left + ")";
            }
        }

        if (isRelationalOperator(ast->mRight)
            || isLogicalOperator(ast->mRight)
            || isTimesOperator(ast->mRight)
            || isDivideOperator(ast->mRight)
            || isPiecewiseStatement(ast->mRight)) {
            right = "(" + right + ")";
        } else if (isPlusOperator(ast->mRight)
                   || isMinusOperator(ast->mRight)) {
            if (ast->mRight->mRight != nullptr) {
                right = "(" + right + ")";
            }
        }
    } else if (isAndOperator(ast)) {
        // Note: according to the precedence rules above, we only need to add
        //       parentheses around OR and PIECEWISE. However, it looks
        //       better/clearer to have some around some other operators
        //       (agreed, this is somewhat subjective).

        if (isRelationalOperator(ast->mLeft)
            || isOrOperator(ast->mLeft)
            || isXorOperator(ast->mLeft)
            || isPiecewiseStatement(ast->mLeft)) {
            left = "(" + left + ")";
        } else if (isPlusOperator(ast->mLeft)
                   || isMinusOperator(ast->mLeft)) {
            if (ast->mLeft->mRight != nullptr) {
                left = "(" + left + ")";
            }
        } else if (isPowerOperator(ast->mLeft)) {
            left = "(" + left + ")";
        } else if (isRootOperator(ast->mLeft)) {
            left = "(" + left + ")";
        }

        if (isRelationalOperator(ast->mRight)
            || isOrOperator(ast->mRight)
            || isXorOperator(ast->mRight)
            || isPiecewiseStatement(ast->mRight)) {
            right = "(" + right + ")";
        } else if (isPlusOperator(ast->mRight)
                   || isMinusOperator(ast->mRight)) {
            if (ast->mRight->mRight != nullptr) {
                right = "(" + right + ")";
            }
        } else if (isPowerOperator(ast->mRight)) {
            right = "(" + right + ")";
        } else if (isRootOperator(ast->mRight)) {
            right = "(" + right + ")";
        }
    } else if (isOrOperator(ast)) {
        // Note: according to the precedence rules above, we only need to add
        //       parentheses around PIECEWISE. However, it looks better/clearer
        //       to have some around some other operators (agreed, this is
        //       somewhat subjective).

        if (isRelationalOperator(ast->mLeft)
            || isAndOperator(ast->mLeft)
            || isXorOperator(ast->mLeft)
            || isPiecewiseStatement(ast->mLeft)) {
            left = "(" + left + ")";
        } else if (isPlusOperator(ast->mLeft)
                   || isMinusOperator(ast->mLeft)) {
            if (ast->mLeft->mRight != nullptr) {
                left = "(" + left + ")";
            }
        } else if (isPowerOperator(ast->mLeft)) {
            left = "(" + left + ")";
        } else if (isRootOperator(ast->mLeft)) {
            left = "(" + left + ")";
        }

        if (isRelationalOperator(ast->mRight)
            || isAndOperator(ast->mRight)
            || isXorOperator(ast->mRight)
            || isPiecewiseStatement(ast->mRight)) {
            right = "(" + right + ")";
        } else if (isPlusOperator(ast->mRight)
                   || isMinusOperator(ast->mRight)) {
            if (ast->mRight->mRight != nullptr) {
                right = "(" + right + ")";
            }
        } else if (isPowerOperator(ast->mRight)) {
            right = "(" + right + ")";
        } else if (isRootOperator(ast->mRight)) {
            right = "(" + right + ")";
        }
    } else if (isXorOperator(ast)) {
        // Note: according to the precedence rules above, we only need to add
        //       parentheses around AND, OR and PIECEWISE. However, it looks
        //       better/clearer to have some around some other operators
        //       (agreed, this is somewhat subjective).

        if (isRelationalOperator(ast->mLeft)
            || isAndOperator(ast->mLeft)
            || isOrOperator(ast->mLeft)
            || isPiecewiseStatement(ast->mLeft)) {
            left = "(" + left + ")";
        } else if (isPlusOperator(ast->mLeft)
                   || isMinusOperator(ast->mLeft)) {
            if (ast->mLeft->mRight != nullptr) {
                left = "(" + left + ")";
            }
        } else if (isPowerOperator(ast->mLeft)) {
            left = "(" + left + ")";
        } else if (isRootOperator(ast->mLeft)) {
            left = "(" + left + ")";
        }

        if (isRelationalOperator(ast->mRight)
            || isAndOperator(ast->mRight)
            || isOrOperator(ast->mRight)
            || isPiecewiseStatement(ast->mRight)) {
            right = "(" + right + ")";
        } else if (isPlusOperator(ast->mRight)
                   || isMinusOperator(ast->mRight)) {
            if (ast->mRight->mRight != nullptr) {
                right = "(" + right + ")";
            }
        } else if (isPowerOperator(ast->mRight)) {
            right = "(" + right + ")";
        } else if (isRootOperator(ast->mRight)) {
            right = "(" + right + ")";
        }
    } else if (isPowerOperator(ast)) {
        if (isRelationalOperator(ast->mLeft)
            || isLogicalOperator(ast->mLeft)
            || isMinusOperator(ast->mLeft)
            || isTimesOperator(ast->mLeft)
            || isDivideOperator(ast->mLeft)
            || isPiecewiseStatement(ast->mLeft)) {
            left = "(" + left + ")";
        } else if (isPlusOperator(ast->mLeft)) {
            if (ast->mLeft->mRight != nullptr) {
                left = "(" + left + ")";
            }
        }

        if (isRelationalOperator(ast->mRight)
            || isLogicalOperator(ast->mRight)
            || isMinusOperator(ast->mLeft)
            || isTimesOperator(ast->mRight)
            || isDivideOperator(ast->mRight)
            || isPowerOperator(ast->mRight)
            || isRootOperator(ast->mRight)
            || isPiecewiseStatement(ast->mRight)) {
            right = "(" + right + ")";
        } else if (isPlusOperator(ast->mRight)) {
            if (ast->mRight->mRight != nullptr) {
                right = "(" + right + ")";
            }
        }
    } else if (isRootOperator(ast)) {
        if (isRelationalOperator(ast->mRight)
            || isLogicalOperator(ast->mRight)
            || isMinusOperator(ast->mRight)
            || isTimesOperator(ast->mRight)
            || isDivideOperator(ast->mRight)
            || isPiecewiseStatement(ast->mRight)) {
            right = "(" + right + ")";
        } else if (isPlusOperator(ast->mRight)) {
            if (ast->mRight->mRight != nullptr) {
                right = "(" + right + ")";
            }
        }

        if (isRelationalOperator(ast->mLeft)
            || isLogicalOperator(ast->mLeft)
            || isMinusOperator(ast->mLeft)
            || isTimesOperator(ast->mLeft)
            || isDivideOperator(ast->mLeft)
            || isPowerOperator(ast->mLeft)
            || isRootOperator(ast->mLeft)
            || isPiecewiseStatement(ast->mLeft)) {
            left = "(" + left + ")";
        } else if (isPlusOperator(ast->mLeft)) {
            if (ast->mLeft->mRight != nullptr) {
                left = "(" + left + ")";
            }
        }

        return right + op + "(1.0/" + left + ")";
    }

    return left + op + right;
}

std::string Generator::GeneratorImpl::generateMinusUnaryCode(const GeneratorEquationAstPtr &ast)
{
    // Generate the code for the left branch of the given AST.

    std::string left = generateCode(ast->mLeft);

    // Determine whether parentheses should be added around the left code.

    if (isRelationalOperator(ast->mLeft)
        || isLogicalOperator(ast->mLeft)
        || isPlusOperator(ast->mLeft)
        || isMinusOperator(ast->mLeft)
        || isPiecewiseStatement(ast->mLeft)) {
        left = "(" + left + ")";
    }

    return mProfile->minusString() + left;
}

std::string Generator::GeneratorImpl::generateOneParameterFunctionCode(const std::string &function,
                                                                       const GeneratorEquationAstPtr &ast)
{
    return function + "(" + generateCode(ast->mLeft) + ")";
}

std::string Generator::GeneratorImpl::generateTwoParameterFunctionCode(const std::string &function,
                                                                       const GeneratorEquationAstPtr &ast)
{
    return function + "(" + generateCode(ast->mLeft) + ", " + generateCode(ast->mRight) + ")";
}

std::string Generator::GeneratorImpl::generatePiecewiseIfCode(const std::string &condition,
                                                              const std::string &value)
{
    return replace(replace(mProfile->hasConditionalOperator() ?
                               mProfile->conditionalOperatorIfString() :
                               mProfile->piecewiseIfString(),
                           "<CONDITION>", condition),
                   "<IF_STATEMENT>", value);
}

std::string Generator::GeneratorImpl::generatePiecewiseElseCode(const std::string &value)
{
    return replace(mProfile->hasConditionalOperator() ?
                       mProfile->conditionalOperatorElseString() :
                       mProfile->piecewiseElseString(),
                   "<ELSE_STATEMENT>", value);
}

std::string Generator::GeneratorImpl::generateCode(const GeneratorEquationAstPtr &ast)
{
    // Generate the code for the given AST.

    std::string code;

    switch (ast->mType) {
        // Assignment.

    case GeneratorEquationAst::Type::ASSIGNMENT:
        code = generateOperatorCode(mProfile->assignmentString(), ast);

        break;

        // Relational and logical operators.

    case GeneratorEquationAst::Type::EQ:
        if (mProfile->hasEqOperator()) {
            code = generateOperatorCode(mProfile->eqString(), ast);
        } else {
            code = generateTwoParameterFunctionCode(mProfile->eqString(), ast);
        }

        break;
    case GeneratorEquationAst::Type::NEQ:
        if (mProfile->hasNeqOperator()) {
            code = generateOperatorCode(mProfile->neqString(), ast);
        } else {
            code = generateTwoParameterFunctionCode(mProfile->neqString(), ast);
        }

        break;
    case GeneratorEquationAst::Type::LT:
        if (mProfile->hasLtOperator()) {
            code = generateOperatorCode(mProfile->ltString(), ast);
        } else {
            code = generateTwoParameterFunctionCode(mProfile->ltString(), ast);
        }

        break;
    case GeneratorEquationAst::Type::LEQ:
        if (mProfile->hasLeqOperator()) {
            code = generateOperatorCode(mProfile->leqString(), ast);
        } else {
            code = generateTwoParameterFunctionCode(mProfile->leqString(), ast);
        }

        break;
    case GeneratorEquationAst::Type::GT:
        if (mProfile->hasGtOperator()) {
            code = generateOperatorCode(mProfile->gtString(), ast);
        } else {
            code = generateTwoParameterFunctionCode(mProfile->gtString(), ast);
        }

        break;
    case GeneratorEquationAst::Type::GEQ:
        if (mProfile->hasGeqOperator()) {
            code = generateOperatorCode(mProfile->geqString(), ast);
        } else {
            code = generateTwoParameterFunctionCode(mProfile->geqString(), ast);
        }

        break;
    case GeneratorEquationAst::Type::AND:
        if (mProfile->hasAndOperator()) {
            code = generateOperatorCode(mProfile->andString(), ast);
        } else {
            code = generateTwoParameterFunctionCode(mProfile->andString(), ast);
        }

        break;
    case GeneratorEquationAst::Type::OR:
        if (mProfile->hasOrOperator()) {
            code = generateOperatorCode(mProfile->orString(), ast);
        } else {
            code = generateTwoParameterFunctionCode(mProfile->orString(), ast);
        }

        break;
    case GeneratorEquationAst::Type::XOR:
        if (mProfile->hasXorOperator()) {
            code = generateOperatorCode(mProfile->xorString(), ast);
        } else {
            code = generateTwoParameterFunctionCode(mProfile->xorString(), ast);
        }

        break;
    case GeneratorEquationAst::Type::NOT:
        if (mProfile->hasNotOperator()) {
            code = mProfile->notString() + generateCode(ast->mLeft);
        } else {
            code = generateOneParameterFunctionCode(mProfile->notString(), ast);
        }

        break;

        // Arithmetic operators.

    case GeneratorEquationAst::Type::PLUS:
        if (ast->mRight != nullptr) {
            code = generateOperatorCode(mProfile->plusString(), ast);
        } else {
            code = generateCode(ast->mLeft);
        }

        break;
    case GeneratorEquationAst::Type::MINUS:
        if (ast->mRight != nullptr) {
            code = generateOperatorCode(mProfile->minusString(), ast);
        } else {
            code = generateMinusUnaryCode(ast);
        }

        break;
    case GeneratorEquationAst::Type::TIMES:
        code = generateOperatorCode(mProfile->timesString(), ast);

        break;
    case GeneratorEquationAst::Type::DIVIDE:
        code = generateOperatorCode(mProfile->divideString(), ast);

        break;
    case GeneratorEquationAst::Type::POWER: {
        std::string stringValue = generateCode(ast->mRight);
        double doubleValue = convertToDouble(stringValue);

        if (areEqual(doubleValue, 0.5)) {
            code = generateOneParameterFunctionCode(mProfile->squareRootString(), ast);
        } else if (areEqual(doubleValue, 2.0) && !mProfile->squareString().empty()) {
            code = generateOneParameterFunctionCode(mProfile->squareString(), ast);
        } else {
            code = mProfile->hasPowerOperator() ?
                       generateOperatorCode(mProfile->powerString(), ast) :
                       mProfile->powerString() + "(" + generateCode(ast->mLeft) + ", " + stringValue + ")";
        }

        break;
    }
    case GeneratorEquationAst::Type::ROOT:
        if (ast->mRight != nullptr) {
            double doubleValue = convertToDouble(generateCode(ast->mLeft));

            if (areEqual(doubleValue, 2.0)) {
                code = mProfile->squareRootString() + "(" + generateCode(ast->mRight) + ")";
            } else {
                GeneratorEquationAstPtr rootValueAst = std::make_shared<GeneratorEquationAst>(GeneratorEquationAst::Type::DIVIDE, ast);

                rootValueAst->mLeft = std::make_shared<GeneratorEquationAst>(GeneratorEquationAst::Type::CN, "1.0", rootValueAst);
                rootValueAst->mRight = std::make_shared<GeneratorEquationAst>(ast->mLeft, rootValueAst);

                code = mProfile->hasPowerOperator() ?
                           generateOperatorCode(mProfile->powerString(), ast) :
                           mProfile->powerString() + "(" + generateCode(ast->mRight) + ", " + generateOperatorCode(mProfile->divideString(), rootValueAst) + ")";
            }
        } else {
            code = generateOneParameterFunctionCode(mProfile->squareRootString(), ast);
        }

        break;
    case GeneratorEquationAst::Type::ABS:
        code = generateOneParameterFunctionCode(mProfile->absoluteValueString(), ast);

        break;
    case GeneratorEquationAst::Type::EXP:
        code = generateOneParameterFunctionCode(mProfile->exponentialString(), ast);

        break;
    case GeneratorEquationAst::Type::LN:
        code = generateOneParameterFunctionCode(mProfile->napierianLogarithmString(), ast);

        break;
    case GeneratorEquationAst::Type::LOG:
        if (ast->mRight != nullptr) {
            std::string stringValue = generateCode(ast->mLeft);
            double doubleValue = convertToDouble(stringValue);

            if (areEqual(doubleValue, 10.0)) {
                code = mProfile->commonLogarithmString() + "(" + generateCode(ast->mRight) + ")";
            } else {
                code = mProfile->napierianLogarithmString() + "(" + generateCode(ast->mRight) + ")/" + mProfile->napierianLogarithmString() + "(" + stringValue + ")";
            }
        } else {
            code = generateOneParameterFunctionCode(mProfile->commonLogarithmString(), ast);
        }

        break;
    case GeneratorEquationAst::Type::CEILING:
        code = generateOneParameterFunctionCode(mProfile->ceilingString(), ast);

        break;
    case GeneratorEquationAst::Type::FLOOR:
        code = generateOneParameterFunctionCode(mProfile->floorString(), ast);

        break;
    case GeneratorEquationAst::Type::MIN:
        code = generateTwoParameterFunctionCode(mProfile->minString(), ast);

        break;
    case GeneratorEquationAst::Type::MAX:
        code = generateTwoParameterFunctionCode(mProfile->maxString(), ast);

        break;
    case GeneratorEquationAst::Type::REM:
        code = generateTwoParameterFunctionCode(mProfile->remString(), ast);

        break;

        // Calculus elements.

    case GeneratorEquationAst::Type::DIFF:
        code = generateCode(ast->mRight);

        break;

        // Trigonometric operators.

    case GeneratorEquationAst::Type::SIN:
        code = generateOneParameterFunctionCode(mProfile->sinString(), ast);

        break;
    case GeneratorEquationAst::Type::COS:
        code = generateOneParameterFunctionCode(mProfile->cosString(), ast);

        break;
    case GeneratorEquationAst::Type::TAN:
        code = generateOneParameterFunctionCode(mProfile->tanString(), ast);

        break;
    case GeneratorEquationAst::Type::SEC:
        code = generateOneParameterFunctionCode(mProfile->secString(), ast);

        break;
    case GeneratorEquationAst::Type::CSC:
        code = generateOneParameterFunctionCode(mProfile->cscString(), ast);

        break;
    case GeneratorEquationAst::Type::COT:
        code = generateOneParameterFunctionCode(mProfile->cotString(), ast);

        break;
    case GeneratorEquationAst::Type::SINH:
        code = generateOneParameterFunctionCode(mProfile->sinhString(), ast);

        break;
    case GeneratorEquationAst::Type::COSH:
        code = generateOneParameterFunctionCode(mProfile->coshString(), ast);

        break;
    case GeneratorEquationAst::Type::TANH:
        code = generateOneParameterFunctionCode(mProfile->tanhString(), ast);

        break;
    case GeneratorEquationAst::Type::SECH:
        code = generateOneParameterFunctionCode(mProfile->sechString(), ast);

        break;
    case GeneratorEquationAst::Type::CSCH:
        code = generateOneParameterFunctionCode(mProfile->cschString(), ast);

        break;
    case GeneratorEquationAst::Type::COTH:
        code = generateOneParameterFunctionCode(mProfile->cothString(), ast);

        break;
    case GeneratorEquationAst::Type::ASIN:
        code = generateOneParameterFunctionCode(mProfile->asinString(), ast);

        break;
    case GeneratorEquationAst::Type::ACOS:
        code = generateOneParameterFunctionCode(mProfile->acosString(), ast);

        break;
    case GeneratorEquationAst::Type::ATAN:
        code = generateOneParameterFunctionCode(mProfile->atanString(), ast);

        break;
    case GeneratorEquationAst::Type::ASEC:
        code = generateOneParameterFunctionCode(mProfile->asecString(), ast);

        break;
    case GeneratorEquationAst::Type::ACSC:
        code = generateOneParameterFunctionCode(mProfile->acscString(), ast);

        break;
    case GeneratorEquationAst::Type::ACOT:
        code = generateOneParameterFunctionCode(mProfile->acotString(), ast);

        break;
    case GeneratorEquationAst::Type::ASINH:
        code = generateOneParameterFunctionCode(mProfile->asinhString(), ast);

        break;
    case GeneratorEquationAst::Type::ACOSH:
        code = generateOneParameterFunctionCode(mProfile->acoshString(), ast);

        break;
    case GeneratorEquationAst::Type::ATANH:
        code = generateOneParameterFunctionCode(mProfile->atanhString(), ast);

        break;
    case GeneratorEquationAst::Type::ASECH:
        code = generateOneParameterFunctionCode(mProfile->asechString(), ast);

        break;
    case GeneratorEquationAst::Type::ACSCH:
        code = generateOneParameterFunctionCode(mProfile->acschString(), ast);

        break;
    case GeneratorEquationAst::Type::ACOTH:
        code = generateOneParameterFunctionCode(mProfile->acothString(), ast);

        break;

        // Piecewise statement.

    case GeneratorEquationAst::Type::PIECEWISE:
        if (ast->mRight != nullptr) {
            if (ast->mRight->mType == GeneratorEquationAst::Type::PIECE) {
                code = generateCode(ast->mLeft) + generatePiecewiseElseCode(generateCode(ast->mRight) + generatePiecewiseElseCode(mProfile->nanString()));
            } else {
                code = generateCode(ast->mLeft) + generatePiecewiseElseCode(generateCode(ast->mRight));
            }
        } else {
            code = generateCode(ast->mLeft) + generatePiecewiseElseCode(mProfile->nanString());
        }

        break;
    case GeneratorEquationAst::Type::PIECE:
        code = generatePiecewiseIfCode(generateCode(ast->mRight), generateCode(ast->mLeft));

        break;
    case GeneratorEquationAst::Type::OTHERWISE:
        code = generateCode(ast->mLeft);

        break;

        // Token elements.

    case GeneratorEquationAst::Type::CI:
        code = generateVariableNameCode(ast->mVariable, ast);

        break;
    case GeneratorEquationAst::Type::CN:
        code = generateDoubleCode(ast->mValue);

        break;

        // Qualifier elements.

    case GeneratorEquationAst::Type::DEGREE:
    case GeneratorEquationAst::Type::LOGBASE:
    case GeneratorEquationAst::Type::BVAR:
        code = generateCode(ast->mLeft);

        break;

        // Constants.

    case GeneratorEquationAst::Type::TRUE:
        code = mProfile->trueString();

        break;
    case GeneratorEquationAst::Type::FALSE:
        code = mProfile->falseString();

        break;
    case GeneratorEquationAst::Type::E:
        code = mProfile->eString();

        break;
    case GeneratorEquationAst::Type::PI:
        code = mProfile->piString();

        break;
    case GeneratorEquationAst::Type::INF:
        code = mProfile->infString();

        break;
    case GeneratorEquationAst::Type::NAN:
        code = mProfile->nanString();

        break;
    }

    return code;
}

std::string Generator::GeneratorImpl::generateInitializationCode(const GeneratorInternalVariablePtr &variable)
{
    return mProfile->indentString() + generateVariableNameCode(variable->mVariable) + " = " + generateDoubleCode(variable->mVariable->initialValue()) + mProfile->commandSeparatorString() + "\n";
}

std::string Generator::GeneratorImpl::generateEquationCode(const GeneratorEquationPtr &equation,
                                                           std::vector<GeneratorEquationPtr> &remainingEquations,
                                                           bool onlyStateRateBasedEquations)
{
    std::string res;

    for (const auto &dependency : equation->mDependencies) {
        if (!onlyStateRateBasedEquations
            || ((dependency->mType == GeneratorEquation::Type::ALGEBRAIC)
                && dependency->mIsStateRateBased)) {
            res += generateEquationCode(dependency, remainingEquations, onlyStateRateBasedEquations);
        }
    }

    auto equationIter = std::find(remainingEquations.begin(), remainingEquations.end(), equation);

    if (equationIter != remainingEquations.end()) {
        res += mProfile->indentString() + generateCode(equation->mAst) + mProfile->commandSeparatorString() + "\n";

        remainingEquations.erase(equationIter);
    }

    return res;
}
void Generator::GeneratorImpl::addInterfaceComputeModelMethodsCode(std::string &code)
{
    std::string interfaceComputeModelMethodsCode;

    if (!mProfile->interfaceInitializeStatesAndConstantsMethodString().empty()) {
        interfaceComputeModelMethodsCode += mProfile->interfaceInitializeStatesAndConstantsMethodString();
    }

    if (!mProfile->interfaceComputeComputedConstantsMethodString().empty()) {
        interfaceComputeModelMethodsCode += mProfile->interfaceComputeComputedConstantsMethodString();
    }

    if (!mProfile->interfaceComputeRatesMethodString().empty()) {
        interfaceComputeModelMethodsCode += mProfile->interfaceComputeRatesMethodString();
    }

    if (!mProfile->interfaceComputeVariablesMethodString().empty()) {
        interfaceComputeModelMethodsCode += mProfile->interfaceComputeVariablesMethodString();
    }

    if (!interfaceComputeModelMethodsCode.empty()) {
        code += "\n";
    }

    code += interfaceComputeModelMethodsCode;
}

void Generator::GeneratorImpl::addImplementationInitializeStatesAndConstantsMethodCode(std::string &code,
                                                                                       std::vector<GeneratorEquationPtr> &remainingEquations)
{
    if (!mProfile->implementationInitializeStatesAndConstantsMethodString().empty()) {
        if (!code.empty()) {
            code += "\n";
        }

        std::string methodBody;

        for (const auto &internalVariable : mInternalVariables) {
            if ((internalVariable->mType == GeneratorInternalVariable::Type::STATE)
                || (internalVariable->mType == GeneratorInternalVariable::Type::CONSTANT)) {
                methodBody += generateInitializationCode(internalVariable);
            }
        }

        for (const auto &equation : mEquations) {
            if (equation->mType == GeneratorEquation::Type::TRUE_CONSTANT) {
                methodBody += generateEquationCode(equation, remainingEquations);
            }
        }

        code += replace(mProfile->implementationInitializeStatesAndConstantsMethodString(),
                        "<CODE>", generateMethodBodyCode(methodBody));
    }
}

void Generator::GeneratorImpl::addImplementationComputeComputedConstantsMethodCode(std::string &code,
                                                                                   std::vector<GeneratorEquationPtr> &remainingEquations)
{
    if (!mProfile->implementationComputeComputedConstantsMethodString().empty()) {
        if (!code.empty()) {
            code += "\n";
        }

        std::string methodBody;

        for (const auto &equation : mEquations) {
            if (equation->mType == GeneratorEquation::Type::VARIABLE_BASED_CONSTANT) {
                methodBody += generateEquationCode(equation, remainingEquations);
            }
        }

        code += replace(mProfile->implementationComputeComputedConstantsMethodString(),
                        "<CODE>", generateMethodBodyCode(methodBody));
    }
}

void Generator::GeneratorImpl::addImplementationComputeRatesMethodCode(std::string &code,
                                                                       std::vector<GeneratorEquationPtr> &remainingEquations)
{
    if (!mProfile->implementationComputeRatesMethodString().empty()) {
        if (!code.empty()) {
            code += "\n";
        }

        std::string methodBody;

        for (const auto &equation : mEquations) {
            if (equation->mType == GeneratorEquation::Type::RATE) {
                methodBody += generateEquationCode(equation, remainingEquations);
            }
        }

        code += replace(mProfile->implementationComputeRatesMethodString(),
                        "<CODE>", generateMethodBodyCode(methodBody));
    }
}

void Generator::GeneratorImpl::addImplementationComputeVariablesMethodCode(std::string &code,
                                                                           std::vector<GeneratorEquationPtr> &remainingEquations)
{
    if (!mProfile->implementationComputeVariablesMethodString().empty()) {
        if (!code.empty()) {
            code += "\n";
        }

        std::vector<GeneratorEquationPtr> newRemainingEquations {std::begin(mEquations), std::end(mEquations)};

        std::string methodBody;

        for (const auto &equation : mEquations) {
            if ((std::find(remainingEquations.begin(), remainingEquations.end(), equation) != remainingEquations.end())
                || ((equation->mType == GeneratorEquation::Type::ALGEBRAIC)
                    && equation->mIsStateRateBased)) {
                methodBody += generateEquationCode(equation, newRemainingEquations, true);
            }
        }

        code += replace(mProfile->implementationComputeVariablesMethodString(),
                        "<CODE>", generateMethodBodyCode(methodBody));
    }
}

Generator::Generator()
    : mPimpl(new GeneratorImpl())
{
    mPimpl->mGenerator = this;
}

Generator::~Generator()
{
    delete mPimpl;
}

Generator::Generator(const Generator &rhs)
    : Logger(rhs)
    , mPimpl(new GeneratorImpl())
{
    mPimpl->mGenerator = rhs.mPimpl->mGenerator;

    mPimpl->mModelType = rhs.mPimpl->mModelType;

    mPimpl->mInternalVariables = rhs.mPimpl->mInternalVariables;
    mPimpl->mEquations = rhs.mPimpl->mEquations;

    mPimpl->mVoi = rhs.mPimpl->mVoi;
    mPimpl->mStates = rhs.mPimpl->mStates;
    mPimpl->mVariables = rhs.mPimpl->mVariables;

    mPimpl->mProfile = rhs.mPimpl->mProfile;

    mPimpl->mNeedEq = rhs.mPimpl->mNeedEq;
    mPimpl->mNeedNeq = rhs.mPimpl->mNeedNeq;
    mPimpl->mNeedLt = rhs.mPimpl->mNeedLt;
    mPimpl->mNeedLeq = rhs.mPimpl->mNeedLeq;
    mPimpl->mNeedGt = rhs.mPimpl->mNeedGt;
    mPimpl->mNeedGeq = rhs.mPimpl->mNeedGeq;
    mPimpl->mNeedAnd = rhs.mPimpl->mNeedAnd;
    mPimpl->mNeedOr = rhs.mPimpl->mNeedOr;
    mPimpl->mNeedXor = rhs.mPimpl->mNeedXor;
    mPimpl->mNeedNot = rhs.mPimpl->mNeedNot;

    mPimpl->mNeedMin = rhs.mPimpl->mNeedMin;
    mPimpl->mNeedMax = rhs.mPimpl->mNeedMax;

    mPimpl->mNeedSec = rhs.mPimpl->mNeedSec;
    mPimpl->mNeedCsc = rhs.mPimpl->mNeedCsc;
    mPimpl->mNeedCot = rhs.mPimpl->mNeedCot;
    mPimpl->mNeedSech = rhs.mPimpl->mNeedSech;
    mPimpl->mNeedCsch = rhs.mPimpl->mNeedCsch;
    mPimpl->mNeedCoth = rhs.mPimpl->mNeedCoth;
    mPimpl->mNeedAsec = rhs.mPimpl->mNeedAsec;
    mPimpl->mNeedAcsc = rhs.mPimpl->mNeedAcsc;
    mPimpl->mNeedAcot = rhs.mPimpl->mNeedAcot;
    mPimpl->mNeedAsech = rhs.mPimpl->mNeedAsech;
    mPimpl->mNeedAcsch = rhs.mPimpl->mNeedAcsch;
    mPimpl->mNeedAcoth = rhs.mPimpl->mNeedAcoth;
}

Generator::Generator(Generator &&rhs) noexcept
    : Logger(std::move(rhs))
    , mPimpl(rhs.mPimpl)
{
    rhs.mPimpl = nullptr;
}

Generator &Generator::operator=(Generator rhs)
{
    Logger::operator=(rhs);
    rhs.swap(*this);
    return *this;
}

void Generator::swap(Generator &rhs)
{
    std::swap(mPimpl, rhs.mPimpl);
}

void Generator::setProfile(const GeneratorProfilePtr &profile)
{
    mPimpl->mProfile = profile;
}

void Generator::processModel(const ModelPtr &model)
{
    // Make sure that the model is valid before processing it.

    /*TODO: enable the below code once validation is known to work fine.
    libcellml::Validator validator;

    validator.validateModel(model);

    if (validator.errorCount() > 0) {
        // The model is not valid, so retrieve the validation errors and make
        // them our own.

        for (size_t i = 0; i < validator.errorCount(); ++i) {
            addError(validator.error(i));
        }

        return;
    }
*/

    // Process the model.

    mPimpl->processModel(model);
}

Generator::ModelType Generator::modelType() const
{
    return mPimpl->mModelType;
}

size_t Generator::stateCount() const
{
    if (!mPimpl->hasValidModel()) {
        return 0;
    }

    return mPimpl->mStates.size();
}

size_t Generator::variableCount() const
{
    if (!mPimpl->hasValidModel()) {
        return 0;
    }

    return mPimpl->mVariables.size();
}

VariablePtr Generator::voi() const
{
    if (!mPimpl->hasValidModel()) {
        return {};
    }

    return mPimpl->mVoi;
}

VariablePtr Generator::state(size_t index) const
{
    if (!mPimpl->hasValidModel() || (index >= mPimpl->mStates.size())) {
        return {};
    }

    return mPimpl->mStates[index];
}

GeneratorVariablePtr Generator::variable(size_t index) const
{
    if (!mPimpl->hasValidModel() || (index >= mPimpl->mVariables.size())) {
        return {};
    }

    return mPimpl->mVariables[index];
}

std::string Generator::interfaceCode() const
{
    if (!mPimpl->hasValidModel() || !mPimpl->mProfile->hasInterface()) {
        return {};
    }

    // Add code for the origin comment.

    std::string res;

    mPimpl->addOriginCommentCode(res);

    // Add code for the header.

    mPimpl->addInterfaceHeaderCode(res);

    // Add code for the version of the profile and libCellML.

<<<<<<< HEAD
    mPimpl->addInterfaceVersionCode(res);
    mPimpl->addInterfaceLibcellmlVersionCode(res);
=======
    mPimpl->addLibcellmlVersionCode(res, true);
>>>>>>> 4333de6d

    // Add code for the interface of the number of states and variables.

    mPimpl->addStateAndVariableCountCode(res, true);

    // Add code for the variable information related objects.

    if (mPimpl->mProfile->hasInterface()) {
        mPimpl->addVariableTypeObjectCode(res);
        mPimpl->addVariableInfoObjectCode(res);
        mPimpl->addVariableInfoWithTypeObjectCode(res);
    }

    // Add code for the interface of the information about the variable of
    // integration, states and (other) variables.

    mPimpl->addInterfaceVoiStateAndVariableInfoCode(res);

    // Add code for the interface to create and delete arrays.

    mPimpl->addInterfaceCreateDeleteArrayMethodsCode(res);

    // Add code for the interface to compute the model.

    mPimpl->addInterfaceComputeModelMethodsCode(res);

    return res;
}

std::string Generator::implementationCode() const
{
    if (!mPimpl->hasValidModel()) {
        return {};
    }

    std::string res;

    // Add code for the origin comment.

    mPimpl->addOriginCommentCode(res);

    // Add code for the header.

    mPimpl->addImplementationHeaderCode(res);

<<<<<<< HEAD
    // Add code for the version of the profile and libCellML.

    mPimpl->addImplementationVersionCode(res);
    mPimpl->addImplementationLibcellmlVersionCode(res);
=======
    // Add code for the implementation of the version (of libCellML).

    mPimpl->addLibcellmlVersionCode(res);
>>>>>>> 4333de6d

    // Add code for the implementation of the number of states and variables.

    mPimpl->addStateAndVariableCountCode(res);

    // Add code for the variable information related objects.

    if (!mPimpl->mProfile->hasInterface()) {
        mPimpl->addVariableTypeObjectCode(res);
        mPimpl->addVariableInfoObjectCode(res);
        mPimpl->addVariableInfoWithTypeObjectCode(res);
    }

    // Add code for the implementation of the information about the variable of
    // integration, states and (other) variables.

    mPimpl->addImplementationVoiInfoCode(res);
    mPimpl->addImplementationStateInfoCode(res);
    mPimpl->addImplementationVariableInfoCode(res);

    // Add code for the arithmetic and trigonometric functions.

    mPimpl->addArithmeticFunctionsCode(res);
    mPimpl->addTrigonometricFunctionsCode(res);

    // Add code for the implementation to create and delete arrays.

    mPimpl->addImplementationCreateStatesArrayMethodCode(res);
    mPimpl->addImplementationCreateVariablesArrayMethodCode(res);
    mPimpl->addImplementationDeleteArrayMethodCode(res);

    // Add code for the implementation to initialise our states and constants.

    std::vector<GeneratorEquationPtr> remainingEquations {std::begin(mPimpl->mEquations), std::end(mPimpl->mEquations)};

    mPimpl->addImplementationInitializeStatesAndConstantsMethodCode(res, remainingEquations);

    // Add code for the implementation to compute our computed constants.

    mPimpl->addImplementationComputeComputedConstantsMethodCode(res, remainingEquations);

    // Add code for the implementation to compute our rates (and any variables
    // on which they depend).

    mPimpl->addImplementationComputeRatesMethodCode(res, remainingEquations);

    // Add code for the implementation to compute our variables.
    // Note: this method computes the remaining variables, i.e. the ones not
    //       needed to compute our rates, but also the variables that depend on
    //       the value of some states/rates. Indeed, this method is typically
    //       called after having integrated a model, thus ensuring that
    //       variables that rely on the value of some states/rates are up to
    //       date.

    mPimpl->addImplementationComputeVariablesMethodCode(res, remainingEquations);

    return res;
}

} // namespace libcellml<|MERGE_RESOLUTION|>--- conflicted
+++ resolved
@@ -630,16 +630,11 @@
 
     void addLibcellmlVersionCode(std::string &code, bool interface = false);
 
-<<<<<<< HEAD
     void addInterfaceVersionCode(std::string &code);
     void addImplementationVersionCode(std::string &code);
 
-    void addInterfaceStateAndVariableCountCode(std::string &code);
-    void addImplementationStateAndVariableCountCode(std::string &code);
-=======
     void addStateAndVariableCountCode(std::string &code,
                                       bool interface = false);
->>>>>>> 4333de6d
 
     void addVariableTypeObjectCode(std::string &code);
 
@@ -690,18 +685,6 @@
                                      std::vector<GeneratorEquationPtr> &remainingEquations,
                                      bool onlyStateRateBasedEquations = false);
 
-<<<<<<< HEAD
-    void addInitializeStatesAndConstantsMethodCode(std::string &code,
-                                                   std::vector<GeneratorEquationPtr> &remainingEquations);
-    void addComputeComputedConstantsMethodCode(std::string &code,
-                                               std::vector<GeneratorEquationPtr> &remainingEquations);
-    void addComputeRatesMethodCode(std::string &code,
-                                   std::vector<GeneratorEquationPtr> &remainingEquations);
-    void addComputeVariablesMethodCode(std::string &code,
-                                       std::vector<GeneratorEquationPtr> &remainingEquations);
-
-    bool profileHasBeenModified() const;
-=======
     void addInterfaceComputeModelMethodsCode(std::string &code);
     void addImplementationInitializeStatesAndConstantsMethodCode(std::string &code,
                                                                  std::vector<GeneratorEquationPtr> &remainingEquations);
@@ -711,7 +694,8 @@
                                                  std::vector<GeneratorEquationPtr> &remainingEquations);
     void addImplementationComputeVariablesMethodCode(std::string &code,
                                                      std::vector<GeneratorEquationPtr> &remainingEquations);
->>>>>>> 4333de6d
+
+    bool profileHasBeenModified() const;
 };
 
 bool Generator::GeneratorImpl::hasValidModel() const
@@ -1878,50 +1862,6 @@
                                          replace(mProfile->implementationStateCountString(),
                                                  "<STATE_COUNT>", std::to_string(mStates.size()));
     }
-<<<<<<< HEAD
-}
-
-void Generator::GeneratorImpl::addInterfaceVersionCode(std::string &code)
-{
-    if (!mProfile->interfaceDeclarationString().empty()
-        && !mProfile->interfaceDeclarationVersionString().empty()) {
-        if (!code.empty()) {
-            code += "\n";
-        }
-
-        code += mProfile->interfaceDeclarationVersionString();
-    }
-}
-
-void Generator::GeneratorImpl::addImplementationVersionCode(std::string &code)
-{
-    if (!mProfile->libcellmlVersionString().empty()
-        && !mProfile->stringDelimiterString().empty()) {
-        if (!code.empty()) {
-            code += "\n";
-        }
-
-        if (profileHasBeenModified()) {
-            std::string currentVersionString = mProfile->versionString();
-            std::regex std_rx ("([0-9]+\\.[0-9]+\\.[0-9]+)");
-            code += std::regex_replace (currentVersionString, std_rx, "$1.post0");
-        } else {
-            code += mProfile->versionString();
-        }
-    }
-}
-
-void Generator::GeneratorImpl::addInterfaceStateAndVariableCountCode(std::string &code)
-{
-    if (!mProfile->interfaceDeclarationString().empty()
-        && (!mProfile->stateCountString().empty()
-            || !mProfile->variableCountString().empty())) {
-        if (!code.empty()) {
-            code += "\n";
-        }
-=======
->>>>>>> 4333de6d
-
     if ((interface && !mProfile->interfaceVariableCountString().empty())
         || (!interface && !mProfile->implementationVariableCountString().empty())) {
         stateAndVariableCountCode += interface ?
@@ -1935,6 +1875,29 @@
     }
 
     code += stateAndVariableCountCode;
+}
+
+void Generator::GeneratorImpl::addInterfaceVersionCode(std::string &code)
+{
+    if (!mProfile->interfaceDeclarationString().empty()
+        && !mProfile->interfaceDeclarationVersionString().empty()) {
+        if (!code.empty()) {
+            code += "\n";
+        }
+
+        code += mProfile->interfaceDeclarationVersionString();
+    }
+}
+
+void Generator::GeneratorImpl::addInterfaceStateAndVariableCountCode(std::string &code)
+{
+    if (!mProfile->interfaceDeclarationString().empty()
+        && (!mProfile->stateCountString().empty()
+            || !mProfile->variableCountString().empty())) {
+        if (!code.empty()) {
+            code += "\n";
+        }
+    }
 }
 
 void Generator::GeneratorImpl::addVariableTypeObjectCode(std::string &code)
@@ -3502,12 +3465,8 @@
 
     // Add code for the version of the profile and libCellML.
 
-<<<<<<< HEAD
     mPimpl->addInterfaceVersionCode(res);
-    mPimpl->addInterfaceLibcellmlVersionCode(res);
-=======
     mPimpl->addLibcellmlVersionCode(res, true);
->>>>>>> 4333de6d
 
     // Add code for the interface of the number of states and variables.
 
@@ -3553,16 +3512,10 @@
 
     mPimpl->addImplementationHeaderCode(res);
 
-<<<<<<< HEAD
     // Add code for the version of the profile and libCellML.
 
     mPimpl->addImplementationVersionCode(res);
-    mPimpl->addImplementationLibcellmlVersionCode(res);
-=======
-    // Add code for the implementation of the version (of libCellML).
-
     mPimpl->addLibcellmlVersionCode(res);
->>>>>>> 4333de6d
 
     // Add code for the implementation of the number of states and variables.
 
