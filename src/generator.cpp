/*
Copyright libCellML Contributors

Licensed under the Apache License, Version 2.0 (the "License");
you may not use this file except in compliance with the License.
You may obtain a copy of the License at

    http://www.apache.org/licenses/LICENSE-2.0

Unless required by applicable law or agreed to in writing, software
distributed under the License is distributed on an "AS IS" BASIS,
WITHOUT WARRANTIES OR CONDITIONS OF ANY KIND, either express or implied.
See the License for the specific language governing permissions and
limitations under the License.
*/

#include "libcellml/generator.h"

#include <regex>
#include <sstream>

#include "libcellml/analyserequation.h"
#include "libcellml/analyserequationast.h"
#include "libcellml/analysermodel.h"
#include "libcellml/analyservariable.h"
#include "libcellml/component.h"
#include "libcellml/generatorprofile.h"
#include "libcellml/units.h"
#include "libcellml/version.h"

#include "analyserequationast_p.h"
#include "utilities.h"

#ifdef NAN
#    undef NAN
#endif

<<<<<<< HEAD
#undef NAN

namespace libcellml {

static const size_t MAX_SIZE_T = std::numeric_limits<size_t>::max();

/**
 * @brief The GeneratorVariable::GeneratorVariableImpl struct.
 *
 * The private implementation for the GeneratorVariable class.
 */
struct GeneratorVariable::GeneratorVariableImpl
{
    VariablePtr mInitialisingVariable;
    VariablePtr mVariable;
    GeneratorVariable::Type mType = GeneratorVariable::Type::CONSTANT;

    void populate(const VariablePtr &initialisingVariable,
                  const VariablePtr &variable,
                  GeneratorVariable::Type type);
};

void GeneratorVariable::GeneratorVariableImpl::populate(const VariablePtr &initialisingVariable,
                                                        const VariablePtr &variable,
                                                        GeneratorVariable::Type type)
{
    mInitialisingVariable = initialisingVariable;
    mVariable = variable;
    mType = type;
}

GeneratorVariable::GeneratorVariable()
    : mPimpl(new GeneratorVariableImpl())
{
}

GeneratorVariable::~GeneratorVariable()
{
    delete mPimpl;
}

GeneratorVariablePtr GeneratorVariable::create() noexcept
{
    return std::shared_ptr<GeneratorVariable> {new GeneratorVariable {}};
}

VariablePtr GeneratorVariable::initialisingVariable() const
{
    return mPimpl->mInitialisingVariable;
}

VariablePtr GeneratorVariable::variable() const
{
    return mPimpl->mVariable;
}

GeneratorVariable::Type GeneratorVariable::type() const
{
    return mPimpl->mType;
}

struct GeneratorEquation;
using GeneratorEquationPtr = std::shared_ptr<GeneratorEquation>;
using GeneratorEquationWeakPtr = std::weak_ptr<GeneratorEquation>;

struct GeneratorInternalVariable
{
    enum struct Type
    {
        UNKNOWN,
        SHOULD_BE_STATE,
        VARIABLE_OF_INTEGRATION,
        STATE,
        CONSTANT,
        COMPUTED_TRUE_CONSTANT,
        COMPUTED_VARIABLE_BASED_CONSTANT,
        ALGEBRAIC,
        OVERCONSTRAINED
    };

    size_t mIndex = MAX_SIZE_T;
    Type mType = Type::UNKNOWN;

    VariablePtr mInitialisingVariable;
    VariablePtr mVariable;

    GeneratorEquationWeakPtr mEquation;

    explicit GeneratorInternalVariable(const VariablePtr &variable);

    void setVariable(const VariablePtr &variable,
                     bool checkInitialValue = true);

    void makeVoi();
    void makeState();
};

using GeneratorInternalVariablePtr = std::shared_ptr<GeneratorInternalVariable>;

GeneratorInternalVariable::GeneratorInternalVariable(const VariablePtr &variable)
{
    setVariable(variable);
}

void GeneratorInternalVariable::setVariable(const VariablePtr &variable,
                                            bool checkInitialValue)
{
    if (checkInitialValue && !variable->initialValue().empty()) {
        // The variable has an initial value, so it can either be a constant or
        // a state. By default, we consider it to be a constant and, if we find
        // an ODE for that variable, we will know that it was actually a state.

        mType = Type::CONSTANT;

        mInitialisingVariable = variable;
    }

    mVariable = variable;
}

void GeneratorInternalVariable::makeVoi()
{
    mType = Type::VARIABLE_OF_INTEGRATION;
}

void GeneratorInternalVariable::makeState()
{
    if (mType == Type::UNKNOWN) {
        mType = Type::SHOULD_BE_STATE;
    } else if (mType == Type::CONSTANT) {
        mType = Type::STATE;
    }
}

GeneratorEquationAst::GeneratorEquationAst() = default;

GeneratorEquationAst::GeneratorEquationAst(Type type,
                                           const GeneratorEquationAstPtr &parent)
    : mType(type)
    , mParent(parent)
{
}

GeneratorEquationAst::GeneratorEquationAst(Type type, const std::string &value,
                                           const GeneratorEquationAstPtr &parent)
    : mType(type)
    , mValue(value)
    , mParent(parent)
{
}

GeneratorEquationAst::GeneratorEquationAst(Type type, const VariablePtr &variable,
                                           const GeneratorEquationAstPtr &parent)
    : mType(type)
    , mVariable(variable)
    , mParent(parent)
{
}

GeneratorEquationAst::GeneratorEquationAst(const GeneratorEquationAstPtr &ast,
                                           const GeneratorEquationAstPtr &parent)
    : mType(ast->mType)
    , mVariable(ast->mVariable)
    , mParent(parent)
    , mLeft(ast->mLeft)
    , mRight(ast->mRight)
{
}

#ifdef SWIG
struct GeneratorEquation
#else
struct GeneratorEquation: public std::enable_shared_from_this<GeneratorEquation>
#endif
{
    enum struct Type
    {
        UNKNOWN,
        TRUE_CONSTANT,
        VARIABLE_BASED_CONSTANT,
        RATE,
        ALGEBRAIC
    };

    size_t mOrder = MAX_SIZE_T;
    Type mType = Type::UNKNOWN;

    std::list<GeneratorEquationPtr> mDependencies;

    GeneratorEquationAstPtr mAst;

    std::list<GeneratorInternalVariablePtr> mVariables;
    std::list<GeneratorInternalVariablePtr> mOdeVariables;

    GeneratorInternalVariablePtr mVariable = nullptr;
    ComponentPtr mComponent = nullptr;

    bool mComputedTrueConstant = true;
    bool mComputedVariableBasedConstant = true;

    bool mIsStateRateBased = false;

    explicit GeneratorEquation(const ComponentPtr &component);

    void addVariable(const GeneratorInternalVariablePtr &variable);
    void addOdeVariable(const GeneratorInternalVariablePtr &odeVariable);

    static bool containsNonUnknownVariables(const std::list<GeneratorInternalVariablePtr> &variables);
    static bool containsNonConstantVariables(const std::list<GeneratorInternalVariablePtr> &variables);

    static bool knownVariable(const GeneratorInternalVariablePtr &variable);
    static bool knownOdeVariable(const GeneratorInternalVariablePtr &odeVariable);

    bool check(size_t & equationOrder, size_t & stateIndex, size_t & variableIndex);
};

GeneratorEquation::GeneratorEquation(const ComponentPtr &component)
    : mAst(std::make_shared<GeneratorEquationAst>())
    , mComponent(component)
{
}

void GeneratorEquation::addVariable(const GeneratorInternalVariablePtr &variable)
{
    if (std::find(mVariables.begin(), mVariables.end(), variable) == mVariables.end()) {
        mVariables.push_back(variable);
    }
}

void GeneratorEquation::addOdeVariable(const GeneratorInternalVariablePtr &odeVariable)
{
    if (std::find(mOdeVariables.begin(), mOdeVariables.end(), odeVariable) == mOdeVariables.end()) {
        mOdeVariables.push_back(odeVariable);
    }
}

bool GeneratorEquation::containsNonUnknownVariables(const std::list<GeneratorInternalVariablePtr> &variables)
{
    return std::find_if(variables.begin(), variables.end(), [](const GeneratorInternalVariablePtr &variable) {
               return (variable->mType != GeneratorInternalVariable::Type::UNKNOWN);
           })
           != std::end(variables);
}

bool GeneratorEquation::containsNonConstantVariables(const std::list<GeneratorInternalVariablePtr> &variables)
{
    return std::find_if(variables.begin(), variables.end(), [](const GeneratorInternalVariablePtr &variable) {
               return (variable->mType != GeneratorInternalVariable::Type::UNKNOWN)
                      && (variable->mType != GeneratorInternalVariable::Type::CONSTANT)
                      && (variable->mType != GeneratorInternalVariable::Type::COMPUTED_TRUE_CONSTANT)
                      && (variable->mType != GeneratorInternalVariable::Type::COMPUTED_VARIABLE_BASED_CONSTANT);
           })
           != std::end(variables);
}

bool GeneratorEquation::knownVariable(const GeneratorInternalVariablePtr &variable)
{
    return (variable->mIndex != MAX_SIZE_T)
           || (variable->mType == GeneratorInternalVariable::Type::VARIABLE_OF_INTEGRATION)
           || (variable->mType == GeneratorInternalVariable::Type::STATE)
           || (variable->mType == GeneratorInternalVariable::Type::CONSTANT)
           || (variable->mType == GeneratorInternalVariable::Type::COMPUTED_TRUE_CONSTANT)
           || (variable->mType == GeneratorInternalVariable::Type::COMPUTED_VARIABLE_BASED_CONSTANT);
}

bool GeneratorEquation::knownOdeVariable(const GeneratorInternalVariablePtr &odeVariable)
{
    return (odeVariable->mIndex != MAX_SIZE_T)
           || (odeVariable->mType == GeneratorInternalVariable::Type::VARIABLE_OF_INTEGRATION);
}

bool sameOrEquivalentVariable(const VariablePtr &variable1,
                              const VariablePtr &variable2)
{
    // Return whether the given variables are the same or are equivalent (be it
    // directly or indirectly).

    return (variable1 == variable2) || variable1->hasEquivalentVariable(variable2, true);
}

bool GeneratorEquation::check(size_t &equationOrder, size_t &stateIndex,
                              size_t &variableIndex)
{
    // Nothing to check if the equation has already been given an order (i.e.
    // everything is fine) or if there is one known (ODE) variable left (i.e.
    // this equation is an overconstraint).

    if (mOrder != MAX_SIZE_T) {
        return false;
    }

    if (mVariables.size() + mOdeVariables.size() == 1) {
        GeneratorInternalVariablePtr variable = (mVariables.size() == 1) ? mVariables.front() : mOdeVariables.front();

        if ((variable->mIndex != MAX_SIZE_T)
            && (variable->mType != GeneratorInternalVariable::Type::UNKNOWN)
            && (variable->mType != GeneratorInternalVariable::Type::SHOULD_BE_STATE)) {
            variable->mType = GeneratorInternalVariable::Type::OVERCONSTRAINED;

            return false;
        }
    }

    // Determine, from the (new) known (ODE) variables, whether the equation is
    // truly a constant or a variable-based constant.

    mComputedTrueConstant = mComputedTrueConstant
                            && !containsNonUnknownVariables(mVariables)
                            && !containsNonUnknownVariables(mOdeVariables);
    mComputedVariableBasedConstant = mComputedVariableBasedConstant
                                     && !containsNonConstantVariables(mVariables)
                                     && !containsNonConstantVariables(mOdeVariables);

    // Determine whether the equation is state/rate based and add, as a
    // dependency, the equations used to compute the (new) known variables.
    // (Note that we don't account for the (new) known ODE variables since their
    // corresponding equation can obviously not be of algebraic type.)

    if (!mIsStateRateBased) {
        mIsStateRateBased = !mOdeVariables.empty();
    }

    for (const auto &variable : mVariables) {
        if (knownVariable(variable)) {
            GeneratorEquationPtr equation = variable->mEquation.lock();

            if (!mIsStateRateBased) {
                mIsStateRateBased = (equation == nullptr) ?
                                        (variable->mType == GeneratorInternalVariable::Type::STATE) :
                                        equation->mIsStateRateBased;
            }

            if (equation != nullptr) {
                mDependencies.push_back(equation);
            }
        }
    }

    // Stop tracking (new) known (ODE) variables.

    mVariables.remove_if(knownVariable);
    mOdeVariables.remove_if(knownOdeVariable);

    // If there is one (ODE) variable left then update its viariable (to be the
    // corresponding one in the component in which the equation is), its type
    // (if it is currently unknown), determine its index and determine the type
    // of our equation and set its order, if the (ODE) variable is a state,
    // computed constant or algebraic variable.

    bool relevantCheck = false;

    if (mVariables.size() + mOdeVariables.size() == 1) {
        GeneratorInternalVariablePtr variable = (mVariables.size() == 1) ? mVariables.front() : mOdeVariables.front();

        for (size_t i = 0; i < mComponent->variableCount(); ++i) {
            VariablePtr localVariable = mComponent->variable(i);

            if (sameOrEquivalentVariable(variable->mVariable, localVariable)) {
                variable->setVariable(localVariable, false);

                break;
            }
        }

        if (variable->mType == GeneratorInternalVariable::Type::UNKNOWN) {
            variable->mType = mComputedTrueConstant ?
                                  GeneratorInternalVariable::Type::COMPUTED_TRUE_CONSTANT :
                                  mComputedVariableBasedConstant ?
                                  GeneratorInternalVariable::Type::COMPUTED_VARIABLE_BASED_CONSTANT :
                                  GeneratorInternalVariable::Type::ALGEBRAIC;
        }

        if ((variable->mType == GeneratorInternalVariable::Type::STATE)
            || (variable->mType == GeneratorInternalVariable::Type::COMPUTED_TRUE_CONSTANT)
            || (variable->mType == GeneratorInternalVariable::Type::COMPUTED_VARIABLE_BASED_CONSTANT)
            || (variable->mType == GeneratorInternalVariable::Type::ALGEBRAIC)) {
            variable->mIndex = (variable->mType == GeneratorInternalVariable::Type::STATE) ?
                                   ++stateIndex :
                                   ++variableIndex;

            variable->mEquation = shared_from_this();

            mOrder = ++equationOrder;
            mType = (variable->mType == GeneratorInternalVariable::Type::STATE) ?
                        Type::RATE :
                        (variable->mType == GeneratorInternalVariable::Type::COMPUTED_TRUE_CONSTANT) ?
                        Type::TRUE_CONSTANT :
                        (variable->mType == GeneratorInternalVariable::Type::COMPUTED_VARIABLE_BASED_CONSTANT) ?
                        Type::VARIABLE_BASED_CONSTANT :
                        Type::ALGEBRAIC;

            mVariable = variable;

            relevantCheck = true;
        }
    }

    return relevantCheck;
}

/**
 * @brief The Generator::GeneratorImpl struct.
 *
 * The private implementation for the Generator class.
 */
struct Generator::GeneratorImpl
{
    Generator *mGenerator = nullptr;

    Generator::ModelType mModelType = Generator::ModelType::UNKNOWN;

    std::list<GeneratorInternalVariablePtr> mInternalVariables;
    std::list<GeneratorEquationPtr> mEquations;

    GeneratorVariablePtr mVoi = nullptr;
    std::vector<GeneratorVariablePtr> mStates;
    std::vector<GeneratorVariablePtr> mVariables;

    GeneratorProfilePtr mProfile = libcellml::GeneratorProfile::create();

    bool mNeedEq = false;
    bool mNeedNeq = false;
    bool mNeedLt = false;
    bool mNeedLeq = false;
    bool mNeedGt = false;
    bool mNeedGeq = false;
    bool mNeedAnd = false;
    bool mNeedOr = false;
    bool mNeedXor = false;
    bool mNeedNot = false;

    bool mNeedMin = false;
    bool mNeedMax = false;

    bool mNeedSec = false;
    bool mNeedCsc = false;
    bool mNeedCot = false;
    bool mNeedSech = false;
    bool mNeedCsch = false;
    bool mNeedCoth = false;
    bool mNeedAsec = false;
    bool mNeedAcsc = false;
    bool mNeedAcot = false;
    bool mNeedAsech = false;
    bool mNeedAcsch = false;
    bool mNeedAcoth = false;

    static bool compareVariablesByName(const GeneratorInternalVariablePtr &variable1,
                                       const GeneratorInternalVariablePtr &variable2);

    static bool isStateVariable(const GeneratorInternalVariablePtr &variable);
    static bool isConstantOrAlgebraicVariable(const GeneratorInternalVariablePtr &variable);

    static bool compareVariablesByTypeAndIndex(const GeneratorInternalVariablePtr &variable1,
                                               const GeneratorInternalVariablePtr &variable2);

    static bool compareEquationsByVariable(const GeneratorEquationPtr &equation1,
                                           const GeneratorEquationPtr &equation2);

    bool hasValidModel() const;

    size_t mathmlChildCount(const XmlNodePtr &node) const;
    XmlNodePtr mathmlChildNode(const XmlNodePtr &node, size_t index) const;

    GeneratorInternalVariablePtr generatorVariable(const VariablePtr &variable);

    VariablePtr voiFirstOccurrence(const VariablePtr &variable,
                                   const ComponentPtr &component);

    void processNode(const XmlNodePtr &node, GeneratorEquationAstPtr &ast,
                     const GeneratorEquationAstPtr &astParent,
                     const ComponentPtr &component,
                     const GeneratorEquationPtr &equation);
    GeneratorEquationPtr processNode(const XmlNodePtr &node,
                                     const ComponentPtr &component);
    void processComponent(const ComponentPtr &component);

    void processEquationAst(const GeneratorEquationAstPtr &ast);

    double scalingFactor(const VariablePtr &variable);

    void scaleAst(const GeneratorEquationAstPtr &ast,
                  const GeneratorEquationAstPtr &astParent,
                  double scalingFactor);
    void scaleEquationAst(const GeneratorEquationAstPtr &ast);

    void processModel(const ModelPtr &model);

    bool isRelationalOperator(const GeneratorEquationAstPtr &ast) const;
    bool isAndOperator(const GeneratorEquationAstPtr &ast) const;
    bool isOrOperator(const GeneratorEquationAstPtr &ast) const;
    bool isXorOperator(const GeneratorEquationAstPtr &ast) const;
    bool isLogicalOperator(const GeneratorEquationAstPtr &ast) const;
    bool isPlusOperator(const GeneratorEquationAstPtr &ast) const;
    bool isMinusOperator(const GeneratorEquationAstPtr &ast) const;
    bool isTimesOperator(const GeneratorEquationAstPtr &ast) const;
    bool isDivideOperator(const GeneratorEquationAstPtr &ast) const;
    bool isPowerOperator(const GeneratorEquationAstPtr &ast) const;
    bool isRootOperator(const GeneratorEquationAstPtr &ast) const;
    bool isPiecewiseStatement(const GeneratorEquationAstPtr &ast) const;

    std::string replace(std::string string, const std::string &from,
                        const std::string &to);

    void updateVariableInfoSizes(size_t &componentSize, size_t &nameSize,
                                 size_t &unitsSize,
                                 const GeneratorVariablePtr &variable);

    bool modifiedProfile() const;

    void addOriginCommentCode(std::string &code);

    void addInterfaceHeaderCode(std::string &code) const;
    void addImplementationHeaderCode(std::string &code);

    void addVersionAndLibcellmlVersionCode(std::string &code,
                                           bool interface = false);

    void addStateAndVariableCountCode(std::string &code,
                                      bool interface = false);

    void addVariableTypeObjectCode(std::string &code) const;

    std::string generateVariableInfoObjectCode(const std::string &objectString);

    void addVariableInfoObjectCode(std::string &code);
    void addVariableInfoWithTypeObjectCode(std::string &code);

    std::string generateVariableInfoEntryCode(const std::string &name,
                                              const std::string &units,
                                              const std::string &component);

    void addInterfaceVoiStateAndVariableInfoCode(std::string &code) const;
    void addImplementationVoiInfoCode(std::string &code);
    void addImplementationStateInfoCode(std::string &code);
    void addImplementationVariableInfoCode(std::string &code);

    void addArithmeticFunctionsCode(std::string &code) const;
    void addTrigonometricFunctionsCode(std::string &code) const;

    void addInterfaceCreateDeleteArrayMethodsCode(std::string &code) const;
    void addImplementationCreateStatesArrayMethodCode(std::string &code) const;
    void addImplementationCreateVariablesArrayMethodCode(std::string &code) const;
    void addImplementationDeleteArrayMethodCode(std::string &code) const;

    std::string generateMethodBodyCode(const std::string &methodBody) const;

    std::string generateDoubleCode(const std::string &value);
    std::string generateDoubleOrConstantVariableNameCode(const VariablePtr &variable);
    std::string generateVariableNameCode(const VariablePtr &variable,
                                         const GeneratorEquationAstPtr &ast = nullptr);

    std::string generateOperatorCode(const std::string &op,
                                     const GeneratorEquationAstPtr &ast);
    std::string generateMinusUnaryCode(const GeneratorEquationAstPtr &ast);
    std::string generateOneParameterFunctionCode(const std::string &function,
                                                 const GeneratorEquationAstPtr &ast);
    std::string generateTwoParameterFunctionCode(const std::string &function,
                                                 const GeneratorEquationAstPtr &ast);
    std::string generatePiecewiseIfCode(const std::string &condition,
                                        const std::string &value);
    std::string generatePiecewiseElseCode(const std::string &value);
    std::string generateCode(const GeneratorEquationAstPtr &ast);

    std::string generateInitializationCode(const GeneratorInternalVariablePtr &variable);
    std::string generateEquationCode(const GeneratorEquationPtr &equation,
                                     std::vector<GeneratorEquationPtr> &remainingEquations,
                                     bool onlyStateRateBasedEquations = false);

    void addInterfaceComputeModelMethodsCode(std::string &code) const;
    void addImplementationInitializeStatesAndConstantsMethodCode(std::string &code,
                                                                 std::vector<GeneratorEquationPtr> &remainingEquations);
    void addImplementationComputeComputedConstantsMethodCode(std::string &code,
                                                             std::vector<GeneratorEquationPtr> &remainingEquations);
    void addImplementationComputeRatesMethodCode(std::string &code,
                                                 std::vector<GeneratorEquationPtr> &remainingEquations);
    void addImplementationComputeVariablesMethodCode(std::string &code,
                                                     std::vector<GeneratorEquationPtr> &remainingEquations);
};

bool Generator::GeneratorImpl::compareVariablesByName(const GeneratorInternalVariablePtr &variable1,
                                                      const GeneratorInternalVariablePtr &variable2)
{
    ComponentPtr realComponent1 = owningComponent(variable1->mVariable);
    ComponentPtr realComponent2 = owningComponent(variable2->mVariable);

    if (realComponent1->name() == realComponent2->name()) {
        return variable1->mVariable->name() < variable2->mVariable->name();
    }

    return realComponent1->name() < realComponent2->name();
}

bool Generator::GeneratorImpl::isStateVariable(const GeneratorInternalVariablePtr &variable)
{
    return variable->mType == GeneratorInternalVariable::Type::STATE;
}

bool Generator::GeneratorImpl::isConstantOrAlgebraicVariable(const GeneratorInternalVariablePtr &variable)
{
    return (variable->mType == GeneratorInternalVariable::Type::CONSTANT)
           || (variable->mType == GeneratorInternalVariable::Type::COMPUTED_TRUE_CONSTANT)
           || (variable->mType == GeneratorInternalVariable::Type::COMPUTED_VARIABLE_BASED_CONSTANT)
           || (variable->mType == GeneratorInternalVariable::Type::ALGEBRAIC);
}

bool Generator::GeneratorImpl::compareVariablesByTypeAndIndex(const GeneratorInternalVariablePtr &variable1,
                                                              const GeneratorInternalVariablePtr &variable2)
{
    if (isStateVariable(variable1) && isConstantOrAlgebraicVariable(variable2)) {
        return true;
    }

    if (isConstantOrAlgebraicVariable(variable1) && isStateVariable(variable2)) {
        return false;
    }

    return variable1->mIndex < variable2->mIndex;
}

bool Generator::GeneratorImpl::compareEquationsByVariable(const GeneratorEquationPtr &equation1,
                                                          const GeneratorEquationPtr &equation2)
{
    return compareVariablesByTypeAndIndex(equation1->mVariable, equation2->mVariable);
}

bool Generator::GeneratorImpl::hasValidModel() const
{
    return (mModelType == Generator::ModelType::ALGEBRAIC)
           || (mModelType == Generator::ModelType::ODE);
}

size_t Generator::GeneratorImpl::mathmlChildCount(const XmlNodePtr &node) const
{
    // Return the number of child elements, in the MathML namespace, for the
    // given node.

    XmlNodePtr childNode = node->firstChild();
    size_t res = childNode->isMathmlElement() ? 1 : 0;

    while (childNode != nullptr) {
        childNode = childNode->next();

        if (childNode && childNode->isMathmlElement()) {
            ++res;
        }
    }

    return res;
}

XmlNodePtr Generator::GeneratorImpl::mathmlChildNode(const XmlNodePtr &node, size_t index) const
{
    // Return the nth child element of the given node, skipping anything that is
    // not int he MathML namespace.

    XmlNodePtr res = node->firstChild();
    size_t childNodeIndex = res->isMathmlElement() ? 0 : MAX_SIZE_T;

    while ((res != nullptr) && (childNodeIndex != index)) {
        res = res->next();

        if (res && res->isMathmlElement()) {
            ++childNodeIndex;
        }
    }

    return res;
}

GeneratorInternalVariablePtr Generator::GeneratorImpl::generatorVariable(const VariablePtr &variable)
{
    // Find and return, if there is one, the generator variable associated with
    // the given variable.

    for (const auto &internalVariable : mInternalVariables) {
        if (sameOrEquivalentVariable(variable, internalVariable->mVariable)) {
            return internalVariable;
        }
    }

    // No generator variable exists for the given variable, so create one, track
    // it and return it.

    GeneratorInternalVariablePtr internalVariable = std::make_shared<GeneratorInternalVariable>(variable);

    mInternalVariables.push_back(internalVariable);

    return internalVariable;
}

VariablePtr Generator::GeneratorImpl::voiFirstOccurrence(const VariablePtr &variable,
                                                         const ComponentPtr &component)
{
    // Recursively look for the first occurrence of the given variable in the
    // given component.

    for (size_t i = 0; i < component->variableCount(); ++i) {
        VariablePtr localVariable = component->variable(i);

        if (sameOrEquivalentVariable(variable, localVariable)) {
            return localVariable;
        }
    }

    VariablePtr voi = nullptr;

    for (size_t i = 0; i < component->componentCount() && voi == nullptr; ++i) {
        voi = voiFirstOccurrence(variable, component->component(i));
    }

    return voi;
}

void Generator::GeneratorImpl::processNode(const XmlNodePtr &node,
                                           GeneratorEquationAstPtr &ast,
                                           const GeneratorEquationAstPtr &astParent,
                                           const ComponentPtr &component,
                                           const GeneratorEquationPtr &equation)
{
    // Basic content elements.

    if (node->isMathmlElement("apply")) {
        // We may have 2, 3 or more child nodes, e.g.
        //
        //                 +--------+
        //                 |   +    |
        //        "+a" ==> |  / \   |
        //                 | a  nil |
        //                 +--------+
        //
        //                 +-------+
        //                 |   +   |
        //       "a+b" ==> |  / \  |
        //                 | a   b |
        //                 +-------+
        //
        //                 +-------------+
        //                 |   +         |
        //                 |  / \        |
        //                 | a   +       |
        //                 |    / \      |
        // "a+b+c+d+e" ==> |   b   +     |
        //                 |      / \    |
        //                 |     c   +   |
        //                 |        / \  |
        //                 |       d   e |
        //                 +-------------+

        size_t childCount = mathmlChildCount(node);

        processNode(mathmlChildNode(node, 0), ast, astParent, component, equation);
        processNode(mathmlChildNode(node, 1), ast->mLeft, ast, component, equation);

        if (childCount >= 3) {
            GeneratorEquationAstPtr astRight;
            GeneratorEquationAstPtr tempAst;

            processNode(mathmlChildNode(node, childCount - 1), astRight, nullptr, component, equation);

            for (size_t i = childCount - 2; i > 1; --i) {
                processNode(mathmlChildNode(node, 0), tempAst, nullptr, component, equation);
                processNode(mathmlChildNode(node, i), tempAst->mLeft, tempAst, component, equation);

                astRight->mParent = tempAst;

                tempAst->mRight = astRight;
                astRight = tempAst;
            }

            if (astRight != nullptr) {
                astRight->mParent = ast;
            }

            ast->mRight = astRight;
        }

        // Assignment, and relational and logical operators.

    } else if (node->isMathmlElement("eq")) {
        // This element is used both to describe "a = b" and "a == b". We can
        // distinguish between the two by checking its grand-parent. If it's a
        // "math" element then it means that it is used to describe "a = b"
        // otherwise it is used to describe "a == b". In the former case, there
        // is nothing more we need to do since `ast` is already of
        // GeneratorEquationAst::Type::ASSIGNMENT type.

        if (!node->parent()->parent()->isMathmlElement("math")) {
            ast = std::make_shared<GeneratorEquationAst>(GeneratorEquationAst::Type::EQ, astParent);

            mNeedEq = true;
        }
    } else if (node->isMathmlElement("neq")) {
        ast = std::make_shared<GeneratorEquationAst>(GeneratorEquationAst::Type::NEQ, astParent);

        mNeedNeq = true;
    } else if (node->isMathmlElement("lt")) {
        ast = std::make_shared<GeneratorEquationAst>(GeneratorEquationAst::Type::LT, astParent);

        mNeedLt = true;
    } else if (node->isMathmlElement("leq")) {
        ast = std::make_shared<GeneratorEquationAst>(GeneratorEquationAst::Type::LEQ, astParent);

        mNeedLeq = true;
    } else if (node->isMathmlElement("gt")) {
        ast = std::make_shared<GeneratorEquationAst>(GeneratorEquationAst::Type::GT, astParent);

        mNeedGt = true;
    } else if (node->isMathmlElement("geq")) {
        ast = std::make_shared<GeneratorEquationAst>(GeneratorEquationAst::Type::GEQ, astParent);

        mNeedGeq = true;
    } else if (node->isMathmlElement("and")) {
        ast = std::make_shared<GeneratorEquationAst>(GeneratorEquationAst::Type::AND, astParent);

        mNeedAnd = true;
    } else if (node->isMathmlElement("or")) {
        ast = std::make_shared<GeneratorEquationAst>(GeneratorEquationAst::Type::OR, astParent);

        mNeedOr = true;
    } else if (node->isMathmlElement("xor")) {
        ast = std::make_shared<GeneratorEquationAst>(GeneratorEquationAst::Type::XOR, astParent);

        mNeedXor = true;
    } else if (node->isMathmlElement("not")) {
        ast = std::make_shared<GeneratorEquationAst>(GeneratorEquationAst::Type::NOT, astParent);

        mNeedNot = true;

        // Arithmetic operators.

    } else if (node->isMathmlElement("plus")) {
        ast = std::make_shared<GeneratorEquationAst>(GeneratorEquationAst::Type::PLUS, astParent);
    } else if (node->isMathmlElement("minus")) {
        ast = std::make_shared<GeneratorEquationAst>(GeneratorEquationAst::Type::MINUS, astParent);
    } else if (node->isMathmlElement("times")) {
        ast = std::make_shared<GeneratorEquationAst>(GeneratorEquationAst::Type::TIMES, astParent);
    } else if (node->isMathmlElement("divide")) {
        ast = std::make_shared<GeneratorEquationAst>(GeneratorEquationAst::Type::DIVIDE, astParent);
    } else if (node->isMathmlElement("power")) {
        ast = std::make_shared<GeneratorEquationAst>(GeneratorEquationAst::Type::POWER, astParent);
    } else if (node->isMathmlElement("root")) {
        ast = std::make_shared<GeneratorEquationAst>(GeneratorEquationAst::Type::ROOT, astParent);
    } else if (node->isMathmlElement("abs")) {
        ast = std::make_shared<GeneratorEquationAst>(GeneratorEquationAst::Type::ABS, astParent);
    } else if (node->isMathmlElement("exp")) {
        ast = std::make_shared<GeneratorEquationAst>(GeneratorEquationAst::Type::EXP, astParent);
    } else if (node->isMathmlElement("ln")) {
        ast = std::make_shared<GeneratorEquationAst>(GeneratorEquationAst::Type::LN, astParent);
    } else if (node->isMathmlElement("log")) {
        ast = std::make_shared<GeneratorEquationAst>(GeneratorEquationAst::Type::LOG, astParent);
    } else if (node->isMathmlElement("ceiling")) {
        ast = std::make_shared<GeneratorEquationAst>(GeneratorEquationAst::Type::CEILING, astParent);
    } else if (node->isMathmlElement("floor")) {
        ast = std::make_shared<GeneratorEquationAst>(GeneratorEquationAst::Type::FLOOR, astParent);
    } else if (node->isMathmlElement("min")) {
        ast = std::make_shared<GeneratorEquationAst>(GeneratorEquationAst::Type::MIN, astParent);

        mNeedMin = true;
    } else if (node->isMathmlElement("max")) {
        ast = std::make_shared<GeneratorEquationAst>(GeneratorEquationAst::Type::MAX, astParent);

        mNeedMax = true;
    } else if (node->isMathmlElement("rem")) {
        ast = std::make_shared<GeneratorEquationAst>(GeneratorEquationAst::Type::REM, astParent);

        // Calculus elements.

    } else if (node->isMathmlElement("diff")) {
        ast = std::make_shared<GeneratorEquationAst>(GeneratorEquationAst::Type::DIFF, astParent);

        // Trigonometric operators.

    } else if (node->isMathmlElement("sin")) {
        ast = std::make_shared<GeneratorEquationAst>(GeneratorEquationAst::Type::SIN, astParent);
    } else if (node->isMathmlElement("cos")) {
        ast = std::make_shared<GeneratorEquationAst>(GeneratorEquationAst::Type::COS, astParent);
    } else if (node->isMathmlElement("tan")) {
        ast = std::make_shared<GeneratorEquationAst>(GeneratorEquationAst::Type::TAN, astParent);
    } else if (node->isMathmlElement("sec")) {
        ast = std::make_shared<GeneratorEquationAst>(GeneratorEquationAst::Type::SEC, astParent);

        mNeedSec = true;
    } else if (node->isMathmlElement("csc")) {
        ast = std::make_shared<GeneratorEquationAst>(GeneratorEquationAst::Type::CSC, astParent);

        mNeedCsc = true;
    } else if (node->isMathmlElement("cot")) {
        ast = std::make_shared<GeneratorEquationAst>(GeneratorEquationAst::Type::COT, astParent);

        mNeedCot = true;
    } else if (node->isMathmlElement("sinh")) {
        ast = std::make_shared<GeneratorEquationAst>(GeneratorEquationAst::Type::SINH, astParent);
    } else if (node->isMathmlElement("cosh")) {
        ast = std::make_shared<GeneratorEquationAst>(GeneratorEquationAst::Type::COSH, astParent);
    } else if (node->isMathmlElement("tanh")) {
        ast = std::make_shared<GeneratorEquationAst>(GeneratorEquationAst::Type::TANH, astParent);
    } else if (node->isMathmlElement("sech")) {
        ast = std::make_shared<GeneratorEquationAst>(GeneratorEquationAst::Type::SECH, astParent);

        mNeedSech = true;
    } else if (node->isMathmlElement("csch")) {
        ast = std::make_shared<GeneratorEquationAst>(GeneratorEquationAst::Type::CSCH, astParent);

        mNeedCsch = true;
    } else if (node->isMathmlElement("coth")) {
        ast = std::make_shared<GeneratorEquationAst>(GeneratorEquationAst::Type::COTH, astParent);

        mNeedCoth = true;
    } else if (node->isMathmlElement("arcsin")) {
        ast = std::make_shared<GeneratorEquationAst>(GeneratorEquationAst::Type::ASIN, astParent);
    } else if (node->isMathmlElement("arccos")) {
        ast = std::make_shared<GeneratorEquationAst>(GeneratorEquationAst::Type::ACOS, astParent);
    } else if (node->isMathmlElement("arctan")) {
        ast = std::make_shared<GeneratorEquationAst>(GeneratorEquationAst::Type::ATAN, astParent);
    } else if (node->isMathmlElement("arcsec")) {
        ast = std::make_shared<GeneratorEquationAst>(GeneratorEquationAst::Type::ASEC, astParent);

        mNeedAsec = true;
    } else if (node->isMathmlElement("arccsc")) {
        ast = std::make_shared<GeneratorEquationAst>(GeneratorEquationAst::Type::ACSC, astParent);

        mNeedAcsc = true;
    } else if (node->isMathmlElement("arccot")) {
        ast = std::make_shared<GeneratorEquationAst>(GeneratorEquationAst::Type::ACOT, astParent);

        mNeedAcot = true;
    } else if (node->isMathmlElement("arcsinh")) {
        ast = std::make_shared<GeneratorEquationAst>(GeneratorEquationAst::Type::ASINH, astParent);
    } else if (node->isMathmlElement("arccosh")) {
        ast = std::make_shared<GeneratorEquationAst>(GeneratorEquationAst::Type::ACOSH, astParent);
    } else if (node->isMathmlElement("arctanh")) {
        ast = std::make_shared<GeneratorEquationAst>(GeneratorEquationAst::Type::ATANH, astParent);
    } else if (node->isMathmlElement("arcsech")) {
        ast = std::make_shared<GeneratorEquationAst>(GeneratorEquationAst::Type::ASECH, astParent);

        mNeedAsech = true;
    } else if (node->isMathmlElement("arccsch")) {
        ast = std::make_shared<GeneratorEquationAst>(GeneratorEquationAst::Type::ACSCH, astParent);

        mNeedAcsch = true;
    } else if (node->isMathmlElement("arccoth")) {
        ast = std::make_shared<GeneratorEquationAst>(GeneratorEquationAst::Type::ACOTH, astParent);

        mNeedAcoth = true;

        // Piecewise statement.

    } else if (node->isMathmlElement("piecewise")) {
        size_t childCount = mathmlChildCount(node);

        ast = std::make_shared<GeneratorEquationAst>(GeneratorEquationAst::Type::PIECEWISE, astParent);

        processNode(mathmlChildNode(node, 0), ast->mLeft, ast, component, equation);

        if (childCount >= 2) {
            GeneratorEquationAstPtr astRight;
            GeneratorEquationAstPtr tempAst;

            processNode(mathmlChildNode(node, childCount - 1), astRight, nullptr, component, equation);

            for (size_t i = childCount - 2; i > 0; --i) {
                tempAst = std::make_shared<GeneratorEquationAst>(GeneratorEquationAst::Type::PIECEWISE, astParent);

                processNode(mathmlChildNode(node, i), tempAst->mLeft, tempAst, component, equation);

                astRight->mParent = tempAst;

                tempAst->mRight = astRight;
                astRight = tempAst;
            }

            astRight->mParent = ast;

            ast->mRight = astRight;
        }
    } else if (node->isMathmlElement("piece")) {
        ast = std::make_shared<GeneratorEquationAst>(GeneratorEquationAst::Type::PIECE, astParent);

        processNode(mathmlChildNode(node, 0), ast->mLeft, ast, component, equation);
        processNode(mathmlChildNode(node, 1), ast->mRight, ast, component, equation);
    } else if (node->isMathmlElement("otherwise")) {
        ast = std::make_shared<GeneratorEquationAst>(GeneratorEquationAst::Type::OTHERWISE, astParent);

        processNode(mathmlChildNode(node, 0), ast->mLeft, ast, component, equation);

        // Token elements.

    } else if (node->isMathmlElement("ci")) {
        std::string variableName = node->firstChild()->convertToStrippedString();
        VariablePtr variable = component->variable(variableName);

        if (variable != nullptr) {
            // Have our equation track the (ODE) variable (by ODE variable, we
            // mean a variable that is used in a "diff" element).

            if (node->parent()->firstChild()->isMathmlElement("diff")) {
                equation->addOdeVariable(generatorVariable(variable));
            } else if (!(node->parent()->isMathmlElement("bvar")
                         && node->parent()->parent()->firstChild()->isMathmlElement("diff"))) {
                equation->addVariable(generatorVariable(variable));
            }

            // Add the variable to our AST.

            ast = std::make_shared<GeneratorEquationAst>(GeneratorEquationAst::Type::CI, variable, astParent);
        } else {
            IssuePtr issue = Issue::create();

            issue->setDescription("Variable '" + variableName
                                  + "' in component '" + component->name()
                                  + "' of model '" + owningModel(component)->name()
                                  + "' is referenced in an equation, but it is not defined anywhere.");
            issue->setCause(Issue::Cause::GENERATOR);

            mGenerator->addIssue(issue);
        }
    } else if (node->isMathmlElement("cn")) {
        if (mathmlChildCount(node) == 1) {
            // We are dealing with an e-notation based CN value.

            ast = std::make_shared<GeneratorEquationAst>(GeneratorEquationAst::Type::CN, node->firstChild()->convertToStrippedString() + "e" + node->firstChild()->next()->next()->convertToStrippedString(), astParent);
        } else {
            ast = std::make_shared<GeneratorEquationAst>(GeneratorEquationAst::Type::CN, node->firstChild()->convertToStrippedString(), astParent);
        }

        // Qualifier elements.

    } else if (node->isMathmlElement("degree")) {
        ast = std::make_shared<GeneratorEquationAst>(GeneratorEquationAst::Type::DEGREE, astParent);

        processNode(mathmlChildNode(node, 0), ast->mLeft, ast, component, equation);
    } else if (node->isMathmlElement("logbase")) {
        ast = std::make_shared<GeneratorEquationAst>(GeneratorEquationAst::Type::LOGBASE, astParent);

        processNode(mathmlChildNode(node, 0), ast->mLeft, ast, component, equation);
    } else if (node->isMathmlElement("bvar")) {
        ast = std::make_shared<GeneratorEquationAst>(GeneratorEquationAst::Type::BVAR, astParent);

        processNode(mathmlChildNode(node, 0), ast->mLeft, ast, component, equation);

        XmlNodePtr rightNode = mathmlChildNode(node, 1);

        if (rightNode != nullptr) {
            processNode(rightNode, ast->mRight, ast, component, equation);
        }

        // Constants.
=======
namespace libcellml {
>>>>>>> 1beb08a7

using AnalyserModelWeakPtr = std::weak_ptr<AnalyserModel>; /**< Type definition for weak analyser model pointer. */
using GeneratorProfileWeakPtr = std::weak_ptr<GeneratorProfile>; /**< Type definition for weak generator profile pointer. */

/**
 * @brief The Generator::GeneratorImpl struct.
 *
 * The private implementation for the Generator class.
 */
struct Generator::GeneratorImpl
{
    Generator *mGenerator = nullptr;

    AnalyserModelWeakPtr mModel;
    AnalyserModelPtr mLockedModel;

    std::string mCode;

    GeneratorProfilePtr mOwnedProfile = libcellml::GeneratorProfile::create();
    GeneratorProfileWeakPtr mProfile;
    GeneratorProfilePtr mLockedProfile;

    bool retrieveLockedModelAndProfile();
    void resetLockedModelAndProfile();

    AnalyserVariablePtr analyserVariable(const VariablePtr &variable) const;

    double scalingFactor(const VariablePtr &variable) const;

    bool isRelationalOperator(const AnalyserEquationAstPtr &ast) const;
    bool isAndOperator(const AnalyserEquationAstPtr &ast) const;
    bool isOrOperator(const AnalyserEquationAstPtr &ast) const;
    bool isXorOperator(const AnalyserEquationAstPtr &ast) const;
    bool isLogicalOperator(const AnalyserEquationAstPtr &ast) const;
    bool isPlusOperator(const AnalyserEquationAstPtr &ast) const;
    bool isMinusOperator(const AnalyserEquationAstPtr &ast) const;
    bool isTimesOperator(const AnalyserEquationAstPtr &ast) const;
    bool isDivideOperator(const AnalyserEquationAstPtr &ast) const;
    bool isPowerOperator(const AnalyserEquationAstPtr &ast) const;
    bool isRootOperator(const AnalyserEquationAstPtr &ast) const;
    bool isPiecewiseStatement(const AnalyserEquationAstPtr &ast) const;

    void updateVariableInfoSizes(size_t &componentSize, size_t &nameSize,
                                 size_t &unitsSize,
                                 const AnalyserVariablePtr &variable) const;

    bool modifiedProfile() const;

    void addOriginCommentCode();

    void addInterfaceHeaderCode();
    void addImplementationHeaderCode();

    void addVersionAndLibcellmlVersionCode(bool interface = false);

    void addStateAndVariableCountCode(bool interface = false);

    void addVariableTypeObjectCode();

    std::string generateVariableInfoObjectCode(const std::string &objectString) const;

    void addVariableInfoObjectCode();
    void addVariableInfoWithTypeObjectCode();

    std::string generateVariableInfoEntryCode(const std::string &name,
                                              const std::string &units,
                                              const std::string &component) const;

    void addInterfaceVoiStateAndVariableInfoCode();
    void addImplementationVoiInfoCode();
    void addImplementationStateInfoCode();
    void addImplementationVariableInfoCode();

    void addArithmeticFunctionsCode();
    void addTrigonometricFunctionsCode();

    void addInterfaceCreateDeleteArrayMethodsCode();
    void addImplementationCreateStatesArrayMethodCode();
    void addImplementationCreateVariablesArrayMethodCode();
    void addImplementationDeleteArrayMethodCode();

    std::string generateMethodBodyCode(const std::string &methodBody) const;

    std::string generateDoubleCode(const std::string &value) const;
    std::string generateDoubleOrConstantVariableNameCode(const VariablePtr &variable) const;
    std::string generateVariableNameCode(const VariablePtr &variable,
                                         const AnalyserEquationAstPtr &ast = nullptr) const;

    std::string generateOperatorCode(const std::string &op,
                                     const AnalyserEquationAstPtr &ast) const;
    std::string generateMinusUnaryCode(const AnalyserEquationAstPtr &ast) const;
    std::string generateOneParameterFunctionCode(const std::string &function,
                                                 const AnalyserEquationAstPtr &ast) const;
    std::string generateTwoParameterFunctionCode(const std::string &function,
                                                 const AnalyserEquationAstPtr &ast) const;
    std::string generatePiecewiseIfCode(const std::string &condition,
                                        const std::string &value) const;
    std::string generatePiecewiseElseCode(const std::string &value) const;
    std::string generateCode(const AnalyserEquationAstPtr &ast) const;

    std::string generateInitializationCode(const AnalyserVariablePtr &variable) const;
    std::string generateEquationCode(const AnalyserEquationPtr &equation,
                                     std::vector<AnalyserEquationPtr> &remainingEquations,
                                     bool onlyStateRateBasedEquations = false) const;

    void addInterfaceComputeModelMethodsCode();
    void addImplementationInitialiseStatesAndConstantsMethodCode(std::vector<AnalyserEquationPtr> &remainingEquations);
    void addImplementationComputeComputedConstantsMethodCode(std::vector<AnalyserEquationPtr> &remainingEquations);
    void addImplementationComputeRatesMethodCode(std::vector<AnalyserEquationPtr> &remainingEquations);
    void addImplementationComputeVariablesMethodCode(std::vector<AnalyserEquationPtr> &remainingEquations);
};

<<<<<<< HEAD
void Generator::GeneratorImpl::processEquationAst(const GeneratorEquationAstPtr &ast)
=======
bool Generator::GeneratorImpl::retrieveLockedModelAndProfile()
{
    mLockedModel = mGenerator->model();
    mLockedProfile = mGenerator->profile();

    return (mLockedModel != nullptr) && (mLockedProfile != nullptr);
}

void Generator::GeneratorImpl::resetLockedModelAndProfile()
{
    mLockedModel = nullptr;
    mLockedProfile = nullptr;
}

AnalyserVariablePtr Generator::GeneratorImpl::analyserVariable(const VariablePtr &variable) const
>>>>>>> 1beb08a7
{
    // Find and return the analyser variable associated with the given variable.

    AnalyserVariablePtr res;
    auto modelVoi = mLockedModel->voi();

    if ((modelVoi != nullptr)
        && isSameOrEquivalentVariable(variable, modelVoi->variable())) {
        res = modelVoi;
    } else {
        for (const auto &modelState : mLockedModel->states()) {
            if (isSameOrEquivalentVariable(variable, modelState->variable())) {
                res = modelState;

                break;
            }
        }

        if (res == nullptr) {
            for (const auto &modelVariable : mLockedModel->variables()) {
                if (isSameOrEquivalentVariable(variable, modelVariable->variable())) {
                    res = modelVariable;

                    break;
                }
            }
        }
    }

    return res;
}

double Generator::GeneratorImpl::scalingFactor(const VariablePtr &variable) const
{
    // Return the scaling factor for the given variable.

    return Units::scalingFactor(variable->units(),
                                analyserVariable(variable)->variable()->units());
}

bool Generator::GeneratorImpl::isRelationalOperator(const AnalyserEquationAstPtr &ast) const
{
    return ((ast->type() == AnalyserEquationAst::Type::EQ)
            && mLockedProfile->hasEqOperator())
           || ((ast->type() == AnalyserEquationAst::Type::NEQ)
               && mLockedProfile->hasNeqOperator())
           || ((ast->type() == AnalyserEquationAst::Type::LT)
               && mLockedProfile->hasLtOperator())
           || ((ast->type() == AnalyserEquationAst::Type::LEQ)
               && mLockedProfile->hasLeqOperator())
           || ((ast->type() == AnalyserEquationAst::Type::GT)
               && mLockedProfile->hasGtOperator())
           || ((ast->type() == AnalyserEquationAst::Type::GEQ)
               && mLockedProfile->hasGeqOperator());
}

bool Generator::GeneratorImpl::isAndOperator(const AnalyserEquationAstPtr &ast) const
{
    return (ast->type() == AnalyserEquationAst::Type::AND)
           && mLockedProfile->hasAndOperator();
}

bool Generator::GeneratorImpl::isOrOperator(const AnalyserEquationAstPtr &ast) const
{
    return (ast->type() == AnalyserEquationAst::Type::OR)
           && mLockedProfile->hasOrOperator();
}

bool Generator::GeneratorImpl::isXorOperator(const AnalyserEquationAstPtr &ast) const
{
    return (ast->type() == AnalyserEquationAst::Type::XOR)
           && mLockedProfile->hasXorOperator();
}

bool Generator::GeneratorImpl::isLogicalOperator(const AnalyserEquationAstPtr &ast) const
{
    // Note: AnalyserEquationAst::Type::NOT is a unary logical operator, hence
    //       we don't include it here since this method is only used to
    //       determine whether parentheses should be added around some code.

    return isAndOperator(ast) || isOrOperator(ast) || isXorOperator(ast);
}

bool Generator::GeneratorImpl::isPlusOperator(const AnalyserEquationAstPtr &ast) const
{
    return ast->type() == AnalyserEquationAst::Type::PLUS;
}

bool Generator::GeneratorImpl::isMinusOperator(const AnalyserEquationAstPtr &ast) const
{
    return ast->type() == AnalyserEquationAst::Type::MINUS;
}

bool Generator::GeneratorImpl::isTimesOperator(const AnalyserEquationAstPtr &ast) const
{
    return ast->type() == AnalyserEquationAst::Type::TIMES;
}

bool Generator::GeneratorImpl::isDivideOperator(const AnalyserEquationAstPtr &ast) const
{
    return ast->type() == AnalyserEquationAst::Type::DIVIDE;
}

bool Generator::GeneratorImpl::isPowerOperator(const AnalyserEquationAstPtr &ast) const
{
    return (ast->type() == AnalyserEquationAst::Type::POWER)
           && mLockedProfile->hasPowerOperator();
}

bool Generator::GeneratorImpl::isRootOperator(const AnalyserEquationAstPtr &ast) const
{
    return (ast->type() == AnalyserEquationAst::Type::ROOT)
           && mLockedProfile->hasPowerOperator();
}

bool Generator::GeneratorImpl::isPiecewiseStatement(const AnalyserEquationAstPtr &ast) const
{
    return (ast->type() == AnalyserEquationAst::Type::PIECEWISE)
           && mLockedProfile->hasConditionalOperator();
}

void Generator::GeneratorImpl::updateVariableInfoSizes(size_t &componentSize,
                                                       size_t &nameSize,
                                                       size_t &unitsSize,
                                                       const AnalyserVariablePtr &variable) const
{
    auto variableComponentSize = owningComponent(variable->variable())->name().length() + 1;
    auto variableNameSize = variable->variable()->name().length() + 1;
    auto variableUnitsSize = variable->variable()->units()->name().length() + 1;
    // Note: +1 to account for the end of string termination.

    componentSize = (componentSize > variableComponentSize) ? componentSize : variableComponentSize;
    nameSize = (nameSize > variableNameSize) ? nameSize : variableNameSize;
    unitsSize = (unitsSize > variableUnitsSize) ? unitsSize : variableUnitsSize;
}

bool Generator::GeneratorImpl::modifiedProfile() const
{
    // Whether the profile requires an interface to be generated.

    static const std::string TRUE_VALUE = "true";
    static const std::string FALSE_VALUE = "false";

    auto profileContents = mLockedProfile->hasInterface() ?
                               TRUE_VALUE :
                               FALSE_VALUE;

    // Assignment.

    profileContents += mLockedProfile->assignmentString();

    // Relational and logical operators.

    profileContents += mLockedProfile->eqString()
                       + mLockedProfile->neqString()
                       + mLockedProfile->ltString()
                       + mLockedProfile->leqString()
                       + mLockedProfile->gtString()
                       + mLockedProfile->geqString()
                       + mLockedProfile->andString()
                       + mLockedProfile->orString()
                       + mLockedProfile->xorString()
                       + mLockedProfile->notString();

    profileContents += (mLockedProfile->hasEqOperator() ?
                            TRUE_VALUE :
                            FALSE_VALUE)
                       + (mLockedProfile->hasNeqOperator() ?
                              TRUE_VALUE :
                              FALSE_VALUE)
                       + (mLockedProfile->hasLtOperator() ?
                              TRUE_VALUE :
                              FALSE_VALUE)
                       + (mLockedProfile->hasLeqOperator() ?
                              TRUE_VALUE :
                              FALSE_VALUE)
                       + (mLockedProfile->hasGtOperator() ?
                              TRUE_VALUE :
                              FALSE_VALUE)
                       + (mLockedProfile->hasGeqOperator() ?
                              TRUE_VALUE :
                              FALSE_VALUE)
                       + (mLockedProfile->hasAndOperator() ?
                              TRUE_VALUE :
                              FALSE_VALUE)
                       + (mLockedProfile->hasOrOperator() ?
                              TRUE_VALUE :
                              FALSE_VALUE)
                       + (mLockedProfile->hasXorOperator() ?
                              TRUE_VALUE :
                              FALSE_VALUE)
                       + (mLockedProfile->hasNotOperator() ?
                              TRUE_VALUE :
                              FALSE_VALUE);

    // Arithmetic operators.

    profileContents += mLockedProfile->plusString()
                       + mLockedProfile->minusString()
                       + mLockedProfile->timesString()
                       + mLockedProfile->divideString()
                       + mLockedProfile->powerString()
                       + mLockedProfile->squareRootString()
                       + mLockedProfile->squareString()
                       + mLockedProfile->absoluteValueString()
                       + mLockedProfile->exponentialString()
                       + mLockedProfile->naturalLogarithmString()
                       + mLockedProfile->commonLogarithmString()
                       + mLockedProfile->ceilingString()
                       + mLockedProfile->floorString()
                       + mLockedProfile->minString()
                       + mLockedProfile->maxString()
                       + mLockedProfile->remString();

    profileContents += mLockedProfile->hasPowerOperator() ?
                           TRUE_VALUE :
                           FALSE_VALUE;

    // Trigonometric operators.

    profileContents += mLockedProfile->sinString()
                       + mLockedProfile->cosString()
                       + mLockedProfile->tanString()
                       + mLockedProfile->secString()
                       + mLockedProfile->cscString()
                       + mLockedProfile->cotString()
                       + mLockedProfile->sinhString()
                       + mLockedProfile->coshString()
                       + mLockedProfile->tanhString()
                       + mLockedProfile->sechString()
                       + mLockedProfile->cschString()
                       + mLockedProfile->cothString()
                       + mLockedProfile->asinString()
                       + mLockedProfile->acosString()
                       + mLockedProfile->atanString()
                       + mLockedProfile->asecString()
                       + mLockedProfile->acscString()
                       + mLockedProfile->acotString()
                       + mLockedProfile->asinhString()
                       + mLockedProfile->acoshString()
                       + mLockedProfile->atanhString()
                       + mLockedProfile->asechString()
                       + mLockedProfile->acschString()
                       + mLockedProfile->acothString();

    // Piecewise statement.

    profileContents += mLockedProfile->conditionalOperatorIfString()
                       + mLockedProfile->conditionalOperatorElseString()
                       + mLockedProfile->piecewiseIfString()
                       + mLockedProfile->piecewiseElseString();

    profileContents += mLockedProfile->hasConditionalOperator() ?
                           TRUE_VALUE :
                           FALSE_VALUE;

    // Constants.

    profileContents += mLockedProfile->trueString()
                       + mLockedProfile->falseString()
                       + mLockedProfile->eString()
                       + mLockedProfile->piString()
                       + mLockedProfile->infString()
                       + mLockedProfile->nanString();

    // Arithmetic functions.

    profileContents += mLockedProfile->eqFunctionString()
                       + mLockedProfile->neqFunctionString()
                       + mLockedProfile->ltFunctionString()
                       + mLockedProfile->leqFunctionString()
                       + mLockedProfile->gtFunctionString()
                       + mLockedProfile->geqFunctionString()
                       + mLockedProfile->andFunctionString()
                       + mLockedProfile->orFunctionString()
                       + mLockedProfile->xorFunctionString()
                       + mLockedProfile->notFunctionString()
                       + mLockedProfile->minFunctionString()
                       + mLockedProfile->maxFunctionString();

    // Trigonometric functions.

    profileContents += mLockedProfile->secFunctionString()
                       + mLockedProfile->cscFunctionString()
                       + mLockedProfile->cotFunctionString()
                       + mLockedProfile->sechFunctionString()
                       + mLockedProfile->cschFunctionString()
                       + mLockedProfile->cothFunctionString()
                       + mLockedProfile->asecFunctionString()
                       + mLockedProfile->acscFunctionString()
                       + mLockedProfile->acotFunctionString()
                       + mLockedProfile->asechFunctionString()
                       + mLockedProfile->acschFunctionString()
                       + mLockedProfile->acothFunctionString();

    // Miscellaneous.

    profileContents += mLockedProfile->commentString()
                       + mLockedProfile->originCommentString();

    profileContents += mLockedProfile->interfaceFileNameString();

    profileContents += mLockedProfile->interfaceHeaderString()
                       + mLockedProfile->implementationHeaderString();

    profileContents += mLockedProfile->interfaceVersionString()
                       + mLockedProfile->implementationVersionString();

    profileContents += mLockedProfile->interfaceLibcellmlVersionString()
                       + mLockedProfile->implementationLibcellmlVersionString();

    profileContents += mLockedProfile->interfaceStateCountString()
                       + mLockedProfile->implementationStateCountString();

    profileContents += mLockedProfile->interfaceVariableCountString()
                       + mLockedProfile->implementationVariableCountString();

    profileContents += mLockedProfile->variableTypeObjectString();

    profileContents += mLockedProfile->constantVariableTypeString()
                       + mLockedProfile->computedConstantVariableTypeString()
                       + mLockedProfile->algebraicVariableTypeString();

    profileContents += mLockedProfile->variableInfoObjectString()
                       + mLockedProfile->variableInfoWithTypeObjectString();

    profileContents += mLockedProfile->interfaceVoiInfoString()
                       + mLockedProfile->implementationVoiInfoString();

    profileContents += mLockedProfile->interfaceStateInfoString()
                       + mLockedProfile->implementationStateInfoString();

    profileContents += mLockedProfile->interfaceVariableInfoString()
                       + mLockedProfile->implementationVariableInfoString();

    profileContents += mLockedProfile->variableInfoEntryString()
                       + mLockedProfile->variableInfoWithTypeEntryString();

    profileContents += mLockedProfile->voiString();

    profileContents += mLockedProfile->statesArrayString()
                       + mLockedProfile->ratesArrayString()
                       + mLockedProfile->variablesArrayString();

    profileContents += mLockedProfile->interfaceCreateStatesArrayMethodString()
                       + mLockedProfile->implementationCreateStatesArrayMethodString();

    profileContents += mLockedProfile->interfaceCreateVariablesArrayMethodString()
                       + mLockedProfile->implementationCreateVariablesArrayMethodString();

    profileContents += mLockedProfile->interfaceDeleteArrayMethodString()
                       + mLockedProfile->implementationDeleteArrayMethodString();

    profileContents += mLockedProfile->interfaceInitialiseStatesAndConstantsMethodString()
                       + mLockedProfile->implementationInitialiseStatesAndConstantsMethodString();

    profileContents += mLockedProfile->interfaceComputeComputedConstantsMethodString()
                       + mLockedProfile->implementationComputeComputedConstantsMethodString();

    profileContents += mLockedProfile->interfaceComputeRatesMethodString()
                       + mLockedProfile->implementationComputeRatesMethodString();

    profileContents += mLockedProfile->interfaceComputeVariablesMethodString()
                       + mLockedProfile->implementationComputeVariablesMethodString();

    profileContents += mLockedProfile->emptyMethodString();

    profileContents += mLockedProfile->indentString();

    profileContents += mLockedProfile->openArrayInitialiserString()
                       + mLockedProfile->closeArrayInitialiserString();

    profileContents += mLockedProfile->openArrayString()
                       + mLockedProfile->closeArrayString();

    profileContents += mLockedProfile->arrayElementSeparatorString();

    profileContents += mLockedProfile->stringDelimiterString();

    profileContents += mLockedProfile->commandSeparatorString();

    // Compute and check the hash of our profile contents.

    auto res = false;
    auto profileContentsSha1 = sha1(profileContents);

    switch (mLockedProfile->profile()) {
    case GeneratorProfile::Profile::C:
        res = profileContentsSha1 != "0e79e682d28bcaf67f5ed5cbf419de670fd7373b";

        break;
    case GeneratorProfile::Profile::PYTHON:
        res = profileContentsSha1 != "073377e89d73541021cbea7dce4b06ee4dc88c13";

        break;
    }

    return res;
}

void Generator::GeneratorImpl::addOriginCommentCode()
{
    if (!mLockedProfile->commentString().empty()
        && !mLockedProfile->originCommentString().empty()) {
        std::string profileInformation = modifiedProfile() ?
                                             "a modified " :
                                             "the ";

        switch (mLockedProfile->profile()) {
        case GeneratorProfile::Profile::C:
            profileInformation += "C";

            break;
        case GeneratorProfile::Profile::PYTHON:
            profileInformation += "Python";

            break;
        }

        profileInformation += " profile of";

        mCode += replace(mLockedProfile->commentString(),
                         "<CODE>", replace(replace(mLockedProfile->originCommentString(), "<PROFILE_INFORMATION>", profileInformation), "<LIBCELLML_VERSION>", versionString()));
    }
}

void Generator::GeneratorImpl::addInterfaceHeaderCode()
{
    if (!mLockedProfile->interfaceHeaderString().empty()) {
        if (!mCode.empty()) {
            mCode += "\n";
        }

        mCode += mLockedProfile->interfaceHeaderString();
    }
}

void Generator::GeneratorImpl::addImplementationHeaderCode()
{
    if (!mLockedProfile->implementationHeaderString().empty()) {
        if (!mCode.empty()) {
            mCode += "\n";
        }

        mCode += replace(mLockedProfile->implementationHeaderString(),
                         "<INTERFACE_FILE_NAME>", mLockedProfile->interfaceFileNameString());
    }
}

void Generator::GeneratorImpl::addVersionAndLibcellmlVersionCode(bool interface)
{
    std::string versionAndLibcellmlCode;

    if ((interface && !mLockedProfile->interfaceVersionString().empty())
        || (!interface && !mLockedProfile->implementationVersionString().empty())) {
        if (interface) {
            versionAndLibcellmlCode += mLockedProfile->interfaceVersionString();
        } else {
            if (modifiedProfile()) {
                std::regex regEx("([0-9]+\\.[0-9]+\\.[0-9]+)");

                versionAndLibcellmlCode += std::regex_replace(mLockedProfile->implementationVersionString(), regEx, "$1.post0");
            } else {
                versionAndLibcellmlCode += mLockedProfile->implementationVersionString();
            }
        }
    }

    if ((interface && !mLockedProfile->interfaceLibcellmlVersionString().empty())
        || (!interface && !mLockedProfile->implementationLibcellmlVersionString().empty())) {
        versionAndLibcellmlCode += interface ?
                                       mLockedProfile->interfaceLibcellmlVersionString() :
                                       replace(mLockedProfile->implementationLibcellmlVersionString(),
                                               "<LIBCELLML_VERSION>", versionString());
    }

    if (!versionAndLibcellmlCode.empty()) {
        mCode += "\n";
    }

    mCode += versionAndLibcellmlCode;
}

void Generator::GeneratorImpl::addStateAndVariableCountCode(bool interface)
{
    std::string stateAndVariableCountCode;

    if ((interface && !mLockedProfile->interfaceStateCountString().empty())
        || (!interface && !mLockedProfile->implementationStateCountString().empty())) {
        stateAndVariableCountCode += interface ?
                                         mLockedProfile->interfaceStateCountString() :
                                         replace(mLockedProfile->implementationStateCountString(),
                                                 "<STATE_COUNT>", std::to_string(mLockedModel->stateCount()));
    }

    if ((interface && !mLockedProfile->interfaceVariableCountString().empty())
        || (!interface && !mLockedProfile->implementationVariableCountString().empty())) {
        stateAndVariableCountCode += interface ?
                                         mLockedProfile->interfaceVariableCountString() :
                                         replace(mLockedProfile->implementationVariableCountString(),
                                                 "<VARIABLE_COUNT>", std::to_string(mLockedModel->variableCount()));
    }

    if (!stateAndVariableCountCode.empty()) {
        mCode += "\n";
    }

    mCode += stateAndVariableCountCode;
}

void Generator::GeneratorImpl::addVariableTypeObjectCode()
{
    if (!mLockedProfile->variableTypeObjectString().empty()) {
        if (!mCode.empty()) {
            mCode += "\n";
        }

        mCode += mLockedProfile->variableTypeObjectString();
    }
}

std::string Generator::GeneratorImpl::generateVariableInfoObjectCode(const std::string &objectString) const
{
    size_t componentSize = 0;
    size_t nameSize = 0;
    size_t unitsSize = 0;

    if (mLockedModel->voi() != nullptr) {
        updateVariableInfoSizes(componentSize, nameSize, unitsSize, mLockedModel->voi());
    }

    for (const auto &state : mLockedModel->states()) {
        updateVariableInfoSizes(componentSize, nameSize, unitsSize, state);
    }

    for (const auto &variable : mLockedModel->variables()) {
        updateVariableInfoSizes(componentSize, nameSize, unitsSize, variable);
    }

    return replace(replace(replace(objectString,
                                   "<COMPONENT_SIZE>", std::to_string(componentSize)),
                           "<NAME_SIZE>", std::to_string(nameSize)),
                   "<UNITS_SIZE>", std::to_string(unitsSize));
}

void Generator::GeneratorImpl::addVariableInfoObjectCode()
{
    if (!mLockedProfile->variableInfoObjectString().empty()) {
        if (!mCode.empty()) {
            mCode += "\n";
        }

        mCode += generateVariableInfoObjectCode(mLockedProfile->variableInfoObjectString());
    }
}

void Generator::GeneratorImpl::addVariableInfoWithTypeObjectCode()
{
    if (!mLockedProfile->variableInfoWithTypeObjectString().empty()) {
        if (!mCode.empty()) {
            mCode += "\n";
        }

        mCode += generateVariableInfoObjectCode(mLockedProfile->variableInfoWithTypeObjectString());
    }
}

std::string Generator::GeneratorImpl::generateVariableInfoEntryCode(const std::string &name,
                                                                    const std::string &units,
                                                                    const std::string &component) const
{
    return replace(replace(replace(mLockedProfile->variableInfoEntryString(),
                                   "<NAME>", name),
                           "<UNITS>", units),
                   "<COMPONENT>", component);
}

void Generator::GeneratorImpl::addInterfaceVoiStateAndVariableInfoCode()
{
    std::string interfaceVoiStateAndVariableInfoCode;

    if (!mLockedProfile->interfaceVoiInfoString().empty()) {
        interfaceVoiStateAndVariableInfoCode += mLockedProfile->interfaceVoiInfoString();
    }

    if (!mLockedProfile->interfaceStateInfoString().empty()) {
        interfaceVoiStateAndVariableInfoCode += mLockedProfile->interfaceStateInfoString();
    }

    if (!mLockedProfile->interfaceVariableInfoString().empty()) {
        interfaceVoiStateAndVariableInfoCode += mLockedProfile->interfaceVariableInfoString();
    }

    if (!interfaceVoiStateAndVariableInfoCode.empty()) {
        mCode += "\n";
    }

    mCode += interfaceVoiStateAndVariableInfoCode;
}

void Generator::GeneratorImpl::addImplementationVoiInfoCode()
{
    if (!mLockedProfile->implementationVoiInfoString().empty()
        && !mLockedProfile->variableInfoEntryString().empty()) {
        if (!mCode.empty()) {
            mCode += "\n";
        }

        auto name = (mLockedModel->voi() != nullptr) ? mLockedModel->voi()->variable()->name() : "";
        auto units = (mLockedModel->voi() != nullptr) ? mLockedModel->voi()->variable()->units()->name() : "";
        auto component = (mLockedModel->voi() != nullptr) ? owningComponent(mLockedModel->voi()->variable())->name() : "";

        mCode += replace(mLockedProfile->implementationVoiInfoString(),
                         "<CODE>", generateVariableInfoEntryCode(name, units, component));
    }
}

void Generator::GeneratorImpl::addImplementationStateInfoCode()
{
    if (!mLockedProfile->implementationStateInfoString().empty()
        && !mLockedProfile->variableInfoEntryString().empty()
        && !mLockedProfile->arrayElementSeparatorString().empty()) {
        if (!mCode.empty()) {
            mCode += "\n";
        }

        std::string infoElementsCode;

        for (const auto &state : mLockedModel->states()) {
            if (!infoElementsCode.empty()) {
                infoElementsCode += mLockedProfile->arrayElementSeparatorString() + "\n";
            }

            infoElementsCode += mLockedProfile->indentString()
                                + generateVariableInfoEntryCode(state->variable()->name(),
                                                                state->variable()->units()->name(),
                                                                owningComponent(state->variable())->name());
        }

        if (!infoElementsCode.empty()) {
            infoElementsCode += "\n";
        }

        mCode += replace(mLockedProfile->implementationStateInfoString(),
                         "<CODE>", infoElementsCode);
    }
}

void Generator::GeneratorImpl::addImplementationVariableInfoCode()
{
    if (!mLockedProfile->implementationVariableInfoString().empty()
        && !mLockedProfile->variableInfoWithTypeEntryString().empty()
        && !mLockedProfile->arrayElementSeparatorString().empty()
        && !mLockedProfile->constantVariableTypeString().empty()
        && !mLockedProfile->computedConstantVariableTypeString().empty()
        && !mLockedProfile->algebraicVariableTypeString().empty()) {
        if (!mCode.empty()) {
            mCode += "\n";
        }

        std::string infoElementsCode;

        for (const auto &variable : mLockedModel->variables()) {
            if (!infoElementsCode.empty()) {
                infoElementsCode += mLockedProfile->arrayElementSeparatorString() + "\n";
            }

            std::string variableType;

            if (variable->type() == AnalyserVariable::Type::CONSTANT) {
                variableType = mLockedProfile->constantVariableTypeString();
            } else if (variable->type() == AnalyserVariable::Type::COMPUTED_CONSTANT) {
                variableType = mLockedProfile->computedConstantVariableTypeString();
            } else if (variable->type() == AnalyserVariable::Type::ALGEBRAIC) {
                variableType = mLockedProfile->algebraicVariableTypeString();
            }

            infoElementsCode += mLockedProfile->indentString()
                                + replace(replace(replace(replace(mLockedProfile->variableInfoWithTypeEntryString(),
                                                                  "<NAME>", variable->variable()->name()),
                                                          "<UNITS>", variable->variable()->units()->name()),
                                                  "<COMPONENT>", owningComponent(variable->variable())->name()),
                                          "<TYPE>", variableType);
        }

        if (!infoElementsCode.empty()) {
            infoElementsCode += "\n";
        }

        mCode += replace(mLockedProfile->implementationVariableInfoString(),
                         "<CODE>", infoElementsCode);
    }
}

void Generator::GeneratorImpl::addArithmeticFunctionsCode()
{
    if (mLockedModel->needEqFunction() && !mLockedProfile->hasEqOperator()
        && !mLockedProfile->eqFunctionString().empty()) {
        if (!mCode.empty()) {
            mCode += "\n";
        }

        mCode += mLockedProfile->eqFunctionString();
    }

    if (mLockedModel->needNeqFunction() && !mLockedProfile->hasNeqOperator()
        && !mLockedProfile->neqFunctionString().empty()) {
        if (!mCode.empty()) {
            mCode += "\n";
        }

        mCode += mLockedProfile->neqFunctionString();
    }

    if (mLockedModel->needLtFunction() && !mLockedProfile->hasLtOperator()
        && !mLockedProfile->ltFunctionString().empty()) {
        if (!mCode.empty()) {
            mCode += "\n";
        }

        mCode += mLockedProfile->ltFunctionString();
    }

    if (mLockedModel->needLeqFunction() && !mLockedProfile->hasLeqOperator()
        && !mLockedProfile->leqFunctionString().empty()) {
        if (!mCode.empty()) {
            mCode += "\n";
        }

        mCode += mLockedProfile->leqFunctionString();
    }

    if (mLockedModel->needGtFunction() && !mLockedProfile->hasGtOperator()
        && !mLockedProfile->gtFunctionString().empty()) {
        if (!mCode.empty()) {
            mCode += "\n";
        }

        mCode += mLockedProfile->gtFunctionString();
    }

    if (mLockedModel->needGeqFunction() && !mLockedProfile->hasGeqOperator()
        && !mLockedProfile->geqFunctionString().empty()) {
        if (!mCode.empty()) {
            mCode += "\n";
        }

        mCode += mLockedProfile->geqFunctionString();
    }

    if (mLockedModel->needAndFunction() && !mLockedProfile->hasAndOperator()
        && !mLockedProfile->andFunctionString().empty()) {
        if (!mCode.empty()) {
            mCode += "\n";
        }

        mCode += mLockedProfile->andFunctionString();
    }

    if (mLockedModel->needOrFunction() && !mLockedProfile->hasOrOperator()
        && !mLockedProfile->orFunctionString().empty()) {
        if (!mCode.empty()) {
            mCode += "\n";
        }

        mCode += mLockedProfile->orFunctionString();
    }

    if (mLockedModel->needXorFunction() && !mLockedProfile->hasXorOperator()
        && !mLockedProfile->xorFunctionString().empty()) {
        if (!mCode.empty()) {
            mCode += "\n";
        }

        mCode += mLockedProfile->xorFunctionString();
    }

    if (mLockedModel->needNotFunction() && !mLockedProfile->hasNotOperator()
        && !mLockedProfile->notFunctionString().empty()) {
        if (!mCode.empty()) {
            mCode += "\n";
        }

        mCode += mLockedProfile->notFunctionString();
    }

    if (mLockedModel->needMinFunction()
        && !mLockedProfile->minFunctionString().empty()) {
        if (!mCode.empty()) {
            mCode += "\n";
        }

        mCode += mLockedProfile->minFunctionString();
    }

    if (mLockedModel->needMaxFunction()
        && !mLockedProfile->maxFunctionString().empty()) {
        if (!mCode.empty()) {
            mCode += "\n";
        }

        mCode += mLockedProfile->maxFunctionString();
    }
}

void Generator::GeneratorImpl::addTrigonometricFunctionsCode()
{
    if (mLockedModel->needSecFunction()
        && !mLockedProfile->secFunctionString().empty()) {
        if (!mCode.empty()) {
            mCode += "\n";
        }

        mCode += mLockedProfile->secFunctionString();
    }

    if (mLockedModel->needCscFunction()
        && !mLockedProfile->cscFunctionString().empty()) {
        if (!mCode.empty()) {
            mCode += "\n";
        }

        mCode += mLockedProfile->cscFunctionString();
    }

    if (mLockedModel->needCotFunction()
        && !mLockedProfile->cotFunctionString().empty()) {
        if (!mCode.empty()) {
            mCode += "\n";
        }

        mCode += mLockedProfile->cotFunctionString();
    }

    if (mLockedModel->needSechFunction()
        && !mLockedProfile->sechFunctionString().empty()) {
        if (!mCode.empty()) {
            mCode += "\n";
        }

        mCode += mLockedProfile->sechFunctionString();
    }

    if (mLockedModel->needCschFunction()
        && !mLockedProfile->cschFunctionString().empty()) {
        if (!mCode.empty()) {
            mCode += "\n";
        }

        mCode += mLockedProfile->cschFunctionString();
    }

    if (mLockedModel->needCothFunction()
        && !mLockedProfile->cothFunctionString().empty()) {
        if (!mCode.empty()) {
            mCode += "\n";
        }

        mCode += mLockedProfile->cothFunctionString();
    }

    if (mLockedModel->needAsecFunction()
        && !mLockedProfile->asecFunctionString().empty()) {
        if (!mCode.empty()) {
            mCode += "\n";
        }

        mCode += mLockedProfile->asecFunctionString();
    }

    if (mLockedModel->needAcscFunction()
        && !mLockedProfile->acscFunctionString().empty()) {
        if (!mCode.empty()) {
            mCode += "\n";
        }

        mCode += mLockedProfile->acscFunctionString();
    }

    if (mLockedModel->needAcotFunction()
        && !mLockedProfile->acotFunctionString().empty()) {
        if (!mCode.empty()) {
            mCode += "\n";
        }

        mCode += mLockedProfile->acotFunctionString();
    }

    if (mLockedModel->needAsechFunction()
        && !mLockedProfile->asechFunctionString().empty()) {
        if (!mCode.empty()) {
            mCode += "\n";
        }

        mCode += mLockedProfile->asechFunctionString();
    }

    if (mLockedModel->needAcschFunction()
        && !mLockedProfile->acschFunctionString().empty()) {
        if (!mCode.empty()) {
            mCode += "\n";
        }

        mCode += mLockedProfile->acschFunctionString();
    }

    if (mLockedModel->needAcothFunction()
        && !mLockedProfile->acothFunctionString().empty()) {
        if (!mCode.empty()) {
            mCode += "\n";
        }

        mCode += mLockedProfile->acothFunctionString();
    }
}

void Generator::GeneratorImpl::addInterfaceCreateDeleteArrayMethodsCode()
{
    std::string interfaceCreateDeleteArraysCode;

    if (!mLockedProfile->interfaceCreateStatesArrayMethodString().empty()) {
        interfaceCreateDeleteArraysCode += mLockedProfile->interfaceCreateStatesArrayMethodString();
    }

    if (!mLockedProfile->interfaceCreateVariablesArrayMethodString().empty()) {
        interfaceCreateDeleteArraysCode += mLockedProfile->interfaceCreateVariablesArrayMethodString();
    }

    if (!mLockedProfile->interfaceDeleteArrayMethodString().empty()) {
        interfaceCreateDeleteArraysCode += mLockedProfile->interfaceDeleteArrayMethodString();
    }

    if (!interfaceCreateDeleteArraysCode.empty()) {
        mCode += "\n";
    }

    mCode += interfaceCreateDeleteArraysCode;
}

void Generator::GeneratorImpl::addImplementationCreateStatesArrayMethodCode()
{
    if (!mLockedProfile->implementationCreateStatesArrayMethodString().empty()) {
        if (!mCode.empty()) {
            mCode += "\n";
        }

        mCode += mLockedProfile->implementationCreateStatesArrayMethodString();
    }
}

void Generator::GeneratorImpl::addImplementationCreateVariablesArrayMethodCode()
{
    if (!mLockedProfile->implementationCreateVariablesArrayMethodString().empty()) {
        if (!mCode.empty()) {
            mCode += "\n";
        }

        mCode += mLockedProfile->implementationCreateVariablesArrayMethodString();
    }
}

void Generator::GeneratorImpl::addImplementationDeleteArrayMethodCode()
{
    if (!mLockedProfile->implementationDeleteArrayMethodString().empty()) {
        if (!mCode.empty()) {
            mCode += "\n";
        }

        mCode += mLockedProfile->implementationDeleteArrayMethodString();
    }
}

std::string Generator::GeneratorImpl::generateMethodBodyCode(const std::string &methodBody) const
{
    return methodBody.empty() ?
               mLockedProfile->emptyMethodString().empty() ?
               "" :
               mLockedProfile->indentString() + mLockedProfile->emptyMethodString() :
               methodBody;
}

std::string Generator::GeneratorImpl::generateDoubleCode(const std::string &value) const
{
    if (value.find('.') != std::string::npos) {
        return value;
    }

    auto ePos = value.find('e');

    if (ePos == std::string::npos) {
        return value + ".0";
    }

    return value.substr(0, ePos) + ".0" + value.substr(ePos);
}

std::string Generator::GeneratorImpl::generateDoubleOrConstantVariableNameCode(const VariablePtr &variable) const
{
    if (isCellMLReal(variable->initialValue())) {
        return generateDoubleCode(variable->initialValue());
    }

    auto initValueVariable = owningComponent(variable)->variable(variable->initialValue());
    auto analyserInitialValueVariable = analyserVariable(initValueVariable);
    std::ostringstream index;

    index << analyserInitialValueVariable->index();

    return mLockedProfile->variablesArrayString() + mLockedProfile->openArrayString() + index.str() + mLockedProfile->closeArrayString();
}

std::string Generator::GeneratorImpl::generateVariableNameCode(const VariablePtr &variable,
                                                               const AnalyserEquationAstPtr &ast) const
{
    auto analyserVariable = Generator::GeneratorImpl::analyserVariable(variable);

    if (analyserVariable->type() == AnalyserVariable::Type::VARIABLE_OF_INTEGRATION) {
        return mLockedProfile->voiString();
    }

    std::string arrayName;

    if (analyserVariable->type() == AnalyserVariable::Type::STATE) {
        arrayName = ((ast != nullptr) && (ast->parent()->type() == AnalyserEquationAst::Type::DIFF)) ?
                        mLockedProfile->ratesArrayString() :
                        mLockedProfile->statesArrayString();
    } else {
        arrayName = mLockedProfile->variablesArrayString();
    }

    std::ostringstream index;

    index << analyserVariable->index();

    return arrayName + mLockedProfile->openArrayString() + index.str() + mLockedProfile->closeArrayString();
}

std::string Generator::GeneratorImpl::generateOperatorCode(const std::string &op,
                                                           const AnalyserEquationAstPtr &ast) const
{
    // Generate the code for the left and right branches of the given AST.

    auto leftChild = generateCode(ast->leftChild());
    auto rightChild = generateCode(ast->rightChild());

    // Determine whether parentheses should be added around the left and/or
    // right piece of code, and this based on the precedence of the operators
    // used in CellML, which are listed below from higher to lower precedence:
    //  1. Parentheses                                           [Left to right]
    //  2. POWER (as an operator, not as a function, i.e.        [Left to right]
    //            as in Matlab and not in C, for example)
    //  3. Unary PLUS, Unary MINUS, NOT                          [Right to left]
    //  4. TIMES, DIVIDE                                         [Left to right]
    //  5. PLUS, MINUS                                           [Left to right]
    //  6. LT, LEQ, GT, GEQ                                      [Left to right]
    //  7. EQ, NEQ                                               [Left to right]
    //  8. XOR (bitwise)                                         [Left to right]
    //  9. AND (logical)                                         [Left to right]
    // 10. OR (logical)                                          [Left to right]
    // 11. PIECEWISE (as an operator)                            [Right to left]

    if (isPlusOperator(ast)) {
        if (isRelationalOperator(ast->leftChild())
            || isLogicalOperator(ast->leftChild())
            || isPiecewiseStatement(ast->leftChild())) {
            leftChild = "(" + leftChild + ")";
        }

        if (isRelationalOperator(ast->rightChild())
            || isLogicalOperator(ast->rightChild())
            || isPiecewiseStatement(ast->rightChild())) {
            rightChild = "(" + rightChild + ")";
        }
    } else if (isMinusOperator(ast)) {
        if (isRelationalOperator(ast->leftChild())
            || isLogicalOperator(ast->leftChild())
            || isPiecewiseStatement(ast->leftChild())) {
            leftChild = "(" + leftChild + ")";
        }

        if (isRelationalOperator(ast->rightChild())
            || isLogicalOperator(ast->rightChild())
            || isMinusOperator(ast->rightChild())
            || isPiecewiseStatement(ast->rightChild())) {
            rightChild = "(" + rightChild + ")";
        } else if (isPlusOperator(ast->rightChild())) {
            if (ast->rightChild()->rightChild() != nullptr) {
                rightChild = "(" + rightChild + ")";
            }
        }
    } else if (isTimesOperator(ast)) {
        if (isRelationalOperator(ast->leftChild())
            || isLogicalOperator(ast->leftChild())
            || isPiecewiseStatement(ast->leftChild())) {
            leftChild = "(" + leftChild + ")";
        } else if (isPlusOperator(ast->leftChild())
                   || isMinusOperator(ast->leftChild())) {
            if (ast->leftChild()->rightChild() != nullptr) {
                leftChild = "(" + leftChild + ")";
            }
        }

        if (isRelationalOperator(ast->rightChild())
            || isLogicalOperator(ast->rightChild())
            || isPiecewiseStatement(ast->rightChild())) {
            rightChild = "(" + rightChild + ")";
        } else if (isPlusOperator(ast->rightChild())
                   || isMinusOperator(ast->rightChild())) {
            if (ast->rightChild()->rightChild() != nullptr) {
                rightChild = "(" + rightChild + ")";
            }
        }
    } else if (isDivideOperator(ast)) {
        if (isRelationalOperator(ast->leftChild())
            || isLogicalOperator(ast->leftChild())
            || isPiecewiseStatement(ast->leftChild())) {
            leftChild = "(" + leftChild + ")";
        } else if (isPlusOperator(ast->leftChild())
                   || isMinusOperator(ast->leftChild())) {
            if (ast->leftChild()->rightChild() != nullptr) {
                leftChild = "(" + leftChild + ")";
            }
        }

        if (isRelationalOperator(ast->rightChild())
            || isLogicalOperator(ast->rightChild())
            || isTimesOperator(ast->rightChild())
            || isDivideOperator(ast->rightChild())
            || isPiecewiseStatement(ast->rightChild())) {
            rightChild = "(" + rightChild + ")";
        } else if (isPlusOperator(ast->rightChild())
                   || isMinusOperator(ast->rightChild())) {
            if (ast->rightChild()->rightChild() != nullptr) {
                rightChild = "(" + rightChild + ")";
            }
        }
    } else if (isAndOperator(ast)) {
        // Note: according to the precedence rules above, we only need to add
        //       parentheses around OR and PIECEWISE. However, it looks
        //       better/clearer to have some around some other operators
        //       (agreed, this is somewhat subjective).

        if (isRelationalOperator(ast->leftChild())
            || isOrOperator(ast->leftChild())
            || isXorOperator(ast->leftChild())
            || isPiecewiseStatement(ast->leftChild())) {
            leftChild = "(" + leftChild + ")";
        } else if (isPlusOperator(ast->leftChild())
                   || isMinusOperator(ast->leftChild())) {
            if (ast->leftChild()->rightChild() != nullptr) {
                leftChild = "(" + leftChild + ")";
            }
        } else if (isPowerOperator(ast->leftChild())) {
            leftChild = "(" + leftChild + ")";
        } else if (isRootOperator(ast->leftChild())) {
            leftChild = "(" + leftChild + ")";
        }

        if (isRelationalOperator(ast->rightChild())
            || isOrOperator(ast->rightChild())
            || isXorOperator(ast->rightChild())
            || isPiecewiseStatement(ast->rightChild())) {
            rightChild = "(" + rightChild + ")";
        } else if (isPlusOperator(ast->rightChild())
                   || isMinusOperator(ast->rightChild())) {
            if (ast->rightChild()->rightChild() != nullptr) {
                rightChild = "(" + rightChild + ")";
            }
        } else if (isPowerOperator(ast->rightChild())) {
            rightChild = "(" + rightChild + ")";
        } else if (isRootOperator(ast->rightChild())) {
            rightChild = "(" + rightChild + ")";
        }
    } else if (isOrOperator(ast)) {
        // Note: according to the precedence rules above, we only need to add
        //       parentheses around PIECEWISE. However, it looks better/clearer
        //       to have some around some other operators (agreed, this is
        //       somewhat subjective).

        if (isRelationalOperator(ast->leftChild())
            || isAndOperator(ast->leftChild())
            || isXorOperator(ast->leftChild())
            || isPiecewiseStatement(ast->leftChild())) {
            leftChild = "(" + leftChild + ")";
        } else if (isPlusOperator(ast->leftChild())
                   || isMinusOperator(ast->leftChild())) {
            if (ast->leftChild()->rightChild() != nullptr) {
                leftChild = "(" + leftChild + ")";
            }
        } else if (isPowerOperator(ast->leftChild())) {
            leftChild = "(" + leftChild + ")";
        } else if (isRootOperator(ast->leftChild())) {
            leftChild = "(" + leftChild + ")";
        }

        if (isRelationalOperator(ast->rightChild())
            || isAndOperator(ast->rightChild())
            || isXorOperator(ast->rightChild())
            || isPiecewiseStatement(ast->rightChild())) {
            rightChild = "(" + rightChild + ")";
        } else if (isPlusOperator(ast->rightChild())
                   || isMinusOperator(ast->rightChild())) {
            if (ast->rightChild()->rightChild() != nullptr) {
                rightChild = "(" + rightChild + ")";
            }
        } else if (isPowerOperator(ast->rightChild())) {
            rightChild = "(" + rightChild + ")";
        } else if (isRootOperator(ast->rightChild())) {
            rightChild = "(" + rightChild + ")";
        }
    } else if (isXorOperator(ast)) {
        // Note: according to the precedence rules above, we only need to add
        //       parentheses around AND, OR and PIECEWISE. However, it looks
        //       better/clearer to have some around some other operators
        //       (agreed, this is somewhat subjective).

        if (isRelationalOperator(ast->leftChild())
            || isAndOperator(ast->leftChild())
            || isOrOperator(ast->leftChild())
            || isPiecewiseStatement(ast->leftChild())) {
            leftChild = "(" + leftChild + ")";
        } else if (isPlusOperator(ast->leftChild())
                   || isMinusOperator(ast->leftChild())) {
            if (ast->leftChild()->rightChild() != nullptr) {
                leftChild = "(" + leftChild + ")";
            }
        } else if (isPowerOperator(ast->leftChild())) {
            leftChild = "(" + leftChild + ")";
        } else if (isRootOperator(ast->leftChild())) {
            leftChild = "(" + leftChild + ")";
        }

        if (isRelationalOperator(ast->rightChild())
            || isAndOperator(ast->rightChild())
            || isOrOperator(ast->rightChild())
            || isPiecewiseStatement(ast->rightChild())) {
            rightChild = "(" + rightChild + ")";
        } else if (isPlusOperator(ast->rightChild())
                   || isMinusOperator(ast->rightChild())) {
            if (ast->rightChild()->rightChild() != nullptr) {
                rightChild = "(" + rightChild + ")";
            }
        } else if (isPowerOperator(ast->rightChild())) {
            rightChild = "(" + rightChild + ")";
        } else if (isRootOperator(ast->rightChild())) {
            rightChild = "(" + rightChild + ")";
        }
    } else if (isPowerOperator(ast)) {
        if (isRelationalOperator(ast->leftChild())
            || isLogicalOperator(ast->leftChild())
            || isMinusOperator(ast->leftChild())
            || isTimesOperator(ast->leftChild())
            || isDivideOperator(ast->leftChild())
            || isPiecewiseStatement(ast->leftChild())) {
            leftChild = "(" + leftChild + ")";
        } else if (isPlusOperator(ast->leftChild())) {
            if (ast->leftChild()->rightChild() != nullptr) {
                leftChild = "(" + leftChild + ")";
            }
        }

        if (isRelationalOperator(ast->rightChild())
            || isLogicalOperator(ast->rightChild())
            || isMinusOperator(ast->leftChild())
            || isTimesOperator(ast->rightChild())
            || isDivideOperator(ast->rightChild())
            || isPowerOperator(ast->rightChild())
            || isRootOperator(ast->rightChild())
            || isPiecewiseStatement(ast->rightChild())) {
            rightChild = "(" + rightChild + ")";
        } else if (isPlusOperator(ast->rightChild())) {
            if (ast->rightChild()->rightChild() != nullptr) {
                rightChild = "(" + rightChild + ")";
            }
        }
    } else if (isRootOperator(ast)) {
        if (isRelationalOperator(ast->rightChild())
            || isLogicalOperator(ast->rightChild())
            || isMinusOperator(ast->rightChild())
            || isTimesOperator(ast->rightChild())
            || isDivideOperator(ast->rightChild())
            || isPiecewiseStatement(ast->rightChild())) {
            rightChild = "(" + rightChild + ")";
        } else if (isPlusOperator(ast->rightChild())) {
            if (ast->rightChild()->rightChild() != nullptr) {
                rightChild = "(" + rightChild + ")";
            }
        }

        if (isRelationalOperator(ast->leftChild())
            || isLogicalOperator(ast->leftChild())
            || isMinusOperator(ast->leftChild())
            || isTimesOperator(ast->leftChild())
            || isDivideOperator(ast->leftChild())
            || isPowerOperator(ast->leftChild())
            || isRootOperator(ast->leftChild())
            || isPiecewiseStatement(ast->leftChild())) {
            leftChild = "(" + leftChild + ")";
        } else if (isPlusOperator(ast->leftChild())) {
            if (ast->leftChild()->rightChild() != nullptr) {
                leftChild = "(" + leftChild + ")";
            }
        }

        return rightChild + op + "(1.0/" + leftChild + ")";
    }

    return leftChild + op + rightChild;
}

std::string Generator::GeneratorImpl::generateMinusUnaryCode(const AnalyserEquationAstPtr &ast) const
{
    // Generate the code for the left branch of the given AST.

    auto left = generateCode(ast->leftChild());

    // Determine whether parentheses should be added around the left code.

    if (isRelationalOperator(ast->leftChild())
        || isLogicalOperator(ast->leftChild())
        || isPlusOperator(ast->leftChild())
        || isMinusOperator(ast->leftChild())
        || isPiecewiseStatement(ast->leftChild())) {
        left = "(" + left + ")";
    }

    return mLockedProfile->minusString() + left;
}

std::string Generator::GeneratorImpl::generateOneParameterFunctionCode(const std::string &function,
                                                                       const AnalyserEquationAstPtr &ast) const
{
    return function + "(" + generateCode(ast->leftChild()) + ")";
}

std::string Generator::GeneratorImpl::generateTwoParameterFunctionCode(const std::string &function,
                                                                       const AnalyserEquationAstPtr &ast) const
{
    return function + "(" + generateCode(ast->leftChild()) + ", " + generateCode(ast->rightChild()) + ")";
}

std::string Generator::GeneratorImpl::generatePiecewiseIfCode(const std::string &condition,
                                                              const std::string &value) const
{
    return replace(replace(mLockedProfile->hasConditionalOperator() ?
                               mLockedProfile->conditionalOperatorIfString() :
                               mLockedProfile->piecewiseIfString(),
                           "<CONDITION>", condition),
                   "<IF_STATEMENT>", value);
}

std::string Generator::GeneratorImpl::generatePiecewiseElseCode(const std::string &value) const
{
    return replace(mLockedProfile->hasConditionalOperator() ?
                       mLockedProfile->conditionalOperatorElseString() :
                       mLockedProfile->piecewiseElseString(),
                   "<ELSE_STATEMENT>", value);
}

std::string Generator::GeneratorImpl::generateCode(const AnalyserEquationAstPtr &ast) const
{
    // Generate the code for the given AST.

    std::string code;

    switch (ast->type()) {
        // Assignment.

    case AnalyserEquationAst::Type::ASSIGNMENT:
        code = generateOperatorCode(mLockedProfile->assignmentString(), ast);

        break;

        // Relational and logical operators.

    case AnalyserEquationAst::Type::EQ:
        if (mLockedProfile->hasEqOperator()) {
            code = generateOperatorCode(mLockedProfile->eqString(), ast);
        } else {
            code = generateTwoParameterFunctionCode(mLockedProfile->eqString(), ast);
        }

        break;
    case AnalyserEquationAst::Type::NEQ:
        if (mLockedProfile->hasNeqOperator()) {
            code = generateOperatorCode(mLockedProfile->neqString(), ast);
        } else {
            code = generateTwoParameterFunctionCode(mLockedProfile->neqString(), ast);
        }

        break;
    case AnalyserEquationAst::Type::LT:
        if (mLockedProfile->hasLtOperator()) {
            code = generateOperatorCode(mLockedProfile->ltString(), ast);
        } else {
            code = generateTwoParameterFunctionCode(mLockedProfile->ltString(), ast);
        }

        break;
    case AnalyserEquationAst::Type::LEQ:
        if (mLockedProfile->hasLeqOperator()) {
            code = generateOperatorCode(mLockedProfile->leqString(), ast);
        } else {
            code = generateTwoParameterFunctionCode(mLockedProfile->leqString(), ast);
        }

        break;
    case AnalyserEquationAst::Type::GT:
        if (mLockedProfile->hasGtOperator()) {
            code = generateOperatorCode(mLockedProfile->gtString(), ast);
        } else {
            code = generateTwoParameterFunctionCode(mLockedProfile->gtString(), ast);
        }

        break;
    case AnalyserEquationAst::Type::GEQ:
        if (mLockedProfile->hasGeqOperator()) {
            code = generateOperatorCode(mLockedProfile->geqString(), ast);
        } else {
            code = generateTwoParameterFunctionCode(mLockedProfile->geqString(), ast);
        }

        break;
    case AnalyserEquationAst::Type::AND:
        if (mLockedProfile->hasAndOperator()) {
            code = generateOperatorCode(mLockedProfile->andString(), ast);
        } else {
            code = generateTwoParameterFunctionCode(mLockedProfile->andString(), ast);
        }

        break;
    case AnalyserEquationAst::Type::OR:
        if (mLockedProfile->hasOrOperator()) {
            code = generateOperatorCode(mLockedProfile->orString(), ast);
        } else {
            code = generateTwoParameterFunctionCode(mLockedProfile->orString(), ast);
        }

        break;
    case AnalyserEquationAst::Type::XOR:
        if (mLockedProfile->hasXorOperator()) {
            code = generateOperatorCode(mLockedProfile->xorString(), ast);
        } else {
            code = generateTwoParameterFunctionCode(mLockedProfile->xorString(), ast);
        }

        break;
    case AnalyserEquationAst::Type::NOT:
        if (mLockedProfile->hasNotOperator()) {
            code = mLockedProfile->notString() + generateCode(ast->leftChild());
        } else {
            code = generateOneParameterFunctionCode(mLockedProfile->notString(), ast);
        }

        break;

        // Arithmetic operators.

    case AnalyserEquationAst::Type::PLUS:
        if (ast->rightChild() != nullptr) {
            code = generateOperatorCode(mLockedProfile->plusString(), ast);
        } else {
            code = generateCode(ast->leftChild());
        }

        break;
    case AnalyserEquationAst::Type::MINUS:
        if (ast->rightChild() != nullptr) {
            code = generateOperatorCode(mLockedProfile->minusString(), ast);
        } else {
            code = generateMinusUnaryCode(ast);
        }

        break;
    case AnalyserEquationAst::Type::TIMES:
        code = generateOperatorCode(mLockedProfile->timesString(), ast);

        break;
    case AnalyserEquationAst::Type::DIVIDE:
        code = generateOperatorCode(mLockedProfile->divideString(), ast);

        break;
    case AnalyserEquationAst::Type::POWER: {
        auto stringValue = generateCode(ast->rightChild());
        double doubleValue;
        bool validConversion = convertToDouble(stringValue, doubleValue);

        if (validConversion && areEqual(doubleValue, 0.5)) {
            code = generateOneParameterFunctionCode(mLockedProfile->squareRootString(), ast);
        } else if (validConversion && areEqual(doubleValue, 2.0)
                   && !mLockedProfile->squareString().empty()) {
            code = generateOneParameterFunctionCode(mLockedProfile->squareString(), ast);
        } else {
            code = mLockedProfile->hasPowerOperator() ?
                       generateOperatorCode(mLockedProfile->powerString(), ast) :
                       mLockedProfile->powerString() + "(" + generateCode(ast->leftChild()) + ", " + stringValue + ")";
        }

        break;
    }
    case AnalyserEquationAst::Type::ROOT:
        if (ast->rightChild() != nullptr) {
            double doubleValue;

            if (convertToDouble(generateCode(ast->leftChild()), doubleValue)
                && areEqual(doubleValue, 2.0)) {
                code = mLockedProfile->squareRootString() + "(" + generateCode(ast->rightChild()) + ")";
            } else {
                auto rootValueAst = AnalyserEquationAst::create();

                rootValueAst->setType(AnalyserEquationAst::Type::DIVIDE);
                rootValueAst->setParent(ast);

                auto leftChild = AnalyserEquationAst::create();
                auto rightChild = AnalyserEquationAst::create();

                leftChild->setType(AnalyserEquationAst::Type::CN);
                leftChild->setValue("1.0");
                leftChild->setParent(rootValueAst);

                rightChild->setType(ast->leftChild()->type());
                rightChild->setVariable(ast->leftChild()->variable());
                rightChild->setParent(rootValueAst);
                rightChild->setLeftChild(ast->leftChild()->leftChild());
                rightChild->setRightChild(ast->leftChild()->rightChild());

                rootValueAst->setLeftChild(leftChild);
                rootValueAst->setRightChild(rightChild);

                code = mLockedProfile->hasPowerOperator() ?
                           generateOperatorCode(mLockedProfile->powerString(), ast) :
                           mLockedProfile->powerString() + "(" + generateCode(ast->rightChild()) + ", " + generateOperatorCode(mLockedProfile->divideString(), rootValueAst) + ")";
            }
        } else {
            code = generateOneParameterFunctionCode(mLockedProfile->squareRootString(), ast);
        }

        break;
    case AnalyserEquationAst::Type::ABS:
        code = generateOneParameterFunctionCode(mLockedProfile->absoluteValueString(), ast);

        break;
    case AnalyserEquationAst::Type::EXP:
        code = generateOneParameterFunctionCode(mLockedProfile->exponentialString(), ast);

        break;
    case AnalyserEquationAst::Type::LN:
        code = generateOneParameterFunctionCode(mLockedProfile->naturalLogarithmString(), ast);

        break;
    case AnalyserEquationAst::Type::LOG:
        if (ast->rightChild() != nullptr) {
            auto stringValue = generateCode(ast->leftChild());
            double doubleValue;

            if (convertToDouble(stringValue, doubleValue)
                && areEqual(doubleValue, 10.0)) {
                code = mLockedProfile->commonLogarithmString() + "(" + generateCode(ast->rightChild()) + ")";
            } else {
                code = mLockedProfile->naturalLogarithmString() + "(" + generateCode(ast->rightChild()) + ")/" + mLockedProfile->naturalLogarithmString() + "(" + stringValue + ")";
            }
        } else {
            code = generateOneParameterFunctionCode(mLockedProfile->commonLogarithmString(), ast);
        }

        break;
    case AnalyserEquationAst::Type::CEILING:
        code = generateOneParameterFunctionCode(mLockedProfile->ceilingString(), ast);

        break;
    case AnalyserEquationAst::Type::FLOOR:
        code = generateOneParameterFunctionCode(mLockedProfile->floorString(), ast);

        break;
    case AnalyserEquationAst::Type::MIN:
        code = generateTwoParameterFunctionCode(mLockedProfile->minString(), ast);

        break;
    case AnalyserEquationAst::Type::MAX:
        code = generateTwoParameterFunctionCode(mLockedProfile->maxString(), ast);

        break;
    case AnalyserEquationAst::Type::REM:
        code = generateTwoParameterFunctionCode(mLockedProfile->remString(), ast);

        break;

        // Calculus elements.

    case AnalyserEquationAst::Type::DIFF:
        code = generateCode(ast->rightChild());

        break;

        // Trigonometric operators.

    case AnalyserEquationAst::Type::SIN:
        code = generateOneParameterFunctionCode(mLockedProfile->sinString(), ast);

        break;
    case AnalyserEquationAst::Type::COS:
        code = generateOneParameterFunctionCode(mLockedProfile->cosString(), ast);

        break;
    case AnalyserEquationAst::Type::TAN:
        code = generateOneParameterFunctionCode(mLockedProfile->tanString(), ast);

        break;
    case AnalyserEquationAst::Type::SEC:
        code = generateOneParameterFunctionCode(mLockedProfile->secString(), ast);

        break;
    case AnalyserEquationAst::Type::CSC:
        code = generateOneParameterFunctionCode(mLockedProfile->cscString(), ast);

        break;
    case AnalyserEquationAst::Type::COT:
        code = generateOneParameterFunctionCode(mLockedProfile->cotString(), ast);

        break;
    case AnalyserEquationAst::Type::SINH:
        code = generateOneParameterFunctionCode(mLockedProfile->sinhString(), ast);

        break;
    case AnalyserEquationAst::Type::COSH:
        code = generateOneParameterFunctionCode(mLockedProfile->coshString(), ast);

        break;
    case AnalyserEquationAst::Type::TANH:
        code = generateOneParameterFunctionCode(mLockedProfile->tanhString(), ast);

        break;
    case AnalyserEquationAst::Type::SECH:
        code = generateOneParameterFunctionCode(mLockedProfile->sechString(), ast);

        break;
    case AnalyserEquationAst::Type::CSCH:
        code = generateOneParameterFunctionCode(mLockedProfile->cschString(), ast);

        break;
    case AnalyserEquationAst::Type::COTH:
        code = generateOneParameterFunctionCode(mLockedProfile->cothString(), ast);

        break;
    case AnalyserEquationAst::Type::ASIN:
        code = generateOneParameterFunctionCode(mLockedProfile->asinString(), ast);

        break;
    case AnalyserEquationAst::Type::ACOS:
        code = generateOneParameterFunctionCode(mLockedProfile->acosString(), ast);

        break;
    case AnalyserEquationAst::Type::ATAN:
        code = generateOneParameterFunctionCode(mLockedProfile->atanString(), ast);

        break;
    case AnalyserEquationAst::Type::ASEC:
        code = generateOneParameterFunctionCode(mLockedProfile->asecString(), ast);

        break;
    case AnalyserEquationAst::Type::ACSC:
        code = generateOneParameterFunctionCode(mLockedProfile->acscString(), ast);

        break;
    case AnalyserEquationAst::Type::ACOT:
        code = generateOneParameterFunctionCode(mLockedProfile->acotString(), ast);

        break;
    case AnalyserEquationAst::Type::ASINH:
        code = generateOneParameterFunctionCode(mLockedProfile->asinhString(), ast);

        break;
    case AnalyserEquationAst::Type::ACOSH:
        code = generateOneParameterFunctionCode(mLockedProfile->acoshString(), ast);

        break;
    case AnalyserEquationAst::Type::ATANH:
        code = generateOneParameterFunctionCode(mLockedProfile->atanhString(), ast);

        break;
    case AnalyserEquationAst::Type::ASECH:
        code = generateOneParameterFunctionCode(mLockedProfile->asechString(), ast);

        break;
    case AnalyserEquationAst::Type::ACSCH:
        code = generateOneParameterFunctionCode(mLockedProfile->acschString(), ast);

        break;
    case AnalyserEquationAst::Type::ACOTH:
        code = generateOneParameterFunctionCode(mLockedProfile->acothString(), ast);

        break;

        // Piecewise statement.

    case AnalyserEquationAst::Type::PIECEWISE:
        if (ast->rightChild() != nullptr) {
            if (ast->rightChild()->type() == AnalyserEquationAst::Type::PIECE) {
                code = generateCode(ast->leftChild()) + generatePiecewiseElseCode(generateCode(ast->rightChild()) + generatePiecewiseElseCode(mLockedProfile->nanString()));
            } else {
                code = generateCode(ast->leftChild()) + generatePiecewiseElseCode(generateCode(ast->rightChild()));
            }
        } else {
            code = generateCode(ast->leftChild()) + generatePiecewiseElseCode(mLockedProfile->nanString());
        }

        break;
    case AnalyserEquationAst::Type::PIECE:
        code = generatePiecewiseIfCode(generateCode(ast->rightChild()), generateCode(ast->leftChild()));

        break;
    case AnalyserEquationAst::Type::OTHERWISE:
        code = generateCode(ast->leftChild());

        break;

        // Token elements.

    case AnalyserEquationAst::Type::CI:
        code = generateVariableNameCode(ast->variable(), ast);

        break;
    case AnalyserEquationAst::Type::CN:
        code = generateDoubleCode(ast->value());

        break;

        // Qualifier elements.

    case AnalyserEquationAst::Type::DEGREE:
    case AnalyserEquationAst::Type::LOGBASE:
    case AnalyserEquationAst::Type::BVAR:
        code = generateCode(ast->leftChild());

        break;

        // Constants.

    case AnalyserEquationAst::Type::TRUE:
        code = mLockedProfile->trueString();

        break;
    case AnalyserEquationAst::Type::FALSE:
        code = mLockedProfile->falseString();

        break;
    case AnalyserEquationAst::Type::E:
        code = mLockedProfile->eString();

        break;
    case AnalyserEquationAst::Type::PI:
        code = mLockedProfile->piString();

        break;
    case AnalyserEquationAst::Type::INF:
        code = mLockedProfile->infString();

        break;
    case AnalyserEquationAst::Type::NAN:
        code = mLockedProfile->nanString();

        break;
    }

    return code;
}

std::string Generator::GeneratorImpl::generateInitializationCode(const AnalyserVariablePtr &variable) const
{
    std::string scalingFactorCode;
    auto scalingFactor = Generator::GeneratorImpl::scalingFactor(variable->initialisingVariable());

    if (!areEqual(scalingFactor, 1.0)) {
        scalingFactorCode = generateDoubleCode(convertToString(1.0 / scalingFactor)) + mLockedProfile->timesString();
    }

    return mLockedProfile->indentString() + generateVariableNameCode(variable->variable()) + " = "
           + scalingFactorCode + generateDoubleOrConstantVariableNameCode(variable->initialisingVariable())
           + mLockedProfile->commandSeparatorString() + "\n";
}

std::string Generator::GeneratorImpl::generateEquationCode(const AnalyserEquationPtr &equation,
                                                           std::vector<AnalyserEquationPtr> &remainingEquations,
                                                           bool onlyStateRateBasedEquations) const
{
    std::string res;

    if (std::find(remainingEquations.begin(), remainingEquations.end(), equation) != remainingEquations.end()) {
        if ((equation->type() == AnalyserEquation::Type::RATE)
            || (equation->type() == AnalyserEquation::Type::ALGEBRAIC)) {
            for (const auto &dependency : equation->dependencies()) {
                if ((dependency->type() != AnalyserEquation::Type::RATE)
                    && (!onlyStateRateBasedEquations
                        || ((dependency->type() == AnalyserEquation::Type::ALGEBRAIC)
                            && dependency->isStateRateBased()))) {
                    res += generateEquationCode(dependency, remainingEquations, onlyStateRateBasedEquations);
                }
            }
        }

        res += mLockedProfile->indentString() + generateCode(equation->ast()) + mLockedProfile->commandSeparatorString() + "\n";

        remainingEquations.erase(std::find(remainingEquations.begin(), remainingEquations.end(), equation));
    }

    return res;
}

void Generator::GeneratorImpl::addInterfaceComputeModelMethodsCode()
{
    std::string interfaceComputeModelMethodsCode;

    if (!mLockedProfile->interfaceInitialiseStatesAndConstantsMethodString().empty()) {
        interfaceComputeModelMethodsCode += mLockedProfile->interfaceInitialiseStatesAndConstantsMethodString();
    }

    if (!mLockedProfile->interfaceComputeComputedConstantsMethodString().empty()) {
        interfaceComputeModelMethodsCode += mLockedProfile->interfaceComputeComputedConstantsMethodString();
    }

    if (!mLockedProfile->interfaceComputeRatesMethodString().empty()) {
        interfaceComputeModelMethodsCode += mLockedProfile->interfaceComputeRatesMethodString();
    }

    if (!mLockedProfile->interfaceComputeVariablesMethodString().empty()) {
        interfaceComputeModelMethodsCode += mLockedProfile->interfaceComputeVariablesMethodString();
    }

    if (!interfaceComputeModelMethodsCode.empty()) {
        mCode += "\n";
    }

    mCode += interfaceComputeModelMethodsCode;
}

void Generator::GeneratorImpl::addImplementationInitialiseStatesAndConstantsMethodCode(std::vector<AnalyserEquationPtr> &remainingEquations)
{
    if (!mLockedProfile->implementationInitialiseStatesAndConstantsMethodString().empty()) {
        if (!mCode.empty()) {
            mCode += "\n";
        }

        std::string methodBody;

        for (const auto &variable : mLockedModel->variables()) {
            if (variable->type() == AnalyserVariable::Type::CONSTANT) {
                methodBody += generateInitializationCode(variable);
            }
        }

        for (const auto &equation : mLockedModel->equations()) {
            if (equation->type() == AnalyserEquation::Type::TRUE_CONSTANT) {
                methodBody += generateEquationCode(equation, remainingEquations);
            }
        }

        for (const auto &state : mLockedModel->states()) {
            methodBody += generateInitializationCode(state);
        }

        mCode += replace(mLockedProfile->implementationInitialiseStatesAndConstantsMethodString(),
                         "<CODE>", generateMethodBodyCode(methodBody));
    }
}

void Generator::GeneratorImpl::addImplementationComputeComputedConstantsMethodCode(std::vector<AnalyserEquationPtr> &remainingEquations)
{
    if (!mLockedProfile->implementationComputeComputedConstantsMethodString().empty()) {
        if (!mCode.empty()) {
            mCode += "\n";
        }

        std::string methodBody;

        for (const auto &equation : mLockedModel->equations()) {
            if (equation->type() == AnalyserEquation::Type::VARIABLE_BASED_CONSTANT) {
                methodBody += generateEquationCode(equation, remainingEquations);
            }
        }

        mCode += replace(mLockedProfile->implementationComputeComputedConstantsMethodString(),
                         "<CODE>", generateMethodBodyCode(methodBody));
    }
}

void Generator::GeneratorImpl::addImplementationComputeRatesMethodCode(std::vector<AnalyserEquationPtr> &remainingEquations)
{
    if (!mLockedProfile->implementationComputeRatesMethodString().empty()) {
        if (!mCode.empty()) {
            mCode += "\n";
        }

        std::string methodBody;

        for (const auto &equation : mLockedModel->equations()) {
            if (equation->type() == AnalyserEquation::Type::RATE) {
                methodBody += generateEquationCode(equation, remainingEquations);
            }
        }

        mCode += replace(mLockedProfile->implementationComputeRatesMethodString(),
                         "<CODE>", generateMethodBodyCode(methodBody));
    }
}

void Generator::GeneratorImpl::addImplementationComputeVariablesMethodCode(std::vector<AnalyserEquationPtr> &remainingEquations)
{
    if (!mLockedProfile->implementationComputeVariablesMethodString().empty()) {
        if (!mCode.empty()) {
            mCode += "\n";
        }

        std::string methodBody;
        auto equations = mLockedModel->equations();
        std::vector<AnalyserEquationPtr> newRemainingEquations {std::begin(equations), std::end(equations)};

        for (const auto &equation : equations) {
            if ((std::find(remainingEquations.begin(), remainingEquations.end(), equation) != remainingEquations.end())
                || ((equation->type() == AnalyserEquation::Type::ALGEBRAIC)
                    && equation->isStateRateBased())) {
                methodBody += generateEquationCode(equation, newRemainingEquations, true);
            }
        }

        mCode += replace(mLockedProfile->implementationComputeVariablesMethodString(),
                         "<CODE>", generateMethodBodyCode(methodBody));
    }
}

Generator::Generator()
    : mPimpl(new GeneratorImpl())
{
    mPimpl->mGenerator = this;
}

Generator::~Generator()
{
    delete mPimpl;
}

GeneratorPtr Generator::create() noexcept
{
    return std::shared_ptr<Generator> {new Generator {}};
}

GeneratorProfilePtr Generator::profile()
{
    if (mPimpl->mOwnedProfile != nullptr) {
        return mPimpl->mOwnedProfile;
    }

    return mPimpl->mProfile.lock();
}

void Generator::setProfile(const GeneratorProfilePtr &profile)
{
    mPimpl->mOwnedProfile = nullptr;
    mPimpl->mProfile = profile;
}

AnalyserModelPtr Generator::model()
{
    return mPimpl->mModel.lock();
}

void Generator::setModel(const AnalyserModelPtr &model)
{
    mPimpl->mModel = model;
}

std::string Generator::interfaceCode() const
{
    mPimpl->retrieveLockedModelAndProfile();

    if (!mPimpl->retrieveLockedModelAndProfile()
        || !mPimpl->mLockedModel->isValid()
        || !mPimpl->mLockedProfile->hasInterface()) {
        mPimpl->resetLockedModelAndProfile();

        return {};
    }

    // Add code for the origin comment.

    mPimpl->mCode = {};

    mPimpl->addOriginCommentCode();

    // Add code for the header.

    mPimpl->addInterfaceHeaderCode();

    // Add code for the interface of the version of the profile and libCellML.

    mPimpl->addVersionAndLibcellmlVersionCode(true);

    // Add code for the interface of the number of states and variables.

    mPimpl->addStateAndVariableCountCode(true);

    // Add code for the variable information related objects.

    mPimpl->addVariableTypeObjectCode();
    mPimpl->addVariableInfoObjectCode();
    mPimpl->addVariableInfoWithTypeObjectCode();

    // Add code for the interface of the information about the variable of
    // integration, states and (other) variables.

    mPimpl->addInterfaceVoiStateAndVariableInfoCode();

    // Add code for the interface to create and delete arrays.

    mPimpl->addInterfaceCreateDeleteArrayMethodsCode();

    // Add code for the interface to compute the model.

    mPimpl->addInterfaceComputeModelMethodsCode();

    mPimpl->resetLockedModelAndProfile();

    return mPimpl->mCode;
}

std::string Generator::implementationCode() const
{
    if (!mPimpl->retrieveLockedModelAndProfile()
        || !mPimpl->mLockedModel->isValid()) {
        mPimpl->resetLockedModelAndProfile();

        return {};
    }

    // Add code for the origin comment.

    mPimpl->mCode = {};

    mPimpl->addOriginCommentCode();

    // Add code for the header.

    mPimpl->addImplementationHeaderCode();

    // Add code for the implementation of the version of the profile and
    // libCellML.

    mPimpl->addVersionAndLibcellmlVersionCode();

    // Add code for the implementation of the number of states and variables.

    mPimpl->addStateAndVariableCountCode();

    // Add code for the variable information related objects.

    if (!mPimpl->mLockedProfile->hasInterface()) {
        mPimpl->addVariableTypeObjectCode();
        mPimpl->addVariableInfoObjectCode();
        mPimpl->addVariableInfoWithTypeObjectCode();
    }

    // Add code for the implementation of the information about the variable of
    // integration, states and (other) variables.

    mPimpl->addImplementationVoiInfoCode();
    mPimpl->addImplementationStateInfoCode();
    mPimpl->addImplementationVariableInfoCode();

    // Add code for the arithmetic and trigonometric functions.

    mPimpl->addArithmeticFunctionsCode();
    mPimpl->addTrigonometricFunctionsCode();

    // Add code for the implementation to create and delete arrays.

    mPimpl->addImplementationCreateStatesArrayMethodCode();
    mPimpl->addImplementationCreateVariablesArrayMethodCode();
    mPimpl->addImplementationDeleteArrayMethodCode();

    // Add code for the implementation to initialise our states and constants.

    auto equations = mPimpl->mLockedModel->equations();
    std::vector<AnalyserEquationPtr> remainingEquations {std::begin(equations), std::end(equations)};

    mPimpl->addImplementationInitialiseStatesAndConstantsMethodCode(remainingEquations);

    // Add code for the implementation to compute our computed constants.

    mPimpl->addImplementationComputeComputedConstantsMethodCode(remainingEquations);

    // Add code for the implementation to compute our rates (and any variables
    // on which they depend).

    mPimpl->addImplementationComputeRatesMethodCode(remainingEquations);

    // Add code for the implementation to compute our variables.
    // Note: this method computes the remaining variables, i.e. the ones not
    //       needed to compute our rates, but also the variables that depend on
    //       the value of some states/rates. Indeed, this method is typically
    //       called after having integrated a model, thus ensuring that
    //       variables that rely on the value of some states/rates are up to
    //       date.

    mPimpl->addImplementationComputeVariablesMethodCode(remainingEquations);

    mPimpl->resetLockedModelAndProfile();

    return mPimpl->mCode;
}

} // namespace libcellml<|MERGE_RESOLUTION|>--- conflicted
+++ resolved
@@ -35,1058 +35,7 @@
 #    undef NAN
 #endif
 
-<<<<<<< HEAD
-#undef NAN
-
 namespace libcellml {
-
-static const size_t MAX_SIZE_T = std::numeric_limits<size_t>::max();
-
-/**
- * @brief The GeneratorVariable::GeneratorVariableImpl struct.
- *
- * The private implementation for the GeneratorVariable class.
- */
-struct GeneratorVariable::GeneratorVariableImpl
-{
-    VariablePtr mInitialisingVariable;
-    VariablePtr mVariable;
-    GeneratorVariable::Type mType = GeneratorVariable::Type::CONSTANT;
-
-    void populate(const VariablePtr &initialisingVariable,
-                  const VariablePtr &variable,
-                  GeneratorVariable::Type type);
-};
-
-void GeneratorVariable::GeneratorVariableImpl::populate(const VariablePtr &initialisingVariable,
-                                                        const VariablePtr &variable,
-                                                        GeneratorVariable::Type type)
-{
-    mInitialisingVariable = initialisingVariable;
-    mVariable = variable;
-    mType = type;
-}
-
-GeneratorVariable::GeneratorVariable()
-    : mPimpl(new GeneratorVariableImpl())
-{
-}
-
-GeneratorVariable::~GeneratorVariable()
-{
-    delete mPimpl;
-}
-
-GeneratorVariablePtr GeneratorVariable::create() noexcept
-{
-    return std::shared_ptr<GeneratorVariable> {new GeneratorVariable {}};
-}
-
-VariablePtr GeneratorVariable::initialisingVariable() const
-{
-    return mPimpl->mInitialisingVariable;
-}
-
-VariablePtr GeneratorVariable::variable() const
-{
-    return mPimpl->mVariable;
-}
-
-GeneratorVariable::Type GeneratorVariable::type() const
-{
-    return mPimpl->mType;
-}
-
-struct GeneratorEquation;
-using GeneratorEquationPtr = std::shared_ptr<GeneratorEquation>;
-using GeneratorEquationWeakPtr = std::weak_ptr<GeneratorEquation>;
-
-struct GeneratorInternalVariable
-{
-    enum struct Type
-    {
-        UNKNOWN,
-        SHOULD_BE_STATE,
-        VARIABLE_OF_INTEGRATION,
-        STATE,
-        CONSTANT,
-        COMPUTED_TRUE_CONSTANT,
-        COMPUTED_VARIABLE_BASED_CONSTANT,
-        ALGEBRAIC,
-        OVERCONSTRAINED
-    };
-
-    size_t mIndex = MAX_SIZE_T;
-    Type mType = Type::UNKNOWN;
-
-    VariablePtr mInitialisingVariable;
-    VariablePtr mVariable;
-
-    GeneratorEquationWeakPtr mEquation;
-
-    explicit GeneratorInternalVariable(const VariablePtr &variable);
-
-    void setVariable(const VariablePtr &variable,
-                     bool checkInitialValue = true);
-
-    void makeVoi();
-    void makeState();
-};
-
-using GeneratorInternalVariablePtr = std::shared_ptr<GeneratorInternalVariable>;
-
-GeneratorInternalVariable::GeneratorInternalVariable(const VariablePtr &variable)
-{
-    setVariable(variable);
-}
-
-void GeneratorInternalVariable::setVariable(const VariablePtr &variable,
-                                            bool checkInitialValue)
-{
-    if (checkInitialValue && !variable->initialValue().empty()) {
-        // The variable has an initial value, so it can either be a constant or
-        // a state. By default, we consider it to be a constant and, if we find
-        // an ODE for that variable, we will know that it was actually a state.
-
-        mType = Type::CONSTANT;
-
-        mInitialisingVariable = variable;
-    }
-
-    mVariable = variable;
-}
-
-void GeneratorInternalVariable::makeVoi()
-{
-    mType = Type::VARIABLE_OF_INTEGRATION;
-}
-
-void GeneratorInternalVariable::makeState()
-{
-    if (mType == Type::UNKNOWN) {
-        mType = Type::SHOULD_BE_STATE;
-    } else if (mType == Type::CONSTANT) {
-        mType = Type::STATE;
-    }
-}
-
-GeneratorEquationAst::GeneratorEquationAst() = default;
-
-GeneratorEquationAst::GeneratorEquationAst(Type type,
-                                           const GeneratorEquationAstPtr &parent)
-    : mType(type)
-    , mParent(parent)
-{
-}
-
-GeneratorEquationAst::GeneratorEquationAst(Type type, const std::string &value,
-                                           const GeneratorEquationAstPtr &parent)
-    : mType(type)
-    , mValue(value)
-    , mParent(parent)
-{
-}
-
-GeneratorEquationAst::GeneratorEquationAst(Type type, const VariablePtr &variable,
-                                           const GeneratorEquationAstPtr &parent)
-    : mType(type)
-    , mVariable(variable)
-    , mParent(parent)
-{
-}
-
-GeneratorEquationAst::GeneratorEquationAst(const GeneratorEquationAstPtr &ast,
-                                           const GeneratorEquationAstPtr &parent)
-    : mType(ast->mType)
-    , mVariable(ast->mVariable)
-    , mParent(parent)
-    , mLeft(ast->mLeft)
-    , mRight(ast->mRight)
-{
-}
-
-#ifdef SWIG
-struct GeneratorEquation
-#else
-struct GeneratorEquation: public std::enable_shared_from_this<GeneratorEquation>
-#endif
-{
-    enum struct Type
-    {
-        UNKNOWN,
-        TRUE_CONSTANT,
-        VARIABLE_BASED_CONSTANT,
-        RATE,
-        ALGEBRAIC
-    };
-
-    size_t mOrder = MAX_SIZE_T;
-    Type mType = Type::UNKNOWN;
-
-    std::list<GeneratorEquationPtr> mDependencies;
-
-    GeneratorEquationAstPtr mAst;
-
-    std::list<GeneratorInternalVariablePtr> mVariables;
-    std::list<GeneratorInternalVariablePtr> mOdeVariables;
-
-    GeneratorInternalVariablePtr mVariable = nullptr;
-    ComponentPtr mComponent = nullptr;
-
-    bool mComputedTrueConstant = true;
-    bool mComputedVariableBasedConstant = true;
-
-    bool mIsStateRateBased = false;
-
-    explicit GeneratorEquation(const ComponentPtr &component);
-
-    void addVariable(const GeneratorInternalVariablePtr &variable);
-    void addOdeVariable(const GeneratorInternalVariablePtr &odeVariable);
-
-    static bool containsNonUnknownVariables(const std::list<GeneratorInternalVariablePtr> &variables);
-    static bool containsNonConstantVariables(const std::list<GeneratorInternalVariablePtr> &variables);
-
-    static bool knownVariable(const GeneratorInternalVariablePtr &variable);
-    static bool knownOdeVariable(const GeneratorInternalVariablePtr &odeVariable);
-
-    bool check(size_t & equationOrder, size_t & stateIndex, size_t & variableIndex);
-};
-
-GeneratorEquation::GeneratorEquation(const ComponentPtr &component)
-    : mAst(std::make_shared<GeneratorEquationAst>())
-    , mComponent(component)
-{
-}
-
-void GeneratorEquation::addVariable(const GeneratorInternalVariablePtr &variable)
-{
-    if (std::find(mVariables.begin(), mVariables.end(), variable) == mVariables.end()) {
-        mVariables.push_back(variable);
-    }
-}
-
-void GeneratorEquation::addOdeVariable(const GeneratorInternalVariablePtr &odeVariable)
-{
-    if (std::find(mOdeVariables.begin(), mOdeVariables.end(), odeVariable) == mOdeVariables.end()) {
-        mOdeVariables.push_back(odeVariable);
-    }
-}
-
-bool GeneratorEquation::containsNonUnknownVariables(const std::list<GeneratorInternalVariablePtr> &variables)
-{
-    return std::find_if(variables.begin(), variables.end(), [](const GeneratorInternalVariablePtr &variable) {
-               return (variable->mType != GeneratorInternalVariable::Type::UNKNOWN);
-           })
-           != std::end(variables);
-}
-
-bool GeneratorEquation::containsNonConstantVariables(const std::list<GeneratorInternalVariablePtr> &variables)
-{
-    return std::find_if(variables.begin(), variables.end(), [](const GeneratorInternalVariablePtr &variable) {
-               return (variable->mType != GeneratorInternalVariable::Type::UNKNOWN)
-                      && (variable->mType != GeneratorInternalVariable::Type::CONSTANT)
-                      && (variable->mType != GeneratorInternalVariable::Type::COMPUTED_TRUE_CONSTANT)
-                      && (variable->mType != GeneratorInternalVariable::Type::COMPUTED_VARIABLE_BASED_CONSTANT);
-           })
-           != std::end(variables);
-}
-
-bool GeneratorEquation::knownVariable(const GeneratorInternalVariablePtr &variable)
-{
-    return (variable->mIndex != MAX_SIZE_T)
-           || (variable->mType == GeneratorInternalVariable::Type::VARIABLE_OF_INTEGRATION)
-           || (variable->mType == GeneratorInternalVariable::Type::STATE)
-           || (variable->mType == GeneratorInternalVariable::Type::CONSTANT)
-           || (variable->mType == GeneratorInternalVariable::Type::COMPUTED_TRUE_CONSTANT)
-           || (variable->mType == GeneratorInternalVariable::Type::COMPUTED_VARIABLE_BASED_CONSTANT);
-}
-
-bool GeneratorEquation::knownOdeVariable(const GeneratorInternalVariablePtr &odeVariable)
-{
-    return (odeVariable->mIndex != MAX_SIZE_T)
-           || (odeVariable->mType == GeneratorInternalVariable::Type::VARIABLE_OF_INTEGRATION);
-}
-
-bool sameOrEquivalentVariable(const VariablePtr &variable1,
-                              const VariablePtr &variable2)
-{
-    // Return whether the given variables are the same or are equivalent (be it
-    // directly or indirectly).
-
-    return (variable1 == variable2) || variable1->hasEquivalentVariable(variable2, true);
-}
-
-bool GeneratorEquation::check(size_t &equationOrder, size_t &stateIndex,
-                              size_t &variableIndex)
-{
-    // Nothing to check if the equation has already been given an order (i.e.
-    // everything is fine) or if there is one known (ODE) variable left (i.e.
-    // this equation is an overconstraint).
-
-    if (mOrder != MAX_SIZE_T) {
-        return false;
-    }
-
-    if (mVariables.size() + mOdeVariables.size() == 1) {
-        GeneratorInternalVariablePtr variable = (mVariables.size() == 1) ? mVariables.front() : mOdeVariables.front();
-
-        if ((variable->mIndex != MAX_SIZE_T)
-            && (variable->mType != GeneratorInternalVariable::Type::UNKNOWN)
-            && (variable->mType != GeneratorInternalVariable::Type::SHOULD_BE_STATE)) {
-            variable->mType = GeneratorInternalVariable::Type::OVERCONSTRAINED;
-
-            return false;
-        }
-    }
-
-    // Determine, from the (new) known (ODE) variables, whether the equation is
-    // truly a constant or a variable-based constant.
-
-    mComputedTrueConstant = mComputedTrueConstant
-                            && !containsNonUnknownVariables(mVariables)
-                            && !containsNonUnknownVariables(mOdeVariables);
-    mComputedVariableBasedConstant = mComputedVariableBasedConstant
-                                     && !containsNonConstantVariables(mVariables)
-                                     && !containsNonConstantVariables(mOdeVariables);
-
-    // Determine whether the equation is state/rate based and add, as a
-    // dependency, the equations used to compute the (new) known variables.
-    // (Note that we don't account for the (new) known ODE variables since their
-    // corresponding equation can obviously not be of algebraic type.)
-
-    if (!mIsStateRateBased) {
-        mIsStateRateBased = !mOdeVariables.empty();
-    }
-
-    for (const auto &variable : mVariables) {
-        if (knownVariable(variable)) {
-            GeneratorEquationPtr equation = variable->mEquation.lock();
-
-            if (!mIsStateRateBased) {
-                mIsStateRateBased = (equation == nullptr) ?
-                                        (variable->mType == GeneratorInternalVariable::Type::STATE) :
-                                        equation->mIsStateRateBased;
-            }
-
-            if (equation != nullptr) {
-                mDependencies.push_back(equation);
-            }
-        }
-    }
-
-    // Stop tracking (new) known (ODE) variables.
-
-    mVariables.remove_if(knownVariable);
-    mOdeVariables.remove_if(knownOdeVariable);
-
-    // If there is one (ODE) variable left then update its viariable (to be the
-    // corresponding one in the component in which the equation is), its type
-    // (if it is currently unknown), determine its index and determine the type
-    // of our equation and set its order, if the (ODE) variable is a state,
-    // computed constant or algebraic variable.
-
-    bool relevantCheck = false;
-
-    if (mVariables.size() + mOdeVariables.size() == 1) {
-        GeneratorInternalVariablePtr variable = (mVariables.size() == 1) ? mVariables.front() : mOdeVariables.front();
-
-        for (size_t i = 0; i < mComponent->variableCount(); ++i) {
-            VariablePtr localVariable = mComponent->variable(i);
-
-            if (sameOrEquivalentVariable(variable->mVariable, localVariable)) {
-                variable->setVariable(localVariable, false);
-
-                break;
-            }
-        }
-
-        if (variable->mType == GeneratorInternalVariable::Type::UNKNOWN) {
-            variable->mType = mComputedTrueConstant ?
-                                  GeneratorInternalVariable::Type::COMPUTED_TRUE_CONSTANT :
-                                  mComputedVariableBasedConstant ?
-                                  GeneratorInternalVariable::Type::COMPUTED_VARIABLE_BASED_CONSTANT :
-                                  GeneratorInternalVariable::Type::ALGEBRAIC;
-        }
-
-        if ((variable->mType == GeneratorInternalVariable::Type::STATE)
-            || (variable->mType == GeneratorInternalVariable::Type::COMPUTED_TRUE_CONSTANT)
-            || (variable->mType == GeneratorInternalVariable::Type::COMPUTED_VARIABLE_BASED_CONSTANT)
-            || (variable->mType == GeneratorInternalVariable::Type::ALGEBRAIC)) {
-            variable->mIndex = (variable->mType == GeneratorInternalVariable::Type::STATE) ?
-                                   ++stateIndex :
-                                   ++variableIndex;
-
-            variable->mEquation = shared_from_this();
-
-            mOrder = ++equationOrder;
-            mType = (variable->mType == GeneratorInternalVariable::Type::STATE) ?
-                        Type::RATE :
-                        (variable->mType == GeneratorInternalVariable::Type::COMPUTED_TRUE_CONSTANT) ?
-                        Type::TRUE_CONSTANT :
-                        (variable->mType == GeneratorInternalVariable::Type::COMPUTED_VARIABLE_BASED_CONSTANT) ?
-                        Type::VARIABLE_BASED_CONSTANT :
-                        Type::ALGEBRAIC;
-
-            mVariable = variable;
-
-            relevantCheck = true;
-        }
-    }
-
-    return relevantCheck;
-}
-
-/**
- * @brief The Generator::GeneratorImpl struct.
- *
- * The private implementation for the Generator class.
- */
-struct Generator::GeneratorImpl
-{
-    Generator *mGenerator = nullptr;
-
-    Generator::ModelType mModelType = Generator::ModelType::UNKNOWN;
-
-    std::list<GeneratorInternalVariablePtr> mInternalVariables;
-    std::list<GeneratorEquationPtr> mEquations;
-
-    GeneratorVariablePtr mVoi = nullptr;
-    std::vector<GeneratorVariablePtr> mStates;
-    std::vector<GeneratorVariablePtr> mVariables;
-
-    GeneratorProfilePtr mProfile = libcellml::GeneratorProfile::create();
-
-    bool mNeedEq = false;
-    bool mNeedNeq = false;
-    bool mNeedLt = false;
-    bool mNeedLeq = false;
-    bool mNeedGt = false;
-    bool mNeedGeq = false;
-    bool mNeedAnd = false;
-    bool mNeedOr = false;
-    bool mNeedXor = false;
-    bool mNeedNot = false;
-
-    bool mNeedMin = false;
-    bool mNeedMax = false;
-
-    bool mNeedSec = false;
-    bool mNeedCsc = false;
-    bool mNeedCot = false;
-    bool mNeedSech = false;
-    bool mNeedCsch = false;
-    bool mNeedCoth = false;
-    bool mNeedAsec = false;
-    bool mNeedAcsc = false;
-    bool mNeedAcot = false;
-    bool mNeedAsech = false;
-    bool mNeedAcsch = false;
-    bool mNeedAcoth = false;
-
-    static bool compareVariablesByName(const GeneratorInternalVariablePtr &variable1,
-                                       const GeneratorInternalVariablePtr &variable2);
-
-    static bool isStateVariable(const GeneratorInternalVariablePtr &variable);
-    static bool isConstantOrAlgebraicVariable(const GeneratorInternalVariablePtr &variable);
-
-    static bool compareVariablesByTypeAndIndex(const GeneratorInternalVariablePtr &variable1,
-                                               const GeneratorInternalVariablePtr &variable2);
-
-    static bool compareEquationsByVariable(const GeneratorEquationPtr &equation1,
-                                           const GeneratorEquationPtr &equation2);
-
-    bool hasValidModel() const;
-
-    size_t mathmlChildCount(const XmlNodePtr &node) const;
-    XmlNodePtr mathmlChildNode(const XmlNodePtr &node, size_t index) const;
-
-    GeneratorInternalVariablePtr generatorVariable(const VariablePtr &variable);
-
-    VariablePtr voiFirstOccurrence(const VariablePtr &variable,
-                                   const ComponentPtr &component);
-
-    void processNode(const XmlNodePtr &node, GeneratorEquationAstPtr &ast,
-                     const GeneratorEquationAstPtr &astParent,
-                     const ComponentPtr &component,
-                     const GeneratorEquationPtr &equation);
-    GeneratorEquationPtr processNode(const XmlNodePtr &node,
-                                     const ComponentPtr &component);
-    void processComponent(const ComponentPtr &component);
-
-    void processEquationAst(const GeneratorEquationAstPtr &ast);
-
-    double scalingFactor(const VariablePtr &variable);
-
-    void scaleAst(const GeneratorEquationAstPtr &ast,
-                  const GeneratorEquationAstPtr &astParent,
-                  double scalingFactor);
-    void scaleEquationAst(const GeneratorEquationAstPtr &ast);
-
-    void processModel(const ModelPtr &model);
-
-    bool isRelationalOperator(const GeneratorEquationAstPtr &ast) const;
-    bool isAndOperator(const GeneratorEquationAstPtr &ast) const;
-    bool isOrOperator(const GeneratorEquationAstPtr &ast) const;
-    bool isXorOperator(const GeneratorEquationAstPtr &ast) const;
-    bool isLogicalOperator(const GeneratorEquationAstPtr &ast) const;
-    bool isPlusOperator(const GeneratorEquationAstPtr &ast) const;
-    bool isMinusOperator(const GeneratorEquationAstPtr &ast) const;
-    bool isTimesOperator(const GeneratorEquationAstPtr &ast) const;
-    bool isDivideOperator(const GeneratorEquationAstPtr &ast) const;
-    bool isPowerOperator(const GeneratorEquationAstPtr &ast) const;
-    bool isRootOperator(const GeneratorEquationAstPtr &ast) const;
-    bool isPiecewiseStatement(const GeneratorEquationAstPtr &ast) const;
-
-    std::string replace(std::string string, const std::string &from,
-                        const std::string &to);
-
-    void updateVariableInfoSizes(size_t &componentSize, size_t &nameSize,
-                                 size_t &unitsSize,
-                                 const GeneratorVariablePtr &variable);
-
-    bool modifiedProfile() const;
-
-    void addOriginCommentCode(std::string &code);
-
-    void addInterfaceHeaderCode(std::string &code) const;
-    void addImplementationHeaderCode(std::string &code);
-
-    void addVersionAndLibcellmlVersionCode(std::string &code,
-                                           bool interface = false);
-
-    void addStateAndVariableCountCode(std::string &code,
-                                      bool interface = false);
-
-    void addVariableTypeObjectCode(std::string &code) const;
-
-    std::string generateVariableInfoObjectCode(const std::string &objectString);
-
-    void addVariableInfoObjectCode(std::string &code);
-    void addVariableInfoWithTypeObjectCode(std::string &code);
-
-    std::string generateVariableInfoEntryCode(const std::string &name,
-                                              const std::string &units,
-                                              const std::string &component);
-
-    void addInterfaceVoiStateAndVariableInfoCode(std::string &code) const;
-    void addImplementationVoiInfoCode(std::string &code);
-    void addImplementationStateInfoCode(std::string &code);
-    void addImplementationVariableInfoCode(std::string &code);
-
-    void addArithmeticFunctionsCode(std::string &code) const;
-    void addTrigonometricFunctionsCode(std::string &code) const;
-
-    void addInterfaceCreateDeleteArrayMethodsCode(std::string &code) const;
-    void addImplementationCreateStatesArrayMethodCode(std::string &code) const;
-    void addImplementationCreateVariablesArrayMethodCode(std::string &code) const;
-    void addImplementationDeleteArrayMethodCode(std::string &code) const;
-
-    std::string generateMethodBodyCode(const std::string &methodBody) const;
-
-    std::string generateDoubleCode(const std::string &value);
-    std::string generateDoubleOrConstantVariableNameCode(const VariablePtr &variable);
-    std::string generateVariableNameCode(const VariablePtr &variable,
-                                         const GeneratorEquationAstPtr &ast = nullptr);
-
-    std::string generateOperatorCode(const std::string &op,
-                                     const GeneratorEquationAstPtr &ast);
-    std::string generateMinusUnaryCode(const GeneratorEquationAstPtr &ast);
-    std::string generateOneParameterFunctionCode(const std::string &function,
-                                                 const GeneratorEquationAstPtr &ast);
-    std::string generateTwoParameterFunctionCode(const std::string &function,
-                                                 const GeneratorEquationAstPtr &ast);
-    std::string generatePiecewiseIfCode(const std::string &condition,
-                                        const std::string &value);
-    std::string generatePiecewiseElseCode(const std::string &value);
-    std::string generateCode(const GeneratorEquationAstPtr &ast);
-
-    std::string generateInitializationCode(const GeneratorInternalVariablePtr &variable);
-    std::string generateEquationCode(const GeneratorEquationPtr &equation,
-                                     std::vector<GeneratorEquationPtr> &remainingEquations,
-                                     bool onlyStateRateBasedEquations = false);
-
-    void addInterfaceComputeModelMethodsCode(std::string &code) const;
-    void addImplementationInitializeStatesAndConstantsMethodCode(std::string &code,
-                                                                 std::vector<GeneratorEquationPtr> &remainingEquations);
-    void addImplementationComputeComputedConstantsMethodCode(std::string &code,
-                                                             std::vector<GeneratorEquationPtr> &remainingEquations);
-    void addImplementationComputeRatesMethodCode(std::string &code,
-                                                 std::vector<GeneratorEquationPtr> &remainingEquations);
-    void addImplementationComputeVariablesMethodCode(std::string &code,
-                                                     std::vector<GeneratorEquationPtr> &remainingEquations);
-};
-
-bool Generator::GeneratorImpl::compareVariablesByName(const GeneratorInternalVariablePtr &variable1,
-                                                      const GeneratorInternalVariablePtr &variable2)
-{
-    ComponentPtr realComponent1 = owningComponent(variable1->mVariable);
-    ComponentPtr realComponent2 = owningComponent(variable2->mVariable);
-
-    if (realComponent1->name() == realComponent2->name()) {
-        return variable1->mVariable->name() < variable2->mVariable->name();
-    }
-
-    return realComponent1->name() < realComponent2->name();
-}
-
-bool Generator::GeneratorImpl::isStateVariable(const GeneratorInternalVariablePtr &variable)
-{
-    return variable->mType == GeneratorInternalVariable::Type::STATE;
-}
-
-bool Generator::GeneratorImpl::isConstantOrAlgebraicVariable(const GeneratorInternalVariablePtr &variable)
-{
-    return (variable->mType == GeneratorInternalVariable::Type::CONSTANT)
-           || (variable->mType == GeneratorInternalVariable::Type::COMPUTED_TRUE_CONSTANT)
-           || (variable->mType == GeneratorInternalVariable::Type::COMPUTED_VARIABLE_BASED_CONSTANT)
-           || (variable->mType == GeneratorInternalVariable::Type::ALGEBRAIC);
-}
-
-bool Generator::GeneratorImpl::compareVariablesByTypeAndIndex(const GeneratorInternalVariablePtr &variable1,
-                                                              const GeneratorInternalVariablePtr &variable2)
-{
-    if (isStateVariable(variable1) && isConstantOrAlgebraicVariable(variable2)) {
-        return true;
-    }
-
-    if (isConstantOrAlgebraicVariable(variable1) && isStateVariable(variable2)) {
-        return false;
-    }
-
-    return variable1->mIndex < variable2->mIndex;
-}
-
-bool Generator::GeneratorImpl::compareEquationsByVariable(const GeneratorEquationPtr &equation1,
-                                                          const GeneratorEquationPtr &equation2)
-{
-    return compareVariablesByTypeAndIndex(equation1->mVariable, equation2->mVariable);
-}
-
-bool Generator::GeneratorImpl::hasValidModel() const
-{
-    return (mModelType == Generator::ModelType::ALGEBRAIC)
-           || (mModelType == Generator::ModelType::ODE);
-}
-
-size_t Generator::GeneratorImpl::mathmlChildCount(const XmlNodePtr &node) const
-{
-    // Return the number of child elements, in the MathML namespace, for the
-    // given node.
-
-    XmlNodePtr childNode = node->firstChild();
-    size_t res = childNode->isMathmlElement() ? 1 : 0;
-
-    while (childNode != nullptr) {
-        childNode = childNode->next();
-
-        if (childNode && childNode->isMathmlElement()) {
-            ++res;
-        }
-    }
-
-    return res;
-}
-
-XmlNodePtr Generator::GeneratorImpl::mathmlChildNode(const XmlNodePtr &node, size_t index) const
-{
-    // Return the nth child element of the given node, skipping anything that is
-    // not int he MathML namespace.
-
-    XmlNodePtr res = node->firstChild();
-    size_t childNodeIndex = res->isMathmlElement() ? 0 : MAX_SIZE_T;
-
-    while ((res != nullptr) && (childNodeIndex != index)) {
-        res = res->next();
-
-        if (res && res->isMathmlElement()) {
-            ++childNodeIndex;
-        }
-    }
-
-    return res;
-}
-
-GeneratorInternalVariablePtr Generator::GeneratorImpl::generatorVariable(const VariablePtr &variable)
-{
-    // Find and return, if there is one, the generator variable associated with
-    // the given variable.
-
-    for (const auto &internalVariable : mInternalVariables) {
-        if (sameOrEquivalentVariable(variable, internalVariable->mVariable)) {
-            return internalVariable;
-        }
-    }
-
-    // No generator variable exists for the given variable, so create one, track
-    // it and return it.
-
-    GeneratorInternalVariablePtr internalVariable = std::make_shared<GeneratorInternalVariable>(variable);
-
-    mInternalVariables.push_back(internalVariable);
-
-    return internalVariable;
-}
-
-VariablePtr Generator::GeneratorImpl::voiFirstOccurrence(const VariablePtr &variable,
-                                                         const ComponentPtr &component)
-{
-    // Recursively look for the first occurrence of the given variable in the
-    // given component.
-
-    for (size_t i = 0; i < component->variableCount(); ++i) {
-        VariablePtr localVariable = component->variable(i);
-
-        if (sameOrEquivalentVariable(variable, localVariable)) {
-            return localVariable;
-        }
-    }
-
-    VariablePtr voi = nullptr;
-
-    for (size_t i = 0; i < component->componentCount() && voi == nullptr; ++i) {
-        voi = voiFirstOccurrence(variable, component->component(i));
-    }
-
-    return voi;
-}
-
-void Generator::GeneratorImpl::processNode(const XmlNodePtr &node,
-                                           GeneratorEquationAstPtr &ast,
-                                           const GeneratorEquationAstPtr &astParent,
-                                           const ComponentPtr &component,
-                                           const GeneratorEquationPtr &equation)
-{
-    // Basic content elements.
-
-    if (node->isMathmlElement("apply")) {
-        // We may have 2, 3 or more child nodes, e.g.
-        //
-        //                 +--------+
-        //                 |   +    |
-        //        "+a" ==> |  / \   |
-        //                 | a  nil |
-        //                 +--------+
-        //
-        //                 +-------+
-        //                 |   +   |
-        //       "a+b" ==> |  / \  |
-        //                 | a   b |
-        //                 +-------+
-        //
-        //                 +-------------+
-        //                 |   +         |
-        //                 |  / \        |
-        //                 | a   +       |
-        //                 |    / \      |
-        // "a+b+c+d+e" ==> |   b   +     |
-        //                 |      / \    |
-        //                 |     c   +   |
-        //                 |        / \  |
-        //                 |       d   e |
-        //                 +-------------+
-
-        size_t childCount = mathmlChildCount(node);
-
-        processNode(mathmlChildNode(node, 0), ast, astParent, component, equation);
-        processNode(mathmlChildNode(node, 1), ast->mLeft, ast, component, equation);
-
-        if (childCount >= 3) {
-            GeneratorEquationAstPtr astRight;
-            GeneratorEquationAstPtr tempAst;
-
-            processNode(mathmlChildNode(node, childCount - 1), astRight, nullptr, component, equation);
-
-            for (size_t i = childCount - 2; i > 1; --i) {
-                processNode(mathmlChildNode(node, 0), tempAst, nullptr, component, equation);
-                processNode(mathmlChildNode(node, i), tempAst->mLeft, tempAst, component, equation);
-
-                astRight->mParent = tempAst;
-
-                tempAst->mRight = astRight;
-                astRight = tempAst;
-            }
-
-            if (astRight != nullptr) {
-                astRight->mParent = ast;
-            }
-
-            ast->mRight = astRight;
-        }
-
-        // Assignment, and relational and logical operators.
-
-    } else if (node->isMathmlElement("eq")) {
-        // This element is used both to describe "a = b" and "a == b". We can
-        // distinguish between the two by checking its grand-parent. If it's a
-        // "math" element then it means that it is used to describe "a = b"
-        // otherwise it is used to describe "a == b". In the former case, there
-        // is nothing more we need to do since `ast` is already of
-        // GeneratorEquationAst::Type::ASSIGNMENT type.
-
-        if (!node->parent()->parent()->isMathmlElement("math")) {
-            ast = std::make_shared<GeneratorEquationAst>(GeneratorEquationAst::Type::EQ, astParent);
-
-            mNeedEq = true;
-        }
-    } else if (node->isMathmlElement("neq")) {
-        ast = std::make_shared<GeneratorEquationAst>(GeneratorEquationAst::Type::NEQ, astParent);
-
-        mNeedNeq = true;
-    } else if (node->isMathmlElement("lt")) {
-        ast = std::make_shared<GeneratorEquationAst>(GeneratorEquationAst::Type::LT, astParent);
-
-        mNeedLt = true;
-    } else if (node->isMathmlElement("leq")) {
-        ast = std::make_shared<GeneratorEquationAst>(GeneratorEquationAst::Type::LEQ, astParent);
-
-        mNeedLeq = true;
-    } else if (node->isMathmlElement("gt")) {
-        ast = std::make_shared<GeneratorEquationAst>(GeneratorEquationAst::Type::GT, astParent);
-
-        mNeedGt = true;
-    } else if (node->isMathmlElement("geq")) {
-        ast = std::make_shared<GeneratorEquationAst>(GeneratorEquationAst::Type::GEQ, astParent);
-
-        mNeedGeq = true;
-    } else if (node->isMathmlElement("and")) {
-        ast = std::make_shared<GeneratorEquationAst>(GeneratorEquationAst::Type::AND, astParent);
-
-        mNeedAnd = true;
-    } else if (node->isMathmlElement("or")) {
-        ast = std::make_shared<GeneratorEquationAst>(GeneratorEquationAst::Type::OR, astParent);
-
-        mNeedOr = true;
-    } else if (node->isMathmlElement("xor")) {
-        ast = std::make_shared<GeneratorEquationAst>(GeneratorEquationAst::Type::XOR, astParent);
-
-        mNeedXor = true;
-    } else if (node->isMathmlElement("not")) {
-        ast = std::make_shared<GeneratorEquationAst>(GeneratorEquationAst::Type::NOT, astParent);
-
-        mNeedNot = true;
-
-        // Arithmetic operators.
-
-    } else if (node->isMathmlElement("plus")) {
-        ast = std::make_shared<GeneratorEquationAst>(GeneratorEquationAst::Type::PLUS, astParent);
-    } else if (node->isMathmlElement("minus")) {
-        ast = std::make_shared<GeneratorEquationAst>(GeneratorEquationAst::Type::MINUS, astParent);
-    } else if (node->isMathmlElement("times")) {
-        ast = std::make_shared<GeneratorEquationAst>(GeneratorEquationAst::Type::TIMES, astParent);
-    } else if (node->isMathmlElement("divide")) {
-        ast = std::make_shared<GeneratorEquationAst>(GeneratorEquationAst::Type::DIVIDE, astParent);
-    } else if (node->isMathmlElement("power")) {
-        ast = std::make_shared<GeneratorEquationAst>(GeneratorEquationAst::Type::POWER, astParent);
-    } else if (node->isMathmlElement("root")) {
-        ast = std::make_shared<GeneratorEquationAst>(GeneratorEquationAst::Type::ROOT, astParent);
-    } else if (node->isMathmlElement("abs")) {
-        ast = std::make_shared<GeneratorEquationAst>(GeneratorEquationAst::Type::ABS, astParent);
-    } else if (node->isMathmlElement("exp")) {
-        ast = std::make_shared<GeneratorEquationAst>(GeneratorEquationAst::Type::EXP, astParent);
-    } else if (node->isMathmlElement("ln")) {
-        ast = std::make_shared<GeneratorEquationAst>(GeneratorEquationAst::Type::LN, astParent);
-    } else if (node->isMathmlElement("log")) {
-        ast = std::make_shared<GeneratorEquationAst>(GeneratorEquationAst::Type::LOG, astParent);
-    } else if (node->isMathmlElement("ceiling")) {
-        ast = std::make_shared<GeneratorEquationAst>(GeneratorEquationAst::Type::CEILING, astParent);
-    } else if (node->isMathmlElement("floor")) {
-        ast = std::make_shared<GeneratorEquationAst>(GeneratorEquationAst::Type::FLOOR, astParent);
-    } else if (node->isMathmlElement("min")) {
-        ast = std::make_shared<GeneratorEquationAst>(GeneratorEquationAst::Type::MIN, astParent);
-
-        mNeedMin = true;
-    } else if (node->isMathmlElement("max")) {
-        ast = std::make_shared<GeneratorEquationAst>(GeneratorEquationAst::Type::MAX, astParent);
-
-        mNeedMax = true;
-    } else if (node->isMathmlElement("rem")) {
-        ast = std::make_shared<GeneratorEquationAst>(GeneratorEquationAst::Type::REM, astParent);
-
-        // Calculus elements.
-
-    } else if (node->isMathmlElement("diff")) {
-        ast = std::make_shared<GeneratorEquationAst>(GeneratorEquationAst::Type::DIFF, astParent);
-
-        // Trigonometric operators.
-
-    } else if (node->isMathmlElement("sin")) {
-        ast = std::make_shared<GeneratorEquationAst>(GeneratorEquationAst::Type::SIN, astParent);
-    } else if (node->isMathmlElement("cos")) {
-        ast = std::make_shared<GeneratorEquationAst>(GeneratorEquationAst::Type::COS, astParent);
-    } else if (node->isMathmlElement("tan")) {
-        ast = std::make_shared<GeneratorEquationAst>(GeneratorEquationAst::Type::TAN, astParent);
-    } else if (node->isMathmlElement("sec")) {
-        ast = std::make_shared<GeneratorEquationAst>(GeneratorEquationAst::Type::SEC, astParent);
-
-        mNeedSec = true;
-    } else if (node->isMathmlElement("csc")) {
-        ast = std::make_shared<GeneratorEquationAst>(GeneratorEquationAst::Type::CSC, astParent);
-
-        mNeedCsc = true;
-    } else if (node->isMathmlElement("cot")) {
-        ast = std::make_shared<GeneratorEquationAst>(GeneratorEquationAst::Type::COT, astParent);
-
-        mNeedCot = true;
-    } else if (node->isMathmlElement("sinh")) {
-        ast = std::make_shared<GeneratorEquationAst>(GeneratorEquationAst::Type::SINH, astParent);
-    } else if (node->isMathmlElement("cosh")) {
-        ast = std::make_shared<GeneratorEquationAst>(GeneratorEquationAst::Type::COSH, astParent);
-    } else if (node->isMathmlElement("tanh")) {
-        ast = std::make_shared<GeneratorEquationAst>(GeneratorEquationAst::Type::TANH, astParent);
-    } else if (node->isMathmlElement("sech")) {
-        ast = std::make_shared<GeneratorEquationAst>(GeneratorEquationAst::Type::SECH, astParent);
-
-        mNeedSech = true;
-    } else if (node->isMathmlElement("csch")) {
-        ast = std::make_shared<GeneratorEquationAst>(GeneratorEquationAst::Type::CSCH, astParent);
-
-        mNeedCsch = true;
-    } else if (node->isMathmlElement("coth")) {
-        ast = std::make_shared<GeneratorEquationAst>(GeneratorEquationAst::Type::COTH, astParent);
-
-        mNeedCoth = true;
-    } else if (node->isMathmlElement("arcsin")) {
-        ast = std::make_shared<GeneratorEquationAst>(GeneratorEquationAst::Type::ASIN, astParent);
-    } else if (node->isMathmlElement("arccos")) {
-        ast = std::make_shared<GeneratorEquationAst>(GeneratorEquationAst::Type::ACOS, astParent);
-    } else if (node->isMathmlElement("arctan")) {
-        ast = std::make_shared<GeneratorEquationAst>(GeneratorEquationAst::Type::ATAN, astParent);
-    } else if (node->isMathmlElement("arcsec")) {
-        ast = std::make_shared<GeneratorEquationAst>(GeneratorEquationAst::Type::ASEC, astParent);
-
-        mNeedAsec = true;
-    } else if (node->isMathmlElement("arccsc")) {
-        ast = std::make_shared<GeneratorEquationAst>(GeneratorEquationAst::Type::ACSC, astParent);
-
-        mNeedAcsc = true;
-    } else if (node->isMathmlElement("arccot")) {
-        ast = std::make_shared<GeneratorEquationAst>(GeneratorEquationAst::Type::ACOT, astParent);
-
-        mNeedAcot = true;
-    } else if (node->isMathmlElement("arcsinh")) {
-        ast = std::make_shared<GeneratorEquationAst>(GeneratorEquationAst::Type::ASINH, astParent);
-    } else if (node->isMathmlElement("arccosh")) {
-        ast = std::make_shared<GeneratorEquationAst>(GeneratorEquationAst::Type::ACOSH, astParent);
-    } else if (node->isMathmlElement("arctanh")) {
-        ast = std::make_shared<GeneratorEquationAst>(GeneratorEquationAst::Type::ATANH, astParent);
-    } else if (node->isMathmlElement("arcsech")) {
-        ast = std::make_shared<GeneratorEquationAst>(GeneratorEquationAst::Type::ASECH, astParent);
-
-        mNeedAsech = true;
-    } else if (node->isMathmlElement("arccsch")) {
-        ast = std::make_shared<GeneratorEquationAst>(GeneratorEquationAst::Type::ACSCH, astParent);
-
-        mNeedAcsch = true;
-    } else if (node->isMathmlElement("arccoth")) {
-        ast = std::make_shared<GeneratorEquationAst>(GeneratorEquationAst::Type::ACOTH, astParent);
-
-        mNeedAcoth = true;
-
-        // Piecewise statement.
-
-    } else if (node->isMathmlElement("piecewise")) {
-        size_t childCount = mathmlChildCount(node);
-
-        ast = std::make_shared<GeneratorEquationAst>(GeneratorEquationAst::Type::PIECEWISE, astParent);
-
-        processNode(mathmlChildNode(node, 0), ast->mLeft, ast, component, equation);
-
-        if (childCount >= 2) {
-            GeneratorEquationAstPtr astRight;
-            GeneratorEquationAstPtr tempAst;
-
-            processNode(mathmlChildNode(node, childCount - 1), astRight, nullptr, component, equation);
-
-            for (size_t i = childCount - 2; i > 0; --i) {
-                tempAst = std::make_shared<GeneratorEquationAst>(GeneratorEquationAst::Type::PIECEWISE, astParent);
-
-                processNode(mathmlChildNode(node, i), tempAst->mLeft, tempAst, component, equation);
-
-                astRight->mParent = tempAst;
-
-                tempAst->mRight = astRight;
-                astRight = tempAst;
-            }
-
-            astRight->mParent = ast;
-
-            ast->mRight = astRight;
-        }
-    } else if (node->isMathmlElement("piece")) {
-        ast = std::make_shared<GeneratorEquationAst>(GeneratorEquationAst::Type::PIECE, astParent);
-
-        processNode(mathmlChildNode(node, 0), ast->mLeft, ast, component, equation);
-        processNode(mathmlChildNode(node, 1), ast->mRight, ast, component, equation);
-    } else if (node->isMathmlElement("otherwise")) {
-        ast = std::make_shared<GeneratorEquationAst>(GeneratorEquationAst::Type::OTHERWISE, astParent);
-
-        processNode(mathmlChildNode(node, 0), ast->mLeft, ast, component, equation);
-
-        // Token elements.
-
-    } else if (node->isMathmlElement("ci")) {
-        std::string variableName = node->firstChild()->convertToStrippedString();
-        VariablePtr variable = component->variable(variableName);
-
-        if (variable != nullptr) {
-            // Have our equation track the (ODE) variable (by ODE variable, we
-            // mean a variable that is used in a "diff" element).
-
-            if (node->parent()->firstChild()->isMathmlElement("diff")) {
-                equation->addOdeVariable(generatorVariable(variable));
-            } else if (!(node->parent()->isMathmlElement("bvar")
-                         && node->parent()->parent()->firstChild()->isMathmlElement("diff"))) {
-                equation->addVariable(generatorVariable(variable));
-            }
-
-            // Add the variable to our AST.
-
-            ast = std::make_shared<GeneratorEquationAst>(GeneratorEquationAst::Type::CI, variable, astParent);
-        } else {
-            IssuePtr issue = Issue::create();
-
-            issue->setDescription("Variable '" + variableName
-                                  + "' in component '" + component->name()
-                                  + "' of model '" + owningModel(component)->name()
-                                  + "' is referenced in an equation, but it is not defined anywhere.");
-            issue->setCause(Issue::Cause::GENERATOR);
-
-            mGenerator->addIssue(issue);
-        }
-    } else if (node->isMathmlElement("cn")) {
-        if (mathmlChildCount(node) == 1) {
-            // We are dealing with an e-notation based CN value.
-
-            ast = std::make_shared<GeneratorEquationAst>(GeneratorEquationAst::Type::CN, node->firstChild()->convertToStrippedString() + "e" + node->firstChild()->next()->next()->convertToStrippedString(), astParent);
-        } else {
-            ast = std::make_shared<GeneratorEquationAst>(GeneratorEquationAst::Type::CN, node->firstChild()->convertToStrippedString(), astParent);
-        }
-
-        // Qualifier elements.
-
-    } else if (node->isMathmlElement("degree")) {
-        ast = std::make_shared<GeneratorEquationAst>(GeneratorEquationAst::Type::DEGREE, astParent);
-
-        processNode(mathmlChildNode(node, 0), ast->mLeft, ast, component, equation);
-    } else if (node->isMathmlElement("logbase")) {
-        ast = std::make_shared<GeneratorEquationAst>(GeneratorEquationAst::Type::LOGBASE, astParent);
-
-        processNode(mathmlChildNode(node, 0), ast->mLeft, ast, component, equation);
-    } else if (node->isMathmlElement("bvar")) {
-        ast = std::make_shared<GeneratorEquationAst>(GeneratorEquationAst::Type::BVAR, astParent);
-
-        processNode(mathmlChildNode(node, 0), ast->mLeft, ast, component, equation);
-
-        XmlNodePtr rightNode = mathmlChildNode(node, 1);
-
-        if (rightNode != nullptr) {
-            processNode(rightNode, ast->mRight, ast, component, equation);
-        }
-
-        // Constants.
-=======
-namespace libcellml {
->>>>>>> 1beb08a7
 
 using AnalyserModelWeakPtr = std::weak_ptr<AnalyserModel>; /**< Type definition for weak analyser model pointer. */
 using GeneratorProfileWeakPtr = std::weak_ptr<GeneratorProfile>; /**< Type definition for weak generator profile pointer. */
@@ -1199,9 +148,6 @@
     void addImplementationComputeVariablesMethodCode(std::vector<AnalyserEquationPtr> &remainingEquations);
 };
 
-<<<<<<< HEAD
-void Generator::GeneratorImpl::processEquationAst(const GeneratorEquationAstPtr &ast)
-=======
 bool Generator::GeneratorImpl::retrieveLockedModelAndProfile()
 {
     mLockedModel = mGenerator->model();
@@ -1217,7 +163,6 @@
 }
 
 AnalyserVariablePtr Generator::GeneratorImpl::analyserVariable(const VariablePtr &variable) const
->>>>>>> 1beb08a7
 {
     // Find and return the analyser variable associated with the given variable.
 
