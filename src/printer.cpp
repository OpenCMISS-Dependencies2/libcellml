/*
Copyright libCellML Contributors

Licensed under the Apache License, Version 2.0 (the "License");
you may not use this file except in compliance with the License.
You may obtain a copy of the License at

    http://www.apache.org/licenses/LICENSE-2.0

Unless required by applicable law or agreed to in writing, software
distributed under the License is distributed on an "AS IS" BASIS,
WITHOUT WARRANTIES OR CONDITIONS OF ANY KIND, either express or implied.
See the License for the specific language governing permissions and
limitations under the License.
*/

#include "libcellml/printer.h"

#include <list>
#include <map>
#include <sstream>
#include <stack>
#include <utility>
#include <vector>

#include "libcellml/component.h"
#include "libcellml/enumerations.h"
#include "libcellml/importsource.h"
#include "libcellml/model.h"
#include "libcellml/reset.h"
#include "libcellml/units.h"
#include "libcellml/variable.h"

#include "utilities.h"

namespace libcellml {

// VariableMap
using VariablePair = std::pair<VariablePtr, VariablePtr>; /**< Type definition for VariablePtr pair.*/
using VariableMap = std::vector<VariablePair>; /**< Type definition for vector of VariablePair.*/
using VariableMapIterator = VariableMap::const_iterator; /**< Type definition of const iterator for vector of VariablePair.*/
// ComponentMap
using ComponentPair = std::pair<ComponentPtr, ComponentPtr>; /**< Type definition for Component pointer pair.*/
using ComponentMap = std::vector<ComponentPair>; /**< Type definition for vector of ComponentPair.*/
using ComponentMapIterator = ComponentMap::const_iterator; /**< Type definition of const iterator for vector of ComponentPair.*/

/**
 * @brief The Printer::PrinterImpl struct.
 *
 * The private implementation for the Printer class.
 */
struct Printer::PrinterImpl
{
    std::string printUnits(const UnitsPtr &units, const std::string &indent = "") const;
    std::string printComponent(const ComponentPtr &component, const std::string &indent = "") const;
    std::string printEncapsulation(const ComponentPtr &component, const std::string &indent = "") const;
    std::string printVariable(const VariablePtr &variable, const std::string &indent = "") const;
    std::string printReset(const ResetPtr &reset, const std::string &indent = "") const;
    std::string printResetChild(const std::string &childLabel, const std::string &childId, const std::string &math, const std::string &indent) const;
};

static const std::string tabIndent = "  ";
// Note: use the same number of spaces as libxml2 since we use it to format math
//       elements and this is done using a two-space indentation...

std::string printMapVariables(const VariablePair &variablePair, const std::string &indent)
{
    std::string mapVariables = indent + "<map_variables variable_1=\"" + variablePair.first->name() + "\""
                               + " variable_2=\"" + variablePair.second->name() + "\"";
    std::string mappingId = Variable::equivalenceMappingId(variablePair.first, variablePair.second);
    if (!mappingId.empty()) {
        mapVariables += " id=\"" + mappingId + "\"";
    }
    mapVariables += "/>\n";
    return mapVariables;
}

std::string printConnections(const ComponentMap &componentMap, const VariableMap &variableMap,
                             const std::string &indent)
{
    std::string connections;
    ComponentMap serialisedComponentMap;
    size_t componentMapIndex1 = 0;
    for (auto iterPair = componentMap.begin(); iterPair < componentMap.end(); ++iterPair) {
        ComponentPtr currentComponent1 = iterPair->first;
        ComponentPtr currentComponent2 = iterPair->second;
        ComponentPair currentComponentPair = std::make_pair(currentComponent1, currentComponent2);
        ComponentPair reciprocalCurrentComponentPair = std::make_pair(currentComponent2, currentComponent1);
        // Check whether this set of connections has already been serialised.
        bool pairFound = false;
        for (const auto &serialisedIterPair : serialisedComponentMap) {
            if ((serialisedIterPair == currentComponentPair) || (serialisedIterPair == reciprocalCurrentComponentPair)) {
                pairFound = true;
                break;
            }
        }
        // Continue to the next component pair if the current pair has already been serialised.
        if (pairFound) {
            ++componentMapIndex1;
            continue;
        }
        std::string mappingVariables;
        VariablePair variablePair = variableMap.at(componentMapIndex1);
        std::string connectionId = Variable::equivalenceConnectionId(variablePair.first, variablePair.second);
        mappingVariables += printMapVariables(variablePair, indent + tabIndent);
        // Check for subsequent variable equivalence pairs with the same parent components.
        size_t componentMapIndex2 = componentMapIndex1 + 1;
        for (auto iterPair2 = iterPair + 1; iterPair2 < componentMap.end(); ++iterPair2) {
            ComponentPtr nextComponent1 = iterPair2->first;
            ComponentPtr nextComponent2 = iterPair2->second;
            VariablePair variablePair2 = variableMap.at(componentMapIndex2);
            if ((currentComponent1 == nextComponent1) && (currentComponent2 == nextComponent2)) {
                mappingVariables += printMapVariables(variablePair2, indent + tabIndent);
                connectionId = Variable::equivalenceConnectionId(variablePair2.first, variablePair2.second);
            }
            ++componentMapIndex2;
        }
        // Serialise out the new connection.
        std::string connection = indent + "<connection";
        if (currentComponent1 != nullptr) {
            connection += " component_1=\"" + currentComponent1->name() + "\"";
        }
        if (currentComponent2 != nullptr) {
            connection += " component_2=\"" + currentComponent2->name() + "\"";
        }
        if (!connectionId.empty()) {
            connection += " id=\"" + connectionId + "\"";
        }
        connection += ">\n";
        connection += mappingVariables;
        connection += indent + "</connection>\n";
        connections += connection;
        serialisedComponentMap.push_back(currentComponentPair);
        ++componentMapIndex1;
    }

    return connections;
}

std::string printMath(const std::string &math, const std::string &indent)
{
    std::string repr;
    std::istringstream lines(math);
    std::string line;
    while (std::getline(lines, line, '\n')) {
        repr += indent + line + "\n";
    }
    return repr;
}

void buildMapsForComponentsVariables(const ComponentPtr &component, ComponentMap &componentMap, VariableMap &variableMap)
{
<<<<<<< HEAD
    for (size_t j = 0; j < component->variableCount(); ++j) {
        VariablePtr variable = component->variable(j);
        for (size_t k = 0; k < variable->equivalentVariableCount(); ++k) {
            VariablePtr equivalentVariable = variable->equivalentVariable(k);
            if (equivalentVariable->hasDirectEquivalentVariable(variable)) {
                VariablePair variablePair = std::make_pair(variable, equivalentVariable);
                VariablePair reciprocalVariablePair = std::make_pair(equivalentVariable, variable);
                bool pairFound = false;
                for (const auto &iter : variableMap) {
                    if ((iter == variablePair) || (iter == reciprocalVariablePair)) {
                        pairFound = true;
                        break;
                    }
                }
                if (!pairFound) {
                    // Get parent components.
                    ComponentPtr component1 = std::dynamic_pointer_cast<Component>(variable->parent());
                    ComponentPtr component2 = std::dynamic_pointer_cast<Component>(equivalentVariable->parent());
                    // Do not serialise a variable's parent component in a connection if that variable no longer
                    // exists in that component. Allow serialisation of one componentless variable as an empty component_2.
                    if (component2 != nullptr) {
                        if (!component2->hasVariable(equivalentVariable)) {
                            component2 = nullptr;
=======
    for (size_t i = 0; i < model->componentCount(); ++i) {
        ComponentPtr component = model->component(i);
        for (size_t j = 0; j < component->variableCount(); ++j) {
            VariablePtr variable = component->variable(j);
            if (variable->equivalentVariableCount() > 0) {
                for (size_t k = 0; k < variable->equivalentVariableCount(); ++k) {
                    VariablePtr equivalentVariable = variable->equivalentVariable(k);
                    if (equivalentVariable->hasEquivalentVariable(variable)) {
                        VariablePair variablePair = std::make_pair(variable, equivalentVariable);
                        VariablePair reciprocalVariablePair = std::make_pair(equivalentVariable, variable);
                        bool pairFound = false;
                        for (const auto &iter : variableMap) {
                            if ((iter == variablePair) || (iter == reciprocalVariablePair)) {
                                pairFound = true;
                                break;
                            }
                        }
                        if (!pairFound) {
                            // Get parent components.
                            ComponentPtr component1 = std::dynamic_pointer_cast<Component>(variable->parent());
                            ComponentPtr component2 = std::dynamic_pointer_cast<Component>(equivalentVariable->parent());
                            // Do not serialise a variable's parent component in a connection if that variable no longer
                            // exists in that component. Allow serialisation of one componentless variable as an empty component_2.
                            if (component2 != nullptr) {
                                if (!component2->hasVariable(equivalentVariable)) {
                                    component2 = nullptr;
                                }
                            }
                            // Add new unique variable equivalence pair to the VariableMap.
                            variableMap.push_back(variablePair);
                            // Also create a component map pair corresponding with the variable map pair.
                            ComponentPair componentPair = std::make_pair(component1, component2);
                            componentMap.push_back(componentPair);
>>>>>>> 057a6b76
                        }
                    }
                    // Add new unique variable equivalence pair to the VariableMap.
                    variableMap.push_back(variablePair);
                    // Also create a component map pair corresponding with the variable map pair.
                    ComponentPair componentPair = std::make_pair(component1, component2);
                    componentMap.push_back(componentPair);
                }
            }
        }
    }
}

void buildMaps(const ComponentEntityPtr &componentEntity, ComponentMap &componentMap, VariableMap &variableMap)
{
    for (size_t i = 0; i < componentEntity->componentCount(); ++i) {
        ComponentPtr component = componentEntity->component(i);
        buildMapsForComponentsVariables(component, componentMap, variableMap);
        buildMaps(component, componentMap, variableMap);
    }
}

std::string Printer::PrinterImpl::printUnits(const UnitsPtr &units, const std::string &indent) const
{
    std::string repr;
    if (units->isImport()) {
        repr += indent + "<import xlink:href=\"" + units->importSource()->url() + "\" xmlns:xlink=\"http://www.w3.org/1999/xlink\"";
        if (!units->importSource()->id().empty()) {
            repr += " id=\"" + units->importSource()->id() + "\"";
        }
        repr += ">\n" + indent + tabIndent + "<units units_ref=\"" + units->importReference() + "\" name=\"" + units->name() + "\"";
        if (!units->id().empty()) {
            repr += " id=\"" + units->id() + "\"";
        }
        repr += "/>\n" + indent + "</import>\n";
    } else {
        bool endTag = false;
        repr += indent + "<units";
        std::string unitsName = units->name();
        if (!unitsName.empty()) {
            repr += " name=\"" + unitsName + "\"";
        }
        if (!units->id().empty()) {
            repr += " id=\"" + units->id() + "\"";
        }
        if (units->unitCount() > 0) {
            endTag = true;
            repr += ">\n";
            for (size_t i = 0; i < units->unitCount(); ++i) {
                std::string reference;
                std::string prefix;
                std::string id;
                double exponent;
                double multiplier;
                units->unitAttributes(i, reference, prefix, exponent, multiplier, id);
                repr += indent + tabIndent + "<unit";
                if (exponent != 1.0) {
                    repr += " exponent=\"" + convertToString(exponent) + "\"";
                }
                if (multiplier != 1.0) {
                    repr += " multiplier=\"" + convertToString(multiplier) + "\"";
                }
                if (!prefix.empty()) {
                    repr += " prefix=\"" + prefix + "\"";
                }
                repr += " units=\"" + reference + "\"";
                if (!id.empty()) {
                    repr += " id=\"" + id + "\"";
                }
                repr += "/>\n";
            }
        }
        if (endTag) {
            repr += indent + "</units>\n";
        } else {
            repr += "/>\n";
        }
    }

    return repr;
}

std::string Printer::PrinterImpl::printComponent(const ComponentPtr &component, const std::string &indent) const
{
    std::string repr;
    if (component->isImport()) {
        return repr;
    }
    repr += indent + "<component";
    std::string componentName = component->name();
    if (!componentName.empty()) {
        repr += " name=\"" + componentName + "\"";
    }
    if (!component->id().empty()) {
        repr += " id=\"" + component->id() + "\"";
    }
    size_t variableCount = component->variableCount();
    size_t resetCount = component->resetCount();
    bool hasChildren = false;
    if (variableCount > 0 || resetCount > 0 || !component->math().empty()) {
        hasChildren = true;
    }
    if (hasChildren) {
        repr += ">\n";
        for (size_t i = 0; i < variableCount; ++i) {
            repr += printVariable(component->variable(i), indent + tabIndent);
        }
        for (size_t i = 0; i < resetCount; ++i) {
            repr += printReset(component->reset(i), indent + tabIndent);
        }
        if (!component->math().empty()) {
            repr += printMath(component->math(), indent + tabIndent);
        }
        repr += indent + "</component>\n";
    } else {
        repr += "/>\n";
    }
    // Traverse through children of this component and add them to the representation.
    for (size_t i = 0; i < component->componentCount(); ++i) {
        repr += printComponent(component->component(i), indent);
    }

    return repr;
}

std::string Printer::PrinterImpl::printEncapsulation(const ComponentPtr &component, const std::string &indent) const
{
    std::string componentName = component->name();
    std::string repr = indent + "<component_ref";
    if (!componentName.empty()) {
        repr += " component=\"" + componentName + "\"";
    }
    if (!component->encapsulationId().empty()) {
        repr += " id=\"" + component->encapsulationId() + "\"";
    }
    size_t componentCount = component->componentCount();
    if (componentCount > 0) {
        repr += ">\n";
    } else {
        repr += "/>\n";
    }
    for (size_t i = 0; i < componentCount; ++i) {
        repr += printEncapsulation(component->component(i), indent + tabIndent);
    }
    if (componentCount > 0) {
        repr += indent + "</component_ref>\n";
    }
    return repr;
}

std::string Printer::PrinterImpl::printVariable(const VariablePtr &variable, const std::string &indent) const
{
    std::string repr;
    repr += indent + "<variable";
    std::string name = variable->name();
    std::string id = variable->id();
    std::string units = variable->units() != nullptr ? variable->units()->name() : "";
    std::string intial_value = variable->initialValue();
    std::string interface_type = variable->interfaceType();
    if (!name.empty()) {
        repr += " name=\"" + name + "\"";
    }
    if (!units.empty()) {
        repr += " units=\"" + units + "\"";
    }
    if (!intial_value.empty()) {
        repr += " initial_value=\"" + intial_value + "\"";
    }
    if (!interface_type.empty()) {
        repr += " interface=\"" + interface_type + "\"";
    }
    if (!id.empty()) {
        repr += " id=\"" + id + "\"";
    }

    repr += "/>\n";
    return repr;
}

std::string Printer::PrinterImpl::printResetChild(const std::string &childLabel, const std::string &childId, const std::string &math, const std::string &indent) const
{
    std::string repr;

    if (!childId.empty() || !math.empty()) {
        repr += indent + "<" + childLabel;
        if (!childId.empty()) {
            repr += " id=\"" + childId + "\"";
        }
        if (math.empty()) {
            repr += "/>\n";
        } else {
            repr += ">\n";
            repr += printMath(math, indent + tabIndent);
            repr += indent + "</" + childLabel + ">\n";
        }
    }

    return repr;
}

std::string Printer::PrinterImpl::printReset(const ResetPtr &reset, const std::string &indent) const
{
    std::string repr = indent + "<reset";
    std::string rid = reset->id();
    std::string rvid = reset->resetValueId();
    VariablePtr variable = reset->variable();
    VariablePtr testVariable = reset->testVariable();
    bool hasChild = false;

    if (variable) {
        repr += " variable=\"" + variable->name() + "\"";
    }
    if (testVariable) {
        repr += " test_variable=\"" + testVariable->name() + "\"";
    }
    if (reset->isOrderSet()) {
        repr += " order=\"" + convertToString(reset->order()) + "\"";
    }
    if (!rid.empty()) {
        repr += " id=\"" + rid + "\"";
    }

    std::string testValue = printResetChild("test_value", reset->testValueId(), reset->testValue(), indent + tabIndent);
    if (!testValue.empty()) {
        repr += ">\n";
        repr += testValue;
        hasChild = true;
    }
    std::string resetValue = printResetChild("reset_value", reset->resetValueId(), reset->resetValue(), indent + tabIndent);
    if (!resetValue.empty()) {
        if (!hasChild) {
            repr += ">\n";
        }
        repr += resetValue;
        hasChild = true;
    }
    if (hasChild) {
        repr += indent + "</reset>\n";
    } else {
        repr += "/>\n";
    }
    return repr;
}

Printer::Printer()
    : mPimpl(new PrinterImpl())
{
}

Printer::~Printer()
{
    delete mPimpl;
}

PrinterPtr Printer::create() noexcept
{
    return std::shared_ptr<Printer> {new Printer {}};
}

std::string Printer::printModel(const ModelPtr &model) const
{
    if (model == nullptr) {
        return "";
    }

    // ImportMap
    using ImportPair = std::pair<std::string, ComponentPtr>;
    using ImportMap = std::map<ImportSourcePtr, std::vector<ImportPair>>;
    using ImportOrder = std::vector<ImportSourcePtr>;
    ImportMap importMap;
    ImportOrder importOrder;
    VariableMap variableMap;
    ComponentMap componentMap;

    // Gather all imports.
    std::list<ComponentPtr> componentStack;
    for (size_t i = 0; i < model->componentCount(); ++i) {
        ComponentPtr comp = model->component(i);
        while (comp) {
            if (comp->isImport()) {
                ImportPair pair = std::make_pair(comp->importReference(), comp);
                ImportSourcePtr importSource = comp->importSource();
                if (importMap.count(importSource) == 0) {
                    importMap[importSource] = std::vector<ImportPair>();
                    // We track the order to make the testing easier. The alternative
                    // is to implement a weak ordering method on the ImportSource class.
                    importOrder.push_back(importSource);
                }
                importMap[importSource].push_back(pair);
            } else {
                for (size_t j = 0; j < comp->componentCount(); ++j) {
                    auto childComponent = comp->component(j);
                    componentStack.push_back(childComponent);
                }
            }

            if (componentStack.empty()) {
                comp = nullptr;
            } else {
                comp = componentStack.front();
                componentStack.pop_front();
            }
        }
    }

    std::string repr;
    repr += "<?xml version=\"1.0\" encoding=\"UTF-8\"?>\n<model xmlns=\"http://www.cellml.org/cellml/2.0#\"";
    if (!model->name().empty()) {
        repr += " name=\"" + model->name() + "\"";
    }
    if (!model->id().empty()) {
        repr += " id=\"" + model->id() + "\"";
    }
    bool endTag = false;
    if (!importMap.empty() || (model->componentCount() > 0) || (model->unitsCount() > 0)) {
        endTag = true;
        repr += ">\n";
    }

    for (const auto &importSource : importOrder) {
        repr += tabIndent + "<import xlink:href=\"" + importSource->url() + "\" xmlns:xlink=\"http://www.w3.org/1999/xlink\"";
        if (!importSource->id().empty()) {
            repr += " id=\"" + importSource->id() + "\"";
        }
        repr += ">\n";
        const auto &importVector = importMap[importSource];
        for (const auto &entry : importVector) {
            const auto &reference = entry.first;
            const auto &localComponent = entry.second;
            repr += tabIndent + tabIndent + "<component component_ref=\"" + reference + "\" name=\"" + localComponent->name() + "\"";
            if (!localComponent->id().empty()) {
                repr += " id=\"" + localComponent->id() + "\"";
            }
            repr += "/>\n";
        }
        repr += tabIndent + "</import>\n";
    }

    for (size_t i = 0; i < model->unitsCount(); ++i) {
        repr += mPimpl->printUnits(model->units(i), tabIndent);
    }

    std::string componentEncapsulation;
    // Serialise components of the model, imported components have already been dealt with at this point.
    for (size_t i = 0; i < model->componentCount(); ++i) {
        ComponentPtr component = model->component(i);
        repr += mPimpl->printComponent(component, tabIndent);
        if (component->componentCount() > 0) {
            componentEncapsulation += mPimpl->printEncapsulation(component, tabIndent + tabIndent);
        }
    }

    // Build unique variable equivalence pairs (ComponentMap, VariableMap) for connections.
    buildMaps(model, componentMap, variableMap);
    // Serialise connections of the model.
    repr += printConnections(componentMap, variableMap, tabIndent);

    if (!componentEncapsulation.empty()) {
        repr += tabIndent + "<encapsulation";
        if (!model->encapsulationId().empty()) {
            repr += " id=\"" + model->encapsulationId() + "\">\n";
        } else {
            repr += ">\n";
        }
        repr += componentEncapsulation;
        repr += tabIndent + "</encapsulation>\n";
    }
    if (endTag) {
        repr += "</model>\n";
    } else {
        repr += "/>\n";
    }

    return repr;
}

} // namespace libcellml<|MERGE_RESOLUTION|>--- conflicted
+++ resolved
@@ -150,11 +150,10 @@
 
 void buildMapsForComponentsVariables(const ComponentPtr &component, ComponentMap &componentMap, VariableMap &variableMap)
 {
-<<<<<<< HEAD
-    for (size_t j = 0; j < component->variableCount(); ++j) {
-        VariablePtr variable = component->variable(j);
-        for (size_t k = 0; k < variable->equivalentVariableCount(); ++k) {
-            VariablePtr equivalentVariable = variable->equivalentVariable(k);
+    for (size_t i = 0; i < component->variableCount(); ++i) {
+        VariablePtr variable = component->variable(i);
+        for (size_t j = 0; j < variable->equivalentVariableCount(); ++j) {
+            VariablePtr equivalentVariable = variable->equivalentVariable(j);
             if (equivalentVariable->hasDirectEquivalentVariable(variable)) {
                 VariablePair variablePair = std::make_pair(variable, equivalentVariable);
                 VariablePair reciprocalVariablePair = std::make_pair(equivalentVariable, variable);
@@ -174,41 +173,6 @@
                     if (component2 != nullptr) {
                         if (!component2->hasVariable(equivalentVariable)) {
                             component2 = nullptr;
-=======
-    for (size_t i = 0; i < model->componentCount(); ++i) {
-        ComponentPtr component = model->component(i);
-        for (size_t j = 0; j < component->variableCount(); ++j) {
-            VariablePtr variable = component->variable(j);
-            if (variable->equivalentVariableCount() > 0) {
-                for (size_t k = 0; k < variable->equivalentVariableCount(); ++k) {
-                    VariablePtr equivalentVariable = variable->equivalentVariable(k);
-                    if (equivalentVariable->hasEquivalentVariable(variable)) {
-                        VariablePair variablePair = std::make_pair(variable, equivalentVariable);
-                        VariablePair reciprocalVariablePair = std::make_pair(equivalentVariable, variable);
-                        bool pairFound = false;
-                        for (const auto &iter : variableMap) {
-                            if ((iter == variablePair) || (iter == reciprocalVariablePair)) {
-                                pairFound = true;
-                                break;
-                            }
-                        }
-                        if (!pairFound) {
-                            // Get parent components.
-                            ComponentPtr component1 = std::dynamic_pointer_cast<Component>(variable->parent());
-                            ComponentPtr component2 = std::dynamic_pointer_cast<Component>(equivalentVariable->parent());
-                            // Do not serialise a variable's parent component in a connection if that variable no longer
-                            // exists in that component. Allow serialisation of one componentless variable as an empty component_2.
-                            if (component2 != nullptr) {
-                                if (!component2->hasVariable(equivalentVariable)) {
-                                    component2 = nullptr;
-                                }
-                            }
-                            // Add new unique variable equivalence pair to the VariableMap.
-                            variableMap.push_back(variablePair);
-                            // Also create a component map pair corresponding with the variable map pair.
-                            ComponentPair componentPair = std::make_pair(component1, component2);
-                            componentMap.push_back(componentPair);
->>>>>>> 057a6b76
                         }
                     }
                     // Add new unique variable equivalence pair to the VariableMap.
