/*
Copyright libCellML Contributors

Licensed under the Apache License, Version 2.0 (the "License");
you may not use this file except in compliance with the License.
You may obtain a copy of the License at

    http://www.apache.org/licenses/LICENSE-2.0

Unless required by applicable law or agreed to in writing, software
distributed under the License is distributed on an "AS IS" BASIS,
WITHOUT WARRANTIES OR CONDITIONS OF ANY KIND, either express or implied.
See the License for the specific language governing permissions and
limitations under the License.
*/

#include "utilities.h"

#include "libcellml/component.h"
#include "libcellml/enumerations.h"
#include "libcellml/importsource.h"
#include "libcellml/model.h"
#include "libcellml/printer.h"
#include "libcellml/reset.h"
#include "libcellml/units.h"
#include "libcellml/variable.h"
#include "libcellml/when.h"

#include <iostream>
#include <map>
#include <stack>
#include <utility>
#include <vector>

namespace libcellml {

// VariableMap
<<<<<<< HEAD
using VariablePair = std::pair<VariablePtr, VariablePtr>; /**< Type definition for VariablePtr pair.*/
using VariableMap = std::vector<VariablePair>; /**< Type definition for vector of VariablePair.*/
using VariableMapIterator = VariableMap::const_iterator; /**< Type definition of const iterator for vector of VariablePair.*/
// ComponentMap
using ComponentPair = std::pair<Component*, Component*>; /**< Type definition for Component pointer pair.*/
using ComponentMap = std::vector<ComponentPair>; /**< Type definition for vector of ComponentPair.*/
using ComponentMapIterator = ComponentMap::const_iterator; /**< Type definition of const iterator for vector of ComponentPair.*/
=======
typedef std::pair<VariablePtr, VariablePtr> VariablePair; /**< Type definition for VariablePtr pair.*/
typedef std::vector<VariablePair> VariableMap; /**< Type definition for vector of VariablePair.*/
typedef VariableMap::const_iterator VariableMapIterator; /**< Type definition of const iterator for vector of VariablePair.*/
// ComponentMap
typedef std::pair<Component *, Component *> ComponentPair; /**< Type definition for Component pointer pair.*/
typedef std::vector<ComponentPair> ComponentMap; /**< Type definition for vector of ComponentPair.*/
typedef ComponentMap::const_iterator ComponentMapIterator; /**< Type definition of const iterator for vector of ComponentPair.*/
>>>>>>> d5d1b516

/**
 * @brief The Printer::PrinterImpl struct.
 *
 * The private implementation for the Printer class.
 */
struct Printer::PrinterImpl
{
};

Printer::Printer()
    : mPimpl(new PrinterImpl())
{
}

Printer::~Printer()
{
    delete mPimpl;
}

Printer::Printer(const Printer &rhs)
    : Logger(rhs)
    , mPimpl(new PrinterImpl())
{
}

Printer::Printer(Printer &&rhs) noexcept
    : Logger(std::move(rhs))
    , mPimpl(rhs.mPimpl)
{
    rhs.mPimpl = nullptr;
}

<<<<<<< HEAD
Printer& Printer::operator=(Printer rhs)
{
    Logger::operator =(rhs);
    rhs.swap(*this);
=======
Printer &Printer::operator=(Printer p)
{
    Logger::operator=(p);
    p.swap(*this);
>>>>>>> d5d1b516
    return *this;
}

void Printer::swap(Printer &rhs)
{
    std::swap(this->mPimpl, rhs.mPimpl);
}

std::string Printer::printUnits(const UnitsPtr &units) const
{
    std::string repr;
    if (!units->getName().empty()) {
        if (units->isImport()) {
            repr += R"(<import xlink:href=")" + units->getImportSource()->getUrl() + R"(" xmlns:xlink="http://www.w3.org/1999/xlink")";
            if (!units->getImportSource()->getId().empty()) {
                repr += R"( id=")" + units->getImportSource()->getId() + R"(")";
            }
            repr += R"(><units units_ref=")" + units->getImportReference() + R"(" name=")" + units->getName() + R"(")";
            if (!units->getId().empty()) {
                repr += R"( id=")" + units->getId() + R"(")";
            }
            repr += "/></import>";
        } else {
            bool endTag = false;
            repr += R"(<units name=")" + units->getName() + R"(")";
            if (!units->getId().empty()) {
                repr += R"( id=")" + units->getId() + R"(")";
            }
            if (units->unitCount() > 0) {
                endTag = true;
                repr += ">";
                for (size_t i = 0; i < units->unitCount(); ++i) {
                    std::string reference;
                    std::string prefix;
                    std::string id;
                    double exponent;
                    double multiplier;
                    units->getUnitAttributes(i, reference, prefix, exponent, multiplier, id);
                    repr += "<unit";
                    if (exponent != 1.0) {
                        repr += R"( exponent=")" + convertDoubleToString(exponent) + R"(")";
                    }
                    if (multiplier != 1.0) {
                        repr += R"( multiplier=")" + convertDoubleToString(multiplier) + R"(")";
                    }
                    if (!prefix.empty()) {
                        repr += R"( prefix=")" + prefix + R"(")";
                    }
                    repr += R"( units=")" + reference + R"(")";
                    if (!id.empty()) {
                        repr += R"( id=")" + id + R"(")";
                    }
                    repr += "/>";
                }
            }
            if (endTag) {
                repr += "</units>";
            } else {
                repr += "/>";
            }
        }
    }

    return repr;
}

std::string Printer::printUnits(Units units) const
{
    return printUnits(std::shared_ptr<Units>(std::shared_ptr<Units> {}, &units));
}

std::string Printer::printComponent(const ComponentPtr &component) const
{
    std::string repr;
    if (component->isImport()) {
        return repr;
    }
    repr += "<component";
    std::string componentName = component->getName();
    if (!componentName.empty()) {
        repr += R"( name=")" + componentName + R"(")";
    }
    if (!component->getId().empty()) {
        repr += R"( id=")" + component->getId() + R"(")";
    }
    size_t variableCount = component->variableCount();
    size_t resetCount = component->resetCount();
    bool hasChildren = false;
    if (variableCount > 0 || resetCount > 0 || !component->getMath().empty()) {
        hasChildren = true;
    }
    if (hasChildren) {
        repr += ">";
        for (size_t i = 0; i < variableCount; ++i) {
            repr += printVariable(component->getVariable(i));
        }
        for (size_t i = 0; i < resetCount; ++i) {
            repr += printReset(component->getReset(i));
        }
        repr += component->getMath();
        repr += "</component>";
    } else {
        repr += "/>";
    }
    // Traverse through children of this component and add them to the representation.
    for (size_t i = 0; i < component->componentCount(); ++i) {
        repr += printComponent(component->getComponent(i));
    }

    return repr;
}

std::string Printer::printComponent(Component component) const
{
    return printComponent(std::shared_ptr<Component>(std::shared_ptr<Component> {}, &component));
}

std::string printWhen(const WhenPtr &when)
{
    std::string repr = "<when";
    std::string id = when->getId();
    if (when->isOrderSet()) {
        repr += R"( order=")" + convertIntToString(when->getOrder()) + R"(")";
    }
    if (!id.empty()) {
        repr += R"( id=")" + id + R"(")";
    }
    std::string condition = when->getCondition();
    if (!condition.empty()) {
        repr += ">";
        repr += condition;
    }
    std::string value = when->getValue();
    if (!value.empty()) {
        if (condition.empty()) {
            repr += ">";
        }
        repr += value;
    }
    if (!condition.empty() || !value.empty()) {
        repr += "</when>";
    } else {
        repr += "/>";
    }
    return repr;
}

std::string Printer::printReset(const ResetPtr &reset) const
{
    std::string repr = "<reset";
    std::string id = reset->getId();
    VariablePtr variable = reset->getVariable();
    if (variable) {
        repr += R"( variable=")" + variable->getName() + R"(")";
    }
    if (reset->isOrderSet()) {
        repr += R"( order=")" + convertIntToString(reset->getOrder()) + R"(")";
    }
    if (!id.empty()) {
        repr += R"( id=")" + id + R"(")";
    }
    size_t when_count = reset->whenCount();
    if (when_count > 0) {
        repr += ">";
        for (size_t i = 0; i < when_count; ++i) {
            repr += printWhen(reset->getWhen(i));
        }
        repr += "</reset>";
    } else {
        repr += "/>";
    }
    return repr;
}

std::string Printer::printReset(Reset reset) const
{
    return printReset(std::shared_ptr<Reset>(std::shared_ptr<Reset> {}, &reset));
}

std::string Printer::printVariable(const VariablePtr &variable) const
{
    std::string repr;
    repr += "<variable";
    std::string name = variable->getName();
    std::string id = variable->getId();
    std::string units = variable->getUnits();
    std::string intialValue = variable->getInitialValue();
    std::string interfaceType = variable->getInterfaceType();
    if (!name.empty()) {
        repr += R"( name=")" + name + R"(")";
    }
    if (!units.empty()) {
        repr += R"( units=")" + units + R"(")";
    }
    if (!intialValue.empty()) {
        repr += R"( initial_value=")" + intialValue + R"(")";
    }
    if (!interfaceType.empty()) {
        repr += R"( interface=")" + interfaceType + R"(")";
    }
    if (!id.empty()) {
        repr += R"( id=")" + id + R"(")";
    }

    repr += "/>";
    return repr;
}

std::string Printer::printVariable(Variable variable) const
{
    return printVariable(std::shared_ptr<Variable>(std::shared_ptr<Variable> {}, &variable));
}

std::string printMapVariables(const VariablePair &variablePair)
{
<<<<<<< HEAD
    std::string mapVariables = R"(<map_variables variable_1=")" + variablePair.first->getName() + R"(")"
                                + R"( variable_2=")" + variablePair.second->getName() + R"(")";
=======
    std::string mapVariables = "<map_variables variable_1=\"" + variablePair.first->getName() + "\""
                               + " variable_2=\"" + variablePair.second->getName() + "\"";
>>>>>>> d5d1b516
    std::string mappingId = Variable::getEquivalenceMappingId(variablePair.first, variablePair.second);
    if (mappingId.length() > 0) {
        mapVariables += R"( id=")" + mappingId + R"(")";
    }
    mapVariables += "/>";
    return mapVariables;
}

std::string printConnections(ComponentMap componentMap, VariableMap variableMap)
{
    std::string connections;
    ComponentMap serialisedComponentMap;
    size_t componentMapIndex1 = 0;
    for (ComponentMapIterator iterPair = componentMap.begin(); iterPair < componentMap.end(); ++iterPair) {
        Component *currentComponent1 = iterPair->first;
        Component *currentComponent2 = iterPair->second;
        ComponentPair currentComponentPair = std::make_pair(currentComponent1, currentComponent2);
        ComponentPair reciprocalCurrentComponentPair = std::make_pair(currentComponent2, currentComponent1);
        // Check whether this set of connections has already been serialised.
        bool pairFound = false;
        for (ComponentMapIterator serialisedIterPair = serialisedComponentMap.begin(); serialisedIterPair < serialisedComponentMap.end(); ++serialisedIterPair) {
            if ((*serialisedIterPair == currentComponentPair) || (*serialisedIterPair == reciprocalCurrentComponentPair)) {
                pairFound = true;
                break;
            }
        }
        // Continue to the next component pair if the current pair has already been serialised.
        if (pairFound) {
            ++componentMapIndex1;
            continue;
        }
        std::string mappingVariables;
        VariablePair variablePair = variableMap.at(componentMapIndex1);
        std::string connectionId = Variable::getEquivalenceConnectionId(variablePair.first, variablePair.second);
        mappingVariables += printMapVariables(variablePair);
        // Check for subsequent variable equivalence pairs with the same parent components.
<<<<<<< HEAD
        size_t componentMapIndex2 = componentMapIndex1 + 1;
        for (auto iterPair2 = iterPair + 1; iterPair2 < componentMap.end(); ++iterPair2) {
            Component* nextComponent1 = iterPair2->first;
            Component* nextComponent2 = iterPair2->second;
=======
        int componentMapIndex2 = componentMapIndex1 + 1;
        for (ComponentMapIterator iterPair2 = iterPair + 1; iterPair2 < componentMap.end(); ++iterPair2) {
            Component *nextComponent1 = iterPair2->first;
            Component *nextComponent2 = iterPair2->second;
>>>>>>> d5d1b516
            VariablePair variablePair2 = variableMap.at(componentMapIndex2);
            if ((currentComponent1 == nextComponent1) && (currentComponent2 == nextComponent2)) {
                mappingVariables += printMapVariables(variablePair2);
                connectionId = Variable::getEquivalenceConnectionId(variablePair2.first, variablePair2.second);
            }
            ++componentMapIndex2;
        }
        // Serialise out the new connection.
        std::string connection = "<connection";
        if (currentComponent1 != nullptr) {
            connection += R"( component_1=")" + currentComponent1->getName() + R"(")";
        }
        if (currentComponent2 != nullptr) {
            connection += R"( component_2=")" + currentComponent2->getName() + R"(")";
        }
        if (connectionId.length() > 0) {
            connection += R"( id=")" + connectionId + R"(")";
        }
        connection += ">";
        connection += mappingVariables;
        connection += "</connection>";
        connections += connection;
        serialisedComponentMap.push_back(currentComponentPair);
        ++componentMapIndex1;
    }

    return connections;
}

void buildMaps(const ModelPtr &model, ComponentMap &componentMap, VariableMap &variableMap)
{
    for (size_t i = 0; i < model->componentCount(); ++i) {
        ComponentPtr component = model->getComponent(i);
        for (size_t j = 0; j < component->variableCount(); ++j) {
            VariablePtr variable = component->getVariable(j);
            if (variable->equivalentVariableCount() > 0) {
                for (size_t k = 0; k < variable->equivalentVariableCount(); ++k) {
                    VariablePtr equivalentVariable = variable->getEquivalentVariable(k);
                    if (equivalentVariable->hasEquivalentVariable(variable)) {
                        VariablePair variablePair = std::make_pair(variable, equivalentVariable);
                        VariablePair reciprocalVariablePair = std::make_pair(equivalentVariable, variable);
                        bool pairFound = false;
                        for (VariableMapIterator iter = variableMap.begin(); iter < variableMap.end(); ++iter) {
                            if ((*iter == variablePair) || (*iter == reciprocalVariablePair)) {
                                pairFound = true;
                                break;
                            }
                        }
                        if (!pairFound) {
                            // Get parent components.
<<<<<<< HEAD
                            auto component1 = static_cast<Component*>(variable->getParent());
                            auto component2 = static_cast<Component*>(equivalentVariable->getParent());
=======
                            Component *component1 = static_cast<Component *>(variable->getParent());
                            Component *component2 = static_cast<Component *>(equivalentVariable->getParent());
>>>>>>> d5d1b516
                            // Do not serialise a variable's parent component in a connection if that variable no longer
                            // exists in that component. Allow serialisation of one componentless variable as an empty component_2.
                            if (component2 != nullptr) {
                                if (!component2->hasVariable(equivalentVariable)) {
                                    component2 = nullptr;
                                }
                            }
                            // Add new unique variable equivalence pair to the VariableMap.
                            variableMap.push_back(variablePair);
                            // Also create a component map pair corresponding with the variable map pair.
                            ComponentPair componentPair = std::make_pair(component1, component2);
                            componentMap.push_back(componentPair);
                        }
                    }
                }
            }
        }
    }
}

std::string printEncapsulation(const ComponentPtr &component)
{
    std::string componentName = component->getName();
    std::string repr = "<component_ref";
    if (componentName.length() > 0) {
        repr += R"( component=")" + componentName + R"(")";
    }
    if (component->getEncapsulationId().length() > 0) {
        repr += R"( id=")" + component->getEncapsulationId() + R"(")";
    }
    size_t componentCount = component->componentCount();
    if (componentCount > 0) {
        repr += ">";
    } else {
        repr += "/>";
    }
    for (size_t i = 0; i < componentCount; ++i) {
        repr += printEncapsulation(component->getComponent(i));
    }
    if (componentCount > 0) {
        repr += "</component_ref>";
    }
    return repr;
}

std::string Printer::printModel(const ModelPtr &model) const
{
    // ImportMap
<<<<<<< HEAD
    using ImportPair = std::pair<std::string, ComponentPtr>;
    using ImportMap = std::map<ImportSourcePtr, std::vector<ImportPair>>;
    using ImportMapIterator = ImportMap::const_iterator;
=======
    typedef std::pair<std::string, ComponentPtr> ImportPair;
    typedef std::vector<ImportPair>::const_iterator VectorPairIterator;
    typedef std::map<ImportSourcePtr, std::vector<ImportPair>> ImportMap;
    typedef ImportMap::const_iterator ImportMapIterator;
>>>>>>> d5d1b516
    ImportMap importMap;
    VariableMap variableMap;
    ComponentMap componentMap;

    // Gather all imports.
    std::stack<size_t> indeciesStack;
    std::stack<ComponentPtr> componentStack;
    bool incrementComponent = false;
    for (size_t i = 0; i < model->componentCount(); ++i) {
        ComponentPtr comp = model->getComponent(i);
        ComponentPtr modelComponent = comp;
        size_t index = 0;
        while (comp) {
            incrementComponent = false;
            if (comp->isImport()) {
                ImportPair pair = std::make_pair(comp->getImportReference(), comp);
                ImportSourcePtr importSource = comp->getImportSource();
                if (importMap.count(importSource) == size_t(0)) {
                    importMap[importSource] = std::vector<ImportPair>();
                }
                importMap[importSource].push_back(pair);
                incrementComponent = true;
            } else if (comp->componentCount() != size_t(0)) {
                // If the current component is a model component
                // let the 'for' loop take care of the stack.
                if (modelComponent != comp) {
                    componentStack.push(comp);
                    indeciesStack.push(index);
                }
                index = 0;
                comp = comp->getComponent(index);
            } else {
                incrementComponent = true;
            }

            if (incrementComponent) {
                if (!componentStack.empty()) {
                    index = indeciesStack.top();
                    comp = componentStack.top();
                    indeciesStack.pop();
                    componentStack.pop();
                    index += 1;
                    if (index < comp->componentCount()) {
                        comp = comp->getComponent(index);
                    } else {
                        comp = nullptr;
                    }
                } else {
                    index = 0;
                    comp = nullptr;
                }
            }
        }
    }

    std::string repr;
    repr += R"(<?xml version="1.0" encoding="UTF-8"?>
<model xmlns="http://www.cellml.org/cellml/2.0#")";
    if (!model->getName().empty()) {
        repr += R"( name=")" + model->getName() + R"(")";
    }
    if (!model->getId().empty()) {
        repr += R"( id=")" + model->getId() + R"(")";
    }
    bool endTag = false;
<<<<<<< HEAD
    if (!importMap.empty() || (model->componentCount() > 0) || (model->unitsCount() > 0)){
=======
    if ((importMap.size() > 0) || (model->componentCount() > 0) || (model->unitsCount() > 0)) {
>>>>>>> d5d1b516
        endTag = true;
        repr += ">";
    }

<<<<<<< HEAD
    for (ImportMapIterator iter = importMap.begin(); iter != importMap.end(); ++iter)
    {
        repr += R"(<import xlink:href=")" + iter->first->getUrl() + R"(" xmlns:xlink="http://www.w3.org/1999/xlink")";
=======
    for (ImportMapIterator iter = importMap.begin(); iter != importMap.end(); ++iter) {
        repr += "<import xlink:href=\"" + iter->first->getUrl() + "\" xmlns:xlink=\"http://www.w3.org/1999/xlink\"";
>>>>>>> d5d1b516
        if (iter->first->getId().length() > 0) {
            repr += R"( id=")" + iter->first->getId() + R"(")";
        }
        repr += ">";
        for (const auto &vectorIter : iter->second) {
            const ComponentPtr &localComponent = std::get<1>(vectorIter);
            repr += R"(<component component_ref=")" + std::get<0>(vectorIter) + R"(" name=")" + localComponent->getName() + R"(")";
            if (localComponent->getId().length() > 0) {
                repr += R"( id=")" + localComponent->getId() + R"(")";
            }
            repr += "/>";
        }
        repr += "</import>";
    }

    for (size_t i = 0; i < model->unitsCount(); ++i) {
        repr += printUnits(model->getUnits(i));
    }

    std::string componentEncapsulation;
    // Serialise components of the model, imported components have already been dealt with at this point.
    for (size_t i = 0; i < model->componentCount(); ++i) {
        ComponentPtr component = model->getComponent(i);
        repr += printComponent(component);
        if (component->componentCount() > 0) {
            componentEncapsulation += printEncapsulation(component);
        }
    }

    // Build unique variable equivalence pairs (ComponentMap, VariableMap) for connections.
    buildMaps(model, componentMap, variableMap);
    // Serialise connections of the model.
    repr += printConnections(componentMap, variableMap);

    if (componentEncapsulation.length() > 0) {
        repr += "<encapsulation";
        if (model->getEncapsulationId().length() > 0) {
            repr += R"( id=")" + model->getEncapsulationId() + R"(">)";
        } else {
            repr += ">";
        }
        repr += componentEncapsulation;
        repr += "</encapsulation>";
    }
    if (endTag) {
        repr += "</model>";
    } else {
        repr += "/>";
    }

    return repr;
}

std::string Printer::printModel(Model model) const
{
    return printModel(std::shared_ptr<Model>(std::shared_ptr<Model> {}, &model));
}

std::string Printer::printModel(Model *model) const
{
    return printModel(std::shared_ptr<Model>(std::shared_ptr<Model> {}, model));
}

<<<<<<< HEAD
=======
std::string Printer::printEncapsulation(ComponentPtr component) const
{
    std::string componentName = component->getName();
    std::string repr = "<component_ref";
    if (componentName.length() > 0) {
        repr += " component=\"" + componentName + "\"";
    }
    if (component->getEncapsulationId().length() > 0) {
        repr += " id=\"" + component->getEncapsulationId() + "\"";
    }
    size_t componentCount = component->componentCount();
    if (componentCount > 0) {
        repr += ">";
    } else {
        repr += "/>";
    }
    for (size_t i = 0; i < componentCount; ++i) {
        repr += printEncapsulation(component->getComponent(i));
    }
    if (componentCount > 0) {
        repr += "</component_ref>";
    }
    return repr;
}

>>>>>>> d5d1b516
} // namespace libcellml<|MERGE_RESOLUTION|>--- conflicted
+++ resolved
@@ -35,7 +35,6 @@
 namespace libcellml {
 
 // VariableMap
-<<<<<<< HEAD
 using VariablePair = std::pair<VariablePtr, VariablePtr>; /**< Type definition for VariablePtr pair.*/
 using VariableMap = std::vector<VariablePair>; /**< Type definition for vector of VariablePair.*/
 using VariableMapIterator = VariableMap::const_iterator; /**< Type definition of const iterator for vector of VariablePair.*/
@@ -43,15 +42,6 @@
 using ComponentPair = std::pair<Component*, Component*>; /**< Type definition for Component pointer pair.*/
 using ComponentMap = std::vector<ComponentPair>; /**< Type definition for vector of ComponentPair.*/
 using ComponentMapIterator = ComponentMap::const_iterator; /**< Type definition of const iterator for vector of ComponentPair.*/
-=======
-typedef std::pair<VariablePtr, VariablePtr> VariablePair; /**< Type definition for VariablePtr pair.*/
-typedef std::vector<VariablePair> VariableMap; /**< Type definition for vector of VariablePair.*/
-typedef VariableMap::const_iterator VariableMapIterator; /**< Type definition of const iterator for vector of VariablePair.*/
-// ComponentMap
-typedef std::pair<Component *, Component *> ComponentPair; /**< Type definition for Component pointer pair.*/
-typedef std::vector<ComponentPair> ComponentMap; /**< Type definition for vector of ComponentPair.*/
-typedef ComponentMap::const_iterator ComponentMapIterator; /**< Type definition of const iterator for vector of ComponentPair.*/
->>>>>>> d5d1b516
 
 /**
  * @brief The Printer::PrinterImpl struct.
@@ -85,17 +75,10 @@
     rhs.mPimpl = nullptr;
 }
 
-<<<<<<< HEAD
-Printer& Printer::operator=(Printer rhs)
-{
-    Logger::operator =(rhs);
+Printer &Printer::operator=(Printer rhs)
+{
+    Logger::operator=(rhs);
     rhs.swap(*this);
-=======
-Printer &Printer::operator=(Printer p)
-{
-    Logger::operator=(p);
-    p.swap(*this);
->>>>>>> d5d1b516
     return *this;
 }
 
@@ -311,13 +294,8 @@
 
 std::string printMapVariables(const VariablePair &variablePair)
 {
-<<<<<<< HEAD
     std::string mapVariables = R"(<map_variables variable_1=")" + variablePair.first->getName() + R"(")"
                                 + R"( variable_2=")" + variablePair.second->getName() + R"(")";
-=======
-    std::string mapVariables = "<map_variables variable_1=\"" + variablePair.first->getName() + "\""
-                               + " variable_2=\"" + variablePair.second->getName() + "\"";
->>>>>>> d5d1b516
     std::string mappingId = Variable::getEquivalenceMappingId(variablePair.first, variablePair.second);
     if (mappingId.length() > 0) {
         mapVariables += R"( id=")" + mappingId + R"(")";
@@ -354,17 +332,10 @@
         std::string connectionId = Variable::getEquivalenceConnectionId(variablePair.first, variablePair.second);
         mappingVariables += printMapVariables(variablePair);
         // Check for subsequent variable equivalence pairs with the same parent components.
-<<<<<<< HEAD
         size_t componentMapIndex2 = componentMapIndex1 + 1;
         for (auto iterPair2 = iterPair + 1; iterPair2 < componentMap.end(); ++iterPair2) {
             Component* nextComponent1 = iterPair2->first;
             Component* nextComponent2 = iterPair2->second;
-=======
-        int componentMapIndex2 = componentMapIndex1 + 1;
-        for (ComponentMapIterator iterPair2 = iterPair + 1; iterPair2 < componentMap.end(); ++iterPair2) {
-            Component *nextComponent1 = iterPair2->first;
-            Component *nextComponent2 = iterPair2->second;
->>>>>>> d5d1b516
             VariablePair variablePair2 = variableMap.at(componentMapIndex2);
             if ((currentComponent1 == nextComponent1) && (currentComponent2 == nextComponent2)) {
                 mappingVariables += printMapVariables(variablePair2);
@@ -415,13 +386,8 @@
                         }
                         if (!pairFound) {
                             // Get parent components.
-<<<<<<< HEAD
                             auto component1 = static_cast<Component*>(variable->getParent());
                             auto component2 = static_cast<Component*>(equivalentVariable->getParent());
-=======
-                            Component *component1 = static_cast<Component *>(variable->getParent());
-                            Component *component2 = static_cast<Component *>(equivalentVariable->getParent());
->>>>>>> d5d1b516
                             // Do not serialise a variable's parent component in a connection if that variable no longer
                             // exists in that component. Allow serialisation of one componentless variable as an empty component_2.
                             if (component2 != nullptr) {
@@ -470,16 +436,10 @@
 std::string Printer::printModel(const ModelPtr &model) const
 {
     // ImportMap
-<<<<<<< HEAD
     using ImportPair = std::pair<std::string, ComponentPtr>;
+    using VectorPairIterator = std::vector<ImportPair>::const_iterator;
     using ImportMap = std::map<ImportSourcePtr, std::vector<ImportPair>>;
     using ImportMapIterator = ImportMap::const_iterator;
-=======
-    typedef std::pair<std::string, ComponentPtr> ImportPair;
-    typedef std::vector<ImportPair>::const_iterator VectorPairIterator;
-    typedef std::map<ImportSourcePtr, std::vector<ImportPair>> ImportMap;
-    typedef ImportMap::const_iterator ImportMapIterator;
->>>>>>> d5d1b516
     ImportMap importMap;
     VariableMap variableMap;
     ComponentMap componentMap;
@@ -545,23 +505,13 @@
         repr += R"( id=")" + model->getId() + R"(")";
     }
     bool endTag = false;
-<<<<<<< HEAD
-    if (!importMap.empty() || (model->componentCount() > 0) || (model->unitsCount() > 0)){
-=======
-    if ((importMap.size() > 0) || (model->componentCount() > 0) || (model->unitsCount() > 0)) {
->>>>>>> d5d1b516
+    if (!importMap.empty() || (model->componentCount() > 0) || (model->unitsCount() > 0)) {
         endTag = true;
         repr += ">";
     }
 
-<<<<<<< HEAD
-    for (ImportMapIterator iter = importMap.begin(); iter != importMap.end(); ++iter)
-    {
+    for (ImportMapIterator iter = importMap.begin(); iter != importMap.end(); ++iter) {
         repr += R"(<import xlink:href=")" + iter->first->getUrl() + R"(" xmlns:xlink="http://www.w3.org/1999/xlink")";
-=======
-    for (ImportMapIterator iter = importMap.begin(); iter != importMap.end(); ++iter) {
-        repr += "<import xlink:href=\"" + iter->first->getUrl() + "\" xmlns:xlink=\"http://www.w3.org/1999/xlink\"";
->>>>>>> d5d1b516
         if (iter->first->getId().length() > 0) {
             repr += R"( id=")" + iter->first->getId() + R"(")";
         }
@@ -625,17 +575,15 @@
     return printModel(std::shared_ptr<Model>(std::shared_ptr<Model> {}, model));
 }
 
-<<<<<<< HEAD
-=======
 std::string Printer::printEncapsulation(ComponentPtr component) const
 {
     std::string componentName = component->getName();
     std::string repr = "<component_ref";
     if (componentName.length() > 0) {
-        repr += " component=\"" + componentName + "\"";
+        repr += R"( component=")" + componentName + R"(")";
     }
     if (component->getEncapsulationId().length() > 0) {
-        repr += " id=\"" + component->getEncapsulationId() + "\"";
+        repr += R"( id=")" + component->getEncapsulationId() + R"(")";
     }
     size_t componentCount = component->componentCount();
     if (componentCount > 0) {
@@ -652,5 +600,4 @@
     return repr;
 }
 
->>>>>>> d5d1b516
 } // namespace libcellml