--- conflicted
+++ resolved
@@ -156,13 +156,8 @@
             VariablePtr variable = component->variable(j);
             if (variable->equivalentVariableCount() > 0) {
                 for (size_t k = 0; k < variable->equivalentVariableCount(); ++k) {
-<<<<<<< HEAD
-                    VariablePtr equivalentVariable = variable->getEquivalentVariable(k);
+                    VariablePtr equivalentVariable = variable->equivalentVariable(k);
                     if (equivalentVariable->hasDirectEquivalentVariable(variable)) {
-=======
-                    VariablePtr equivalentVariable = variable->equivalentVariable(k);
-                    if (equivalentVariable->hasEquivalentVariable(variable)) {
->>>>>>> 5cd10e93
                         VariablePair variablePair = std::make_pair(variable, equivalentVariable);
                         VariablePair reciprocalVariablePair = std::make_pair(equivalentVariable, variable);
                         bool pairFound = false;
