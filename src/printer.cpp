--- conflicted
+++ resolved
@@ -194,69 +194,25 @@
 std::string Printer::PrinterImpl::printUnits(const UnitsPtr &units, const std::string &indent) const
 {
     std::string repr;
-<<<<<<< HEAD
-    if (!units->name().empty()) {
-        if (units->isImport()) {
-            repr += indent + "<import xlink:href=\"" + units->importSource()->url() + "\" xmlns:xlink=\"http://www.w3.org/1999/xlink\"";
-            if (!units->importSource()->id().empty()) {
-                repr += " id=\"" + units->importSource()->id() + "\"";
-            }
-            repr += ">\n" + indent + tabIndent + "<units units_ref=\"" + units->importReference() + "\" name=\"" + units->name() + "\"";
-            if (!units->id().empty()) {
-                repr += " id=\"" + units->id() + "\"";
-            }
-            repr += "/>\n" + indent + "</import>\n";
-        } else {
-            bool endTag = false;
-            repr += indent + "<units name=\"" + units->name() + "\"";
-            if (!units->id().empty()) {
-                repr += " id=\"" + units->id() + "\"";
-            }
-            if (units->unitCount() > 0) {
-                endTag = true;
-                repr += ">\n";
-                for (size_t i = 0; i < units->unitCount(); ++i) {
-                    std::string reference;
-                    std::string prefix;
-                    std::string id;
-                    double exponent;
-                    double multiplier;
-                    units->unitAttributes(i, reference, prefix, exponent, multiplier, id);
-                    repr += indent + tabIndent + "<unit";
-                    if (exponent != 1.0) {
-                        repr += " exponent=\"" + convertDoubleToString(exponent) + "\"";
-                    }
-                    if (multiplier != 1.0) {
-                        repr += " multiplier=\"" + convertDoubleToString(multiplier) + "\"";
-                    }
-                    if (!prefix.empty()) {
-                        repr += " prefix=\"" + prefix + "\"";
-                    }
-                    repr += " units=\"" + reference + "\"";
-                    if (!id.empty()) {
-                        repr += " id=\"" + id + "\"";
-                    }
-                    repr += "/>\n";
-=======
     if (units->isImport()) {
-        repr += indent + "<import xlink:href=\"" + units->getImportSource()->getUrl() + "\" xmlns:xlink=\"http://www.w3.org/1999/xlink\"";
-        if (!units->getImportSource()->getId().empty()) {
-            repr += " id=\"" + units->getImportSource()->getId() + "\"";
-        }
-        repr += ">\n" + indent + tabIndent + "<units units_ref=\"" + units->getImportReference() + "\" name=\"" + units->getName() + "\"";
-        if (!units->getId().empty()) {
-            repr += " id=\"" + units->getId() + "\"";
+        repr += indent + "<import xlink:href=\"" + units->importSource()->url() + "\" xmlns:xlink=\"http://www.w3.org/1999/xlink\"";
+        if (!units->importSource()->id().empty()) {
+            repr += " id=\"" + units->importSource()->id() + "\"";
+        }
+        repr += ">\n" + indent + tabIndent + "<units units_ref=\"" + units->importReference() + "\" name=\"" + units->name() + "\"";
+        if (!units->id().empty()) {
+            repr += " id=\"" + units->id() + "\"";
         }
         repr += "/>\n" + indent + "</import>\n";
     } else {
         bool endTag = false;
         repr += indent + "<units";
-        const std::string unitsName = units->getName();
+        std::string unitsName = units->name();
         if (!unitsName.empty()) {
             repr += " name=\"" + unitsName + "\"";
         }
-        if (!units->getId().empty()) {
-            repr += " id=\"" + units->getId() + "\"";
+        if (!units->id().empty()) {
+            repr += " id=\"" + units->id() + "\"";
         }
         if (units->unitCount() > 0) {
             endTag = true;
@@ -267,7 +223,7 @@
                 std::string id;
                 double exponent;
                 double multiplier;
-                units->getUnitAttributes(i, reference, prefix, exponent, multiplier, id);
+                units->unitAttributes(i, reference, prefix, exponent, multiplier, id);
                 repr += indent + tabIndent + "<unit";
                 if (exponent != 1.0) {
                     repr += " exponent=\"" + convertDoubleToString(exponent) + "\"";
@@ -281,7 +237,6 @@
                 repr += " units=\"" + reference + "\"";
                 if (!id.empty()) {
                     repr += " id=\"" + id + "\"";
->>>>>>> 639a06f7
                 }
                 repr += "/>\n";
             }
