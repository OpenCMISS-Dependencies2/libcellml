--- conflicted
+++ resolved
@@ -34,11 +34,7 @@
 using StringStringMap = std::map<std::string, std::string>; /**< Type definition for map of string to string. */
 
 // VariableMap
-<<<<<<< HEAD
 using VariableMap = std::vector<VariablePairPtr>; /**< Type definition for vector of VariablePair.*/
-=======
-using VariableMap = std::vector<VariablePair>; /**< Type definition for vector of VariablePair.*/
->>>>>>> 3a0b641c
 using VariableMapIterator = VariableMap::const_iterator; /**< Type definition of const iterator for vector of VariablePair.*/
 
 // ComponentMap
@@ -62,8 +58,8 @@
 using UnitsWeakPtr = std::weak_ptr<Units>; /**< Type definition for weak units pointer. */
 using VariableWeakPtr = std::weak_ptr<Variable>; /**< Type definition for weak variable pointer. */
 
-using UnitWeakItem = std::pair<UnitsWeakPtr, size_t>;
-using VariableWeakPair = std::pair<VariableWeakPtr, VariableWeakPtr>; /**< Type definition for VariablePtr pair.*/
+using UnitWeakPtr = std::weak_ptr<Unit>;
+//using VariableWeakPair = std::weak_ptr<VariablePair>; /**< Type definition for VariablePtr pair.*/
 
 using ConnectionMap = std::map<VariablePtr, VariablePtr>;
 
