/*
Copyright libCellML Contributors

Licensed under the Apache License, Version 2.0 (the "License");
you may not use this file except in compliance with the License.
You may obtain a copy of the License at

    http://www.apache.org/licenses/LICENSE-2.0

Unless required by applicable law or agreed to in writing, software
distributed under the License is distributed on an "AS IS" BASIS,
WITHOUT WARRANTIES OR CONDITIONS OF ANY KIND, either express or implied.
See the License for the specific language governing permissions and
limitations under the License.
*/

#pragma once

#include <any>
#include <map>
#include <unordered_set>
#include <vector>

#include "libcellml/variable.h"

namespace libcellml {

using ComponentNameMap = std::map<std::string, ComponentPtr>; /**< Type definition for map of component name to component pointer. */

using IndexStack = std::vector<size_t>; /**< Type definition for tracking indicies. */
using EquivalenceMap = std::map<IndexStack, std::vector<IndexStack>>; /**< Type definition for map of variable equivalences defined over model. */

using NameList = std::vector<std::string>; /**< Type definition for list of names. */
using StringStringMap = std::map<std::string, std::string>; /**< Type definition for map of string to string. */

// VariableMap
using VariableMap = std::vector<VariablePair>; /**< Type definition for vector of VariablePair.*/
using VariableMapIterator = VariableMap::const_iterator; /**< Type definition of const iterator for vector of VariablePair.*/

// ComponentMap
using ComponentPair = std::pair<ComponentPtr, ComponentPtr>; /**< Type definition for Component pointer pair.*/
using ComponentMap = std::vector<ComponentPair>; /**< Type definition for vector of ComponentPair.*/
using ComponentMapIterator = ComponentMap::const_iterator; /**< Type definition of const iterator for vector of ComponentPair.*/

using InterfaceTypePair = std::pair<Variable::InterfaceType, Variable::InterfaceType>; /**< Type definition for pair of variable interface types. */

using VariablePtrs = std::vector<VariablePtr>; /**< Type definition for list of variables. */

using IdMap = std::map<std::string, std::pair<int, std::vector<std::string>>>; /**< Type definition for map of IDs in Validator. **/
using ImportLibrary = std::map<std::string, ModelPtr>; /** Type definition for library map of imported models. */
using IdList = std::unordered_set<std::string>; /**< Type definition for list of ids. */
<<<<<<< HEAD

using ComponentWeakPtr = std::weak_ptr<Component>; /**< Type definition for weak component pointer. */
//using ComponentEntityWeakPtr = std::weak_ptr<ComponentEntity>; /**< Type definition for weak component entity pointer. */
//using EntityWeakPtr = std::weak_ptr<Entity>; /**< Type definition for weak entity pointer. */
//using ImportedEntityWeakPtr = std::weak_ptr<ImportedEntity>; /**< Type definition for weak imported entity pointer. */
using ImportSourceWeakPtr = std::weak_ptr<ImportSource>; /**< Type definition for weak import source pointer. */
using ModelWeakPtr = std::weak_ptr<Model>; /**< Type definition for weak model pointer. */
using ResetWeakPtr = std::weak_ptr<Reset>; /**< Type definition for weak reset pointer. */
using UnitsWeakPtr = std::weak_ptr<Units>; /**< Type definition for weak units pointer. */
using VariableWeakPtr = std::weak_ptr<Variable>; /**< Type definition for weak variable pointer. */

using UnitWeakItem = std::pair<UnitsWeakPtr, size_t>;
using VariableWeakPair = std::pair<VariableWeakPtr, VariableWeakPtr>; /**< Type definition for VariablePtr pair.*/

using ConnectionMap = std::map<VariablePtr, VariablePtr>;
=======
>>>>>>> 1beb08a7
} // namespace libcellml<|MERGE_RESOLUTION|>--- conflicted
+++ resolved
@@ -49,12 +49,8 @@
 using IdMap = std::map<std::string, std::pair<int, std::vector<std::string>>>; /**< Type definition for map of IDs in Validator. **/
 using ImportLibrary = std::map<std::string, ModelPtr>; /** Type definition for library map of imported models. */
 using IdList = std::unordered_set<std::string>; /**< Type definition for list of ids. */
-<<<<<<< HEAD
 
 using ComponentWeakPtr = std::weak_ptr<Component>; /**< Type definition for weak component pointer. */
-//using ComponentEntityWeakPtr = std::weak_ptr<ComponentEntity>; /**< Type definition for weak component entity pointer. */
-//using EntityWeakPtr = std::weak_ptr<Entity>; /**< Type definition for weak entity pointer. */
-//using ImportedEntityWeakPtr = std::weak_ptr<ImportedEntity>; /**< Type definition for weak imported entity pointer. */
 using ImportSourceWeakPtr = std::weak_ptr<ImportSource>; /**< Type definition for weak import source pointer. */
 using ModelWeakPtr = std::weak_ptr<Model>; /**< Type definition for weak model pointer. */
 using ResetWeakPtr = std::weak_ptr<Reset>; /**< Type definition for weak reset pointer. */
@@ -65,6 +61,5 @@
 using VariableWeakPair = std::pair<VariableWeakPtr, VariableWeakPtr>; /**< Type definition for VariablePtr pair.*/
 
 using ConnectionMap = std::map<VariablePtr, VariablePtr>;
-=======
->>>>>>> 1beb08a7
+
 } // namespace libcellml