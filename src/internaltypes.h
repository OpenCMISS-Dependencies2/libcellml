/*
Copyright libCellML Contributors

Licensed under the Apache License, Version 2.0 (the "License");
you may not use this file except in compliance with the License.
You may obtain a copy of the License at

    http://www.apache.org/licenses/LICENSE-2.0

Unless required by applicable law or agreed to in writing, software
distributed under the License is distributed on an "AS IS" BASIS,
WITHOUT WARRANTIES OR CONDITIONS OF ANY KIND, either express or implied.
See the License for the specific language governing permissions and
limitations under the License.
*/

#pragma once

#include <map>

#include <unordered_set>
#include <vector>

#include "libcellml/variable.h"

namespace libcellml {

using ComponentNameMap = std::map<std::string, ComponentPtr>; /**< Type definition for map of component name to component pointer. */

using IndexStack = std::vector<size_t>; /**< Type definition for tracking indicies. */
using EquivalenceMap = std::map<IndexStack, std::vector<IndexStack>>; /**< Type definition for map of variable equivalences defined over model. */

using NameList = std::vector<std::string>; /**< Type definition for list of names. */
using StringStringMap = std::map<std::string, std::string>; /**< Type definition for map of string to string. */

// VariableMap
using VariablePair = std::pair<VariablePtr, VariablePtr>; /**< Type definition for VariablePtr pair.*/
using VariableMap = std::vector<VariablePair>; /**< Type definition for vector of VariablePair.*/
using VariableMapIterator = VariableMap::const_iterator; /**< Type definition of const iterator for vector of VariablePair.*/
// ComponentMap
using ComponentPair = std::pair<ComponentPtr, ComponentPtr>; /**< Type definition for Component pointer pair.*/
using ComponentMap = std::vector<ComponentPair>; /**< Type definition for vector of ComponentPair.*/
using ComponentMapIterator = ComponentMap::const_iterator; /**< Type definition of const iterator for vector of ComponentPair.*/

using InterfaceTypePair = std::pair<Variable::InterfaceType, Variable::InterfaceType>; /**< Type definition for pair of variable interface types. */

using VariablePtrs = std::vector<VariablePtr>; /**< Type definition for list of variables. */

<<<<<<< HEAD
using IdMap = std::map<std::string, std::pair<int, std::string>>; /**< Type definition for map of IDs in Validator. **/
=======
using ImportLibrary = std::map<std::string, ModelPtr>; /** Type definition for library map of imported models. */
>>>>>>> ab2c6b90
using IdList = std::unordered_set<std::string>; /**< Type definition for list of ids. */
} // namespace libcellml<|MERGE_RESOLUTION|>--- conflicted
+++ resolved
@@ -46,10 +46,7 @@
 
 using VariablePtrs = std::vector<VariablePtr>; /**< Type definition for list of variables. */
 
-<<<<<<< HEAD
 using IdMap = std::map<std::string, std::pair<int, std::string>>; /**< Type definition for map of IDs in Validator. **/
-=======
 using ImportLibrary = std::map<std::string, ModelPtr>; /** Type definition for library map of imported models. */
->>>>>>> ab2c6b90
 using IdList = std::unordered_set<std::string>; /**< Type definition for list of ids. */
 } // namespace libcellml