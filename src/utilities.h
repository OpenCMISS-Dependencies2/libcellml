/*
Copyright libCellML Contributors

Licensed under the Apache License, Version 2.0 (the "License");
you may not use this file except in compliance with the License.
You may obtain a copy of the License at

    http://www.apache.org/licenses/LICENSE-2.0

Unless required by applicable law or agreed to in writing, software
distributed under the License is distributed on an "AS IS" BASIS,
WITHOUT WARRANTIES OR CONDITIONS OF ANY KIND, either express or implied.
See the License for the specific language governing permissions and
limitations under the License.
*/

#pragma once

#include <algorithm>
#include <cctype>
#include <map>
#include <string>
#include <vector>

#include "libcellml/types.h"
#include "libcellml/variable.h"

#include "commonutils.h"
#include "internaltypes.h"
#include "xmldoc.h"

namespace libcellml {

/**
 * Base URLs of sites from which Issue::url() strings will be constructed.
 */
static const std::string baseSpecificationUrl = "https://cellml-specification.readthedocs.io/en/latest/reference/formal_and_informative/";
static const std::string docsUrl = "https://libcellml.org/documentation/guides/latest/runtime_codes/index";

static const size_t MAX_SIZE_T = std::numeric_limits<size_t>::max();

/**
 * Vector of base units.
 */
static const NameList baseUnitsList = {
    "ampere",
    "candela",
    "dimensionless",
    "kelvin",
    "kilogram",
    "metre",
    "mole",
    "second"};

/**
 *  Map connecting standard built-in units to their base unit components and their exponents.
 */
static const std::map<std::string, std::map<std::string, double>> standardUnitsList = {
    {"ampere", {{"ampere", 1.0}}},
    {"becquerel", {{"second", -1.0}}},
    {"candela", {{"candela", 1.0}}},
    {"coulomb", {{"ampere", 1.0}, {"second", 1.0}}},
    {"dimensionless", {{"dimensionless", 1.0}}},
    {"farad", {{"ampere", 2.0}, {"kilogram", -1.0}, {"metre", -2.0}, {"second", 4.0}}},
    {"gram", {{"kilogram", 1.0}}},
    {"gray", {{"metre", 2.0}, {"second", -2.0}}},
    {"henry", {{"ampere", -2.0}, {"kilogram", 1.0}, {"metre", 2.0}, {"second", -2.0}}},
    {"hertz", {{"second", -1.0}}},
    {"joule", {{"kilogram", 1.0}, {"metre", 2.0}, {"second", -2.0}}},
    {"katal", {{"mole", 1.0}, {"second", -1.0}}},
    {"kelvin", {{"kelvin", 1.0}}},
    {"kilogram", {{"kilogram", 1.0}}},
    {"litre", {{"metre", 3.0}}},
    {"lumen", {{"candela", 1.0}}},
    {"lux", {{"candela", 1.0}, {"metre", -2.0}}},
    {"metre", {{"metre", 1.0}}},
    {"mole", {{"mole", 1.0}}},
    {"newton", {{"kilogram", 1.0}, {"metre", 1.0}, {"second", -2.0}}},
    {"ohm", {{"ampere", -2.0}, {"kilogram", 1.0}, {"metre", 2.0}, {"second", -3.0}}},
    {"pascal", {{"kilogram", 1.0}, {"metre", -1.0}, {"second", -2.0}}},
    {"radian", {{"dimensionless", 1.0}}},
    {"second", {{"second", 1.0}}},
    {"siemens", {{"ampere", 2.0}, {"kilogram", -1.0}, {"metre", -2.0}, {"second", 3.0}}},
    {"sievert", {{"metre", 2.0}, {"second", -2.0}}},
    {"steradian", {{"dimensionless", 1.0}}},
    {"tesla", {{"ampere", -1.0}, {"kilogram", 1.0}, {"second", -2.0}}},
    {"volt", {{"ampere", -1.0}, {"kilogram", 1.0}, {"metre", 2.0}, {"second", -3.0}}},
    {"watt", {{"kilogram", 1.0}, {"metre", 2.0}, {"second", -3.0}}},
    {"weber", {{"ampere", -1.0}, {"kilogram", 1.0}, {"metre", 2.0}, {"second", -2.0}}}};

/**
 * Map connecting standard built-in units to the multiplier exponent of their base unit components.
 */
static const std::map<std::string, double> standardMultiplierList = {
    {"ampere", 0.0},
    {"becquerel", 0.0},
    {"candela", 0.0},
    {"coulomb", 0.0},
    {"dimensionless", 0.0},
    {"farad", 0.0},
    {"gram", -3.0},
    {"gray", 0.0},
    {"henry", 0.0},
    {"hertz", 0.0},
    {"joule", 0.0},
    {"katal", 0.0},
    {"kelvin", 0.0},
    {"kilogram", 0.0},
    {"litre", -3.0},
    {"lumen", 0.0},
    {"lux", 0.0},
    {"metre", 0.0},
    {"mole", 0.0},
    {"newton", 0.0},
    {"ohm", 0.0},
    {"pascal", 0.0},
    {"radian", 0.0},
    {"second", 0.0},
    {"siemens", 0.0},
    {"sievert", 0.0},
    {"steradian", 0.0},
    {"tesla", 0.0},
    {"volt", 0.0},
    {"watt", 0.0},
    {"weber", 0.0}};

/**
 * Map connecting prefix strings to their exponent (eg: "kilo" -> 10^3).
 */
static const std::map<std::string, int> standardPrefixList = {
    {"yotta", 24},
    {"zetta", 21},
    {"exa", 18},
    {"peta", 15},
    {"tera", 12},
    {"giga", 9},
    {"mega", 6},
    {"kilo", 3},
    {"hecto", 2},
    {"deca", 1},
    {"deci", -1},
    {"centi", -2},
    {"milli", -3},
    {"micro", -6},
    {"nano", -9},
    {"pico", -12},
    {"femto", -15},
    {"atto", -18},
    {"zepto", -21},
    {"yocto", -24}};

/**
 * List of MathML elements supported by CellML.
 */
static const NameList supportedMathMLElements = {
    "ci", "cn", "sep", "apply", "piecewise", "piece", "otherwise", "eq", "neq", "gt", "lt", "geq", "leq", "and", "or",
    "xor", "not", "plus", "minus", "times", "divide", "power", "root", "abs", "exp", "ln", "log", "floor",
    "ceiling", "min", "max", "rem", "diff", "bvar", "logbase", "degree", "sin", "cos", "tan", "sec", "csc",
    "cot", "sinh", "cosh", "tanh", "sech", "csch", "coth", "arcsin", "arccos", "arctan", "arcsec", "arccsc",
    "arccot", "arcsinh", "arccosh", "arctanh", "arcsech", "arccsch", "arccoth", "pi", "exponentiale",
    "notanumber", "infinity", "true", "false"};

/**
 * @brief Map to convert an interface type into its string form.
 *
 * An internal map used to convert a Variable InterfaceType enum class member into its string form.
 */
static const std::map<Variable::InterfaceType, std::string> interfaceTypeToString = {
    {Variable::InterfaceType::NONE, "none"},
    {Variable::InterfaceType::PRIVATE, "private"},
    {Variable::InterfaceType::PUBLIC, "public"},
    {Variable::InterfaceType::PUBLIC_AND_PRIVATE, "public_and_private"}};

/**
<<<<<<< HEAD
 * @brief Convert the @p in @c std::string to a basic @c double.
 *
 * Convert the @p in @c std::string to a basic @c double.
 * If given, sets the parameter @p ok to @c true if the conversion succeeded
 * and @c false if it didn't.
=======
 * @brief Check whether the @p in @c std::string can be converted to a basic @c double.
 *
 * Try to convert the @p in @c std::string to a basic @c double. Return true if the conversion succeeded and @c false
 * if it didn't.
>>>>>>> 70ef4de4
 *
 * If the @p in is not a CellML basic real the conversion will not succeed.
 *
 * @sa isCellMLBasicReal
 *
 * @param in The @c std::string value to convert to a basic @c double.
<<<<<<< HEAD
 * @param ok Optional parameter returns @c true if the conversion was successful and @c false if it wasn't.
 *
 * @return The basic double value of @p in.
 */
double convertToBasicDouble(const std::string &in, bool *ok = nullptr);
=======
 *
 * @return @c true if @p in could be converted to a basic @c double and @c false otherwise.
 */
bool canConvertToBasicDouble(const std::string &in);
>>>>>>> 70ef4de4

/**
 * @brief Convert the @p in @c std::string to a @c double.
 *
 * Convert the @p in @c std::string to a @c double.
 * If given, sets the parameter @p ok to @c true if the conversion succeeded
 * and @c false if it didn't.
 *
 * If the @p in is not a CellML real the conversion will not succeed.
 *
 * @sa isCellMLReal
 *
 * @param in The @c std::string value to convert to a @c double.
 * @param ok Optional parameter returns @c true if the conversion was successful and @c false if it wasn't.
 *
 * @return The double value of @p in.
 */
double convertToDouble(const std::string &in, bool *ok = nullptr);

/**
 * @brief Convert the @p in @c std::string to an @c int.
 *
 * Convert the @p in @c std::string to an @c int.
 * If given, sets the parameter @p ok to @c true if the conversion succeeded
 * and @c false if it didn't.
 *
 * If @p in is not a CellML integer the conversion will not succeed.
 *
 * @sa isCellMLInteger
 *
 * @param in The @c std::string value to convert to an @c int.
 * @param ok Optional parameter returns @c true if the conversion was successful and @c false if it wasn't.
 *
 * @return The integer value of @p in.
 */
int convertToInt(const std::string &in, bool *ok = nullptr);

/**
 * @brief Convert a units prefix to an int.
 *
 * Converts the given units prefix (@p in) into its equivalent integer value.
 * If given, sets the parameter @p ok to @c true if the conversion succeeded
 * and @c false if it didn't.
 *
 * @param in The @c std::string value to convert to an @c int.
 * @param ok Optional parameter returns @c true if the conversion was successful and @c false if it wasn't.
 *
 * @return The integer value of the @p prefix.
 */
int convertPrefixToInt(const std::string &in, bool *ok = nullptr);

/**
 * @brief Convert a @c int to @c std::string format.
 *
 * Convert the @p value to @c std::string representation.
 *
 * @param value The @c int value of the integer to convert.
 *
 * @return @c std::string representation of the @p value.
 */
std::string convertToString(int value);

/**
 * @brief Convert a @c size_t to @c std::string format.
 *
 * Convert the @p value to @c std::string representation.
 *
 * @overload std::string convertToString(int value)
 *
 * @param value The @c size_t value of the integer to convert.
 *
 * @return @c std::string representation of the @p value.
 */
std::string convertToString(size_t value);

/**
 * @brief Convert a @c double to @c std::string format.
 *
 * @overload
 *
 * Convert the @p value to @c std::string representation.
 *
 * @param value The @c double value number to convert.
 * @param fullPrecision Whether the @p value is converted using full precision.
 *
 * @return @c std::string representation of the @p value.
 */
std::string convertToString(double value, bool fullPrecision = true);

/**
 * @brief Check if the @p input @c std::string has any non-whitespace characters.
 *
 * If the @p input @c std::string has any non-whitespace characters, return
 * @c true, otherwise return @c false.
 *
 * @param input The string to check for non-whitespace characters.
 *
 * @return @c true if @p input contains non-whitespace characters and @c false otherwise.
 */
bool hasNonWhitespaceCharacters(const std::string &input);

/**
 * @brief Test if the @p candidate @c std::string is a valid non-negative CellML integer.
 *
 * The candidate string must consist entirely of european numeric characters and it must also be
 * expressed in base 10 if it is to be considered a non-negative CellML integer.
 *
 * @param candidate The string to check if it is a non-negative CellML integer.
 * @return @c true if the @p candidate is a non-negative CellML integer and @c false otherwise.
 */
bool isNonNegativeCellMLInteger(const std::string &candidate);

/**
 * @brief Test if the @p candidate @c std::string is a valid CellML integer.
 *
 * The candidate string must consist of european numeric characters and optionally the
 * basic Latin hyphen character '-'.  When the integer being represented is negative
 * the candidate string must start with the '-' character followed by the absolute
 * value of the integer.
 *
 * @param candidate The string to test and determine whether or not it is a CellML integer.
 * @return @c true if the @p candidate is a CellML integer and @c false otherwise.
 */
bool isCellMLInteger(const std::string &candidate);

/**
 * @brief Test if the @p candidate @c std::string is in the form of a CellML basic real.
 *
 * The candidate string must consist of european numeric characters.  It may optionally
 * have a basic Latin hyphen character '-' to indicate sign.  It may also optianally
 * use the basic Latin fullstop character '.' to indicate a decimal point.  The candidate
 * string must represent a number in base 10.
 *
 * @param candidate The string to test and determine whether or not it is a CellML basic real.
 * @return @c true if the @p candidate is a CellML basic real and @c false otherwise.
 */
bool isCellMLBasicReal(const std::string &candidate);

/**
 * @brief Test if the @p candidate @c std::string is in the form of a CellML real.
 *
 * The candidate string must consist of european numeric characters.  It may optionally
 * have a basic Latin hyphen character '-' to indicate sign.  It may also optianally
 * use the basic Latin fullstop character '.' to indicate a decimal point.  The candidate
 * string must represent a number in base 10.  The basic Latin 'e' or 'E' character
 * may be used to indicate the exponent.  The exponent must be described as a
 * CellML integer.
 *
 * @param candidate The string to test and determine whether or not it is a CellML real.
 * @return @c true if the @p candidate is a CellML real and @c false otherwise.
 */
bool isCellMLReal(const std::string &candidate);

/**
 * @brief Test if @p a @c double and @p b @c double are equal.
 *
 * Return @c true if @p a @c double and @p b @c double are equal,
 * otherwise return @c false.
 *
 * @param a The first @c double value to test.
 * @param b The second @c double value to test.
 *
 * @return @c true if @p a and @p b are equal and @c false otherwise.
 */
bool areEqual(double a, double b);

/**
 * @brief Decide if two doubles are nearly equal.
 *
 * Test two doubles to determine if they are close enough
 * to be considered equal.
 *
 * Uses a modified form of comparing floats:
 *
 *   https://bitbashing.io/comparing-floats.html
 *
 * @param a A @c double to test.
 * @param b A @c double to test.
 *
 * @return @c true if the given doubles are considered close, @c false otherwise.
 */
bool areNearlyEqual(double a, double b);

/**
 * @brief Compare strings to determine if they are equal.
 *
 * Compare the given strings to determine if they are equal or not.
 * The current test is a simplistic comparison of string equality.
 *
 * @param str1 The first parameter to compare against parameter two.
 * @param str2 The second parameter to compare against parameter one.
 *
 * @return Return @c true if the @p str1 is equal to @p str2, @c false otherwise.
 */
bool areEqual(const std::string &str1, const std::string &str2);

/**
 * @brief Get all the imported components from the given component entity.
 *
 * Get all the imported components from the given component entity.  Tracing
 * through the component hierarchy to find them.
 *
 * @param componentEntity The component entity to search.
 *
 * @return A vector of @ref ComponentPtr that are imported components.
 */
std::vector<ComponentPtr> getImportedComponents(const ComponentEntityConstPtr &componentEntity);

/**
 * @brief Get all imported units from a model.
 *
 * Get all imported units from a model.
 *
 * @param model The model to search for imported units.
 *
 * @return A vector of @ref UnitsPtr that are imported units.
 */
std::vector<UnitsPtr> getImportedUnits(const ModelConstPtr &model);

/**
 * @brief Remove the given component from the given entity.
 *
 * The entity given can be either a @c Model or @c Component and as such is
 * expected to be derived from @c ComponentEntity.  The component to be removed
 * is expected to be a direct child of the given entity.  That is to say the component
 * will only be removed if it is a direct child of the entity itself, the component
 * hierarchy of the entity will *not* be searched for the location of the component.
 *
 * @param entity The entity to remove the component from.
 * @param component The component to remove from the entity.
 */
void removeComponentFromEntity(const EntityPtr &entity, const ComponentPtr &component);

/**
 * @brief Check if the provided @p name is a standard unit.
 *
 * Checks if the provided @p name is one of the standard units in the
 * @ref libcellml::Units::StandardUnit @c enum. Returns @c true if @p name is a standard unit
 * and @c false otherwise.
 *
 * @param name The @c std::string name to check against the list of standard units.
 *
 * @return @c true if @name is a standard unit and @c false otherwise.
 */
bool isStandardUnitName(const std::string &name);

/**
 * @brief Test if the provided @ref Units is a standard unit.
 *
 * Tests to determine if the provided @p units is equivalent to
 * a standard unit.  Returns @c true if the @p units is a standard unit
 * and @c false otherwise.
 *
 * @param units The @ref Units to test.
 *
 * @return @c true if @p units is a standard unit, @c false otherwise.
 */
bool isStandardUnit(const UnitsPtr &units);

/**
 * @brief Check if the provided @p name is a standard prefix.
 *
 * Checks if the provided @p name is one of the standard prefixes in the
 * @c Prefix @c enum. Returns @c true if @name is a standard prefix
 * and @c false otherwise.
 *
 * @param name The @c std::string name to check against the list of standard prefixes.
 *
 * @return @c true if @p name is a standard prefix and @c false otherwise.
 */
bool isStandardPrefixName(const std::string &name);

/**
 * @brief Get the index of the @p variable in the @p component.
 *
 * Searches through the @p component for the @p variable returning the index
 * of the @p variable if it was found.  If the @p variable was not found then
 * the number of variables in the @p component is returned.
 *
 * @param component The @c ComponentPtr to search for the @c VariablePtr in.
 * @param variable The @c VariablePtr to return the index of.
 *
 * @return The index of the @p variable found in the component.  Returns the
 * number of variables in the component if the variable was not found.
 */
size_t indexOf(const VariablePtr &variable, const ComponentConstPtr &component);

/**
 * @brief Test to determine if @p variable1 and @p variable2 are equivalent.
 *
 * Test to see if @p variable1 is the same as or equivalent to @p variable2.
 * Returns @c true if @p variable1 is the same as or equivalent to @p variable2
 * and @c false otherwise.
 *
 * @param variable1 The @c Variable to test if it is equivalent to @p variable2.
 * @param variable2 The @c Variable that is potentially equivalent to
 * @p variable1.
 *
 * @return @c true if @p variable1 is equivalent to @p variable2 and @c false
 * otherwise.
 */
bool areEquivalentVariables(const VariablePtr &variable1,
                            const VariablePtr &variable2);

/**
 * @brief Test to determine if @p entity1 is a child of @p entity2.
 *
 * Test to see if @p entity1 is a child of @p entity2.  Returns @c true if
 * @p entity1 is a child of @p entity2 and @c false otherwise.
 *
 * @param entity1 The @c ParentedEntity to test if it is a child of @p entity2.
 * @param entity2 The @c ParentedEntity that is potentially the parent of @p entity1.
 *
 * @return @c true if @p entity1 is a child of @p entity2 and @c false otherwise.
 */
bool isEntityChildOf(const ParentedEntityPtr &entity1, const ParentedEntityPtr &entity2);

/**
 * @brief Test to determine if @p entity1 and @p entity2 are siblings.
 *
 * Test to determine if @p entity1 and @p entity2 are siblings.  Returns
 * @c true if @p entity1 and @p entity2 are siblings, @c false otherwise.
 *
 * @param entity1 An @c ParentedEntity to test if it is a sibling to @p entity2.
 * @param entity2 An @c ParentedEntity to test if it is a sibling to @p entity1.
 *
 * @return @c true if @p entity1 and @p entity2 are siblings, @c false otherwise.
 */
bool areEntitiesSiblings(const ParentedEntityPtr &entity1, const ParentedEntityPtr &entity2);

/**
 * @brief Determine the interface type of the @p variable.
 *
 * Determine the interface type of the given @p variable. For variables with
 * at least one equivalent variable, returning an interface type of
 * Variable::InterfaceType::NONE indicates an error.
 *
 * @param variable The variable to determine the interface type for.
 *
 * @return The @p variable's interface type.
 */
Variable::InterfaceType determineInterfaceType(const VariablePtr &variable);

/**
 * @brief Traverse the component tree looking for variables with equivalences.
 *
 * Search through the component tree starting at @p component looking for variables
 * with equivalences.  Variables found in the component tree with equivalences are added
 * to the @p variables list.
 *
 * @param component The @c Component to search.
 * @param variables The list of equivalent variables found.
 */
void findAllVariablesWithEquivalences(const ComponentPtr &component, VariablePtrs &variables);

/**
 * @brief Split a string.
 *
 * Split the given string with the given delimiter.  If a delimiter is not given
 * then ';' is used.  If the delimiter is not found a copy of @p content is returned.
 *
 * @param content The @c std::string to split.
 * @param delimiter The delimiter to split the string with, default ';'.
 *
 * @return A @c std::vector of @c std::strings.
 */
Strings split(const std::string &content, const std::string &delimiter = ";");

/**
 * @brief Trim whitespace from the front of a string (in place).
 *
 * Remove whitespace from the front of a string, modifying the passed string.
 *
 * @param s The @c std::string to trim.
 */
static inline void leftTrim(std::string &s)
{
    s.erase(s.begin(), std::find_if(s.begin(), s.end(), [](int ch) {
                return std::isspace(ch) == 0;
            }));
}

/**
 * @brief Trim whitespace from the end of a string (in place).
 *
 * Remove whitespace from the end of a string, modifying the passed string.
 *
 * @param s The @c std::string to trim.
 */
static inline void rightTrim(std::string &s)
{
    s.erase(std::find_if(s.rbegin(), s.rend(), [](int ch) {
                return std::isspace(ch) == 0;
            }).base(),
            s.end());
}

/**
 * @brief Trim whitespace from the beginning and end of a string(in place).
 *
 * Remove whitespace from the beginning and end of a string, modifying the passed
 * string.
 *
 * @param s The @c std::string to trim.
 */
static inline void trim(std::string &s)
{
    leftTrim(s);
    rightTrim(s);
}

/**
 * @brief Trim whitespace from the beginning and end of a string.
 *
 * Remove whitespace from the beginning and end of a string
 * returning the result.
 *
 * @param s The @c std::string to trim.
 *
 * @return The trimmed string.
 */
static inline std::string trimCopy(std::string s)
{
    trim(s);
    return s;
}

/**
 * @brief Replace text in string.
 *
 * Replace the @c std::string @p from in @p string with @c std::string @p to.
 * If the string @p from is not found in @p string then the @p string is returned unchanged.
 *
 * @param string The string to make the substution in.
 * @param from The string to replace.
 * @param to The replacement string.
 *
 * @return The modified string.
 */
std::string replace(std::string string, const std::string &from, const std::string &to);

/**
 * @brief Collect all existing identifier attributes within the given model.
 *
 * @param model The @c ModelPtr to interrogate.
 *
 * @return An @c IdList collection of existing identifiers.
 */
IdList listIds(const ModelPtr &model);

/**
 * @brief Creates an identifier string for a "type" object, unique in the context of @p idList.
 *
 * The identifier format is a 6-digit hexadecimal string.
 *
 * @return A string representing a unique identifier.
 */
std::string makeUniqueId(IdList &idList);

/**
 * Function to support linking units names to their corresponding @ref Units items.
 *
 * @param component The component to check.
 * @param descriptionList A @c std::vector of variables paired with a description.
 *
 * @return @c true if all variables have been successfully linked to units, @c false otherwise.
 */
bool linkComponentVariableUnits(const ComponentPtr &component, DescriptionList &descriptionList);

/**
 * @overload
 *
 * @brief Utility function used when linking units names to their corresponding @ref Units items.
 *
 * Returns @c true if all variables in the component can be linked to their units, or
 * @c false otherwise.
 *
 * @param componentEntity The component entity to check.
 *
 * @return @c true upon success; @c false if not all variables could be linked to units.
 */
bool traverseComponentEntityTreeLinkingUnits(const ComponentEntityPtr &componentEntity);

/**
 * @overload
 *
 *  Utility function used when linking units names to their corresponding @ref Units items.
 *
 * @param componentEntity The component entity to check.
 * @param descriptionList A @c std::vector of variables paired with a description.
 *
 * @return @c true upon success; @c false if not all variables could be linked to units.
 * */
bool traverseComponentEntityTreeLinkingUnits(const ComponentEntityPtr &componentEntity, DescriptionList &descriptionList);

/**
 * @brief Test whether a component contains variables naming units which have not yet
 *        been linked to @ref Units items.
 *
 * Utility function used when linking units names to their corresponding @ref Units items. It
 * will return a value of @c true when there are variables without linked units, or @c false
 * otherwise.
 *
 * @param component The component to check.
 *
 * @return @c true when unlinked variables are found, @c false otherwise.
 */
bool areComponentVariableUnitsUnlinked(const ComponentPtr &component);

/**
 * @brief Create a connection map for the given variables.
 *
 * Create a map of variables that belong to the same connection as
 * the connection created by the equivalent variables @p variable1 and @p variable2.
 *
 * @param variable1 A variable in the connection.
 * @param variable2 A variable in the connection.
 *
 * @return A map of connections.
 */
ConnectionMap createConnectionMap(const VariablePtr &variable1, const VariablePtr &variable2);

/**
 * @brief Make a list of all variables equivalent to the given variable.
 *
 * Collect all the equivalent variables of the given @p variable and return
 * them as a list of @ref VariablePtr.
 *
 * @param variable The variable to find equivalent variables of.
 *
 * @return A @c std::vector of @ref VariablePtr.
 */
std::vector<VariablePtr> equivalentVariables(const VariablePtr &variable);

/**
 * @brief Test the given @p entities are equal to entities in @p owner.
 *
 * Test to see if all the entities given in @p entities are equal to
 * entities in @p owner.  The order that the entities appear in is not
 * taken into account.
 *
 * @param owner The owner to compare entities with.
 * @param entities The list of entities to equate.
 *
 * @return @c true if all the entities in @p entities are equal to entites in the @p owner.
 */
bool equalEntities(const EntityPtr &owner, const std::vector<EntityPtr> &entities);

/**
 * @brief Get all the import sources in the @p model.
 *
 * Get all the import sources from the imported @ref Component s
 * and @ref Units in the given @p model.
 *
 * @param model The model to find all import sources from.
 *
 * @return A @c std::vector of all the @ref ImportSource s found in the model.
 */
std::vector<ImportSourcePtr> getAllImportSources(const ModelConstPtr &model);

/**
 * @brief Return the @ref IndexStack for the given @p component.
 *
 * Return the @ref IndexStack for the given @p component.
 *
 * @param component The component to find the index stack for.
 *
 * @return An @ref IndexStack.
 */
IndexStack indexStackOf(const ComponentPtr &component);

/**
 * @brief Create a history epoch for a @ref Units with optional destination URL.
 *
 * Create a history epoch for a @ref Units.  If a destination URL is not given
 * then it will be taken from the import source if the @p units is an imported units.
 *
 * @param units The @ref Units to create a history entry for.
 * @param sourceUrl The source URL for the units.
 * @param destinationUrl The optional destination URL for the units.
 *
 * @return The history epoch.
 */
HistoryEpochPtr createHistoryEpoch(const UnitsConstPtr &units, const std::string &sourceUrl, const std::string &destinationUrl = "");

/**
 * @brief Create a history epoch for a @ref Component with optional destination URL.
 *
 * Create a history epoch for a @ref Component.  If a destination URL is not given
 * then it will be taken from the import source if the @p component is an imported component.
 *
 * @param component The @ref Component to create a history entry for.
 * @param sourceUrl The source URL for the component.
 * @param destinationUrl The optional destination URL for the component.
 *
 * @return The history epoch.
 */
HistoryEpochPtr createHistoryEpoch(const ComponentConstPtr &component, const std::string &sourceUrl, const std::string &destinationUrl = "");

/**
 * @brief Figure out the URL of the importee from the history.
 *
 * Look through the history to figure out the importee import URL.
 * @ref ORIGIN_MODEL_REF is returned by default.
 *
 * @param history The history of locations visited.
 * @param url The destination URL of the imported entity.
 * @return A std::string.
 */
std::string importeeModelUrl(const History &history, const std::string &url);

/**
 * @brief Check through the @p history and determine if @p h has already been visited.
 *
 * Check through the @p history and determine if @p h has already been visited.
 *
 * @param history The history of locations visited.
 * @param h The epoch to check for existence.
 * @return @c true if @p h is already present in @p history, @c false otherwise.
 */
bool checkForImportCycles(const History &history, const HistoryEpochPtr &h);

/**
 * @brief Form the description for a cyclic dependency.
 *
 * Form the description for a cyclic dependency.
 *
 * @param history The history of the cyclic dependency.
 * @param action The action that made cyclic dependency, e.g. "resolve", "flatten".
 *
 * @return The @c std::string description of the cyclic dependency.
 */
std::string formDescriptionOfCyclicDependency(const History &history, const std::string &action);

void recordVariableEquivalences(const ComponentPtr &component, EquivalenceMap &equivalenceMap, IndexStack &indexStack);
void generateEquivalenceMap(const ComponentPtr &component, EquivalenceMap &map, IndexStack &indexStack);
void applyEquivalenceMapToModel(const EquivalenceMap &map, const ModelPtr &model);
NameList componentNames(const ModelPtr &model);
NameList unitsNamesUsed(const ComponentPtr &component);
EquivalenceMap rebaseEquivalenceMap(const EquivalenceMap &map, const IndexStack &originStack, const IndexStack &destinationStack);
std::vector<UnitsPtr> unitsUsed(const ModelPtr &model, const ComponentPtr &component);
ComponentNameMap createComponentNamesMap(const ComponentPtr &component);
void findAndReplaceComponentsCnUnitsNames(const ComponentPtr &component, const StringStringMap &replaceMap);

/**
 * @brief Return the number of non-comment children.
 *
 * Return the number of non-comment children for the given node.
 *
 * @param node The node for which we want the number of non-comment children.
 *
 * @return The number of non-comment children.
 */
size_t nonCommentChildCount(const XmlNodePtr &node);

/**
 * @brief Return the non-comment child at a given index.
 *
 * Return the non-comment child, at @p index, of the given node.
 *
 * @param node The node from which we want the non-comment child at @p index.
 * @param index The index of the non-comment child.
 *
 * @return The non-comment child at @p index.
 */
XmlNodePtr nonCommentChildNode(const XmlNodePtr &node, size_t index);

/**
 * @brief Return the number of MathML children.
 *
 * Return the number of MathML children for the given node.
 *
 * @param node The node for which we want the number of MathML children.
 *
 * @return The number of MathML children.
 */
size_t mathmlChildCount(const XmlNodePtr &node);

/**
 * @brief Return the MathML child at a given index.
 *
 * Return the MathML child, at @p index, of the given node.
 *
 * @param node The node from which we want the MathML child at @p index.
 * @param index The index of the MathML child.
 *
 * @return The MathML child at @p index.
 */
XmlNodePtr mathmlChildNode(const XmlNodePtr &node, size_t index);

} // namespace libcellml<|MERGE_RESOLUTION|>--- conflicted
+++ resolved
@@ -172,36 +172,20 @@
     {Variable::InterfaceType::PUBLIC_AND_PRIVATE, "public_and_private"}};
 
 /**
-<<<<<<< HEAD
- * @brief Convert the @p in @c std::string to a basic @c double.
- *
- * Convert the @p in @c std::string to a basic @c double.
- * If given, sets the parameter @p ok to @c true if the conversion succeeded
- * and @c false if it didn't.
-=======
  * @brief Check whether the @p in @c std::string can be converted to a basic @c double.
  *
  * Try to convert the @p in @c std::string to a basic @c double. Return true if the conversion succeeded and @c false
  * if it didn't.
->>>>>>> 70ef4de4
  *
  * If the @p in is not a CellML basic real the conversion will not succeed.
  *
  * @sa isCellMLBasicReal
  *
  * @param in The @c std::string value to convert to a basic @c double.
-<<<<<<< HEAD
- * @param ok Optional parameter returns @c true if the conversion was successful and @c false if it wasn't.
- *
- * @return The basic double value of @p in.
- */
-double convertToBasicDouble(const std::string &in, bool *ok = nullptr);
-=======
  *
  * @return @c true if @p in could be converted to a basic @c double and @c false otherwise.
  */
 bool canConvertToBasicDouble(const std::string &in);
->>>>>>> 70ef4de4
 
 /**
  * @brief Convert the @p in @c std::string to a @c double.
