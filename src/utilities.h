/*
Copyright libCellML Contributors

Licensed under the Apache License, Version 2.0 (the "License");
you may not use this file except in compliance with the License.
You may obtain a copy of the License at

    http://www.apache.org/licenses/LICENSE-2.0

Unless required by applicable law or agreed to in writing, software
distributed under the License is distributed on an "AS IS" BASIS,
WITHOUT WARRANTIES OR CONDITIONS OF ANY KIND, either express or implied.
See the License for the specific language governing permissions and
limitations under the License.
*/

#pragma once

<<<<<<< HEAD
=======
#include <algorithm>
#include <cctype>
>>>>>>> abc1a946
#include <map>
#include <string>
#include <vector>

#include "libcellml/types.h"
<<<<<<< HEAD
#include "libcellml/variable.h"
=======
>>>>>>> abc1a946

namespace libcellml {

/**
 * Vector of base units.
 */
const std::vector<std::string> baseUnitsList = {
    "ampere",
    "candela",
    "dimensionless",
    "kelvin",
    "kilogram",
    "metre",
    "mole",
    "second"};

/**
 *  Map connecting standard built-in units to their base unit components and their exponents.
 */
const std::map<std::string, std::map<std::string, double>> standardUnitsList = {
    {"ampere", {{"ampere", 1.0}}},
    {"becquerel", {{"second", -1.0}}},
    {"candela", {{"candela", 1.0}}},
    {"coulomb", {{"ampere", -1.0}, {"second", 1.0}}},
    {"dimensionless", {{"dimensionless", 1.0}}},
    {"farad", {{"ampere", 2.0}, {"kilogram", -1.0}, {"metre", -2.0}, {"second", -4.0}}},
    {"gram", {{"kilogram", 1.0}}},
    {"gray", {{"metre", 2.0}, {"second", -2.0}}},
    {"henry", {{"ampere", -2.0}, {"kilogram", 1.0}, {"metre", 2.0}, {"second", -2.0}}},
    {"hertz", {{"second", -1.0}}},
    {"joule", {{"kilogram", 1.0}, {"metre", 2.0}, {"second", -2.0}}},
    {"katal", {{"mole", 1.0}, {"second", -1.0}}},
    {"kelvin", {{"kelvin", 1.0}}},
    {"kilogram", {{"kilogram", 1.0}}},
    {"litre", {{"metre", 3.0}}},
    {"lumen", {{"candela", 1.0}}},
    {"lux", {{"candela", 1.0}, {"metre", -2.0}}},
    {"metre", {{"metre", 1.0}}},
    {"mole", {{"mole", 1.0}}},
    {"newton", {{"kilogram", 1.0}, {"metre", 1.0}, {"second", -2.0}}},
    {"ohm", {{"ampere", -2.0}, {"kilogram", 1.0}, {"metre", 2.0}, {"second", -3.0}}},
    {"pascal", {{"kilogram", 1.0}, {"metre", -1.0}, {"second", -2.0}}},
    {"radian", {{"dimensionless", 1.0}}},
    {"second", {{"second", 1.0}}},
    {"siemens", {{"ampere", 2.0}, {"kilogram", -1.0}, {"metre", -2.0}, {"second", 3.0}}},
    {"sievert", {{"metre", 2.0}, {"second", -2.0}}},
    {"steradian", {{"dimensionless", 1.0}}},
    {"tesla", {{"ampere", -1.0}, {"kilogram", 1.0}, {"second", -2.0}}},
    {"volt", {{"ampere", -1.0}, {"kilogram", 1.0}, {"metre", 2.0}, {"second", -3.0}}},
    {"watt", {{"kilogram", 1.0}, {"metre", 2.0}, {"second", -3.0}}},
    {"weber", {{"ampere", -1.0}, {"kilogram", 1.0}, {"metre", 2.0}, {"second", -2.0}}}};

/**
 * Map connecting standard built-in units to the multiplier exponent of their base unit components.
 */
const std::map<std::string, double> standardMultiplierList = {
    {"ampere", 0.0},
    {"becquerel", 0.0},
    {"candela", 0.0},
    {"coulomb", 0.0},
    {"dimensionless", 0.0},
    {"farad", 0.0},
    {"gram", -3.0},
    {"gray", 0.0},
    {"henry", 0.0},
    {"hertz", 0.0},
    {"joule", 0.0},
    {"katal", 0.0},
    {"kelvin", 0.0},
    {"kilogram", 0.0},
    {"litre", -3.0},
    {"lumen", 0.0},
    {"lux", 0.0},
    {"metre", 0.0},
    {"mole", 0.0},
    {"newton", 0.0},
    {"ohm", 0.0},
    {"pascal", 0.0},
    {"radian", 0.0},
    {"second", 0.0},
    {"siemens", 0.0},
    {"sievert", 0.0},
    {"steradian", 0.0},
    {"tesla", 0.0},
    {"volt", 0.0},
    {"watt", 0.0},
    {"weber", 0.0}};

/**
 * Map connecting prefix strings to their exponent (eg: "kilo" -> 10^3).
 */
const std::map<std::string, int> standardPrefixList = {
    {"yotta", 24},
    {"zetta", 21},
    {"exa", 18},
    {"peta", 15},
    {"tera", 12},
    {"giga", 9},
    {"mega", 6},
    {"kilo", 3},
    {"hecto", 2},
    {"deca", 1},
    {"", 0},
    {"deci", -1},
    {"centi", -2},
    {"milli", -3},
    {"micro", -6},
    {"nano", -9},
    {"pico", -12},
    {"femto", -15},
    {"atto", -18},
    {"zepto", -21},
    {"yocto", -24},
    {"24", 24},
    {"23", 23},
    {"22", 22},
    {"21", 21},
    {"20", 20},
    {"19", 19},
    {"18", 18},
    {"17", 17},
    {"16", 16},
    {"15", 15},
    {"14", 14},
    {"13", 13},
    {"12", 12},
    {"11", 11},
    {"10", 10},
    {"9", 9},
    {"8", 8},
    {"7", 7},
    {"6", 6},
    {"5", 5},
    {"4", 4},
    {"3", 3},
    {"2", 2},
    {"1", 1},
    {"0", 0},
    {"-1", -1},
    {"-2", -2},
    {"-3", -3},
    {"-4", -4},
    {"-5", -5},
    {"-6", -6},
    {"-7", -7},
    {"-8", -8},
    {"-9", -9},
    {"-10", -10},
    {"-11", -11},
    {"-12", -12},
    {"-13", -13},
    {"-14", -14},
    {"-15", -15},
    {"-16", -16},
    {"-17", -17},
    {"-18", -18},
    {"-19", -19},
    {"-20", -20},
    {"-21", -21},
    {"-22", -22},
    {"-23", -23},
    {"-24", -24}};

/**
 * List of MathML elements supported by CellML.
 */
const std::vector<std::string> supportedMathMLElements = {
    "ci", "cn", "sep", "apply", "piecewise", "piece", "otherwise", "eq", "neq", "gt", "lt", "geq", "leq", "and", "or",
    "xor", "not", "plus", "minus", "times", "divide", "power", "root", "abs", "exp", "ln", "log", "floor",
    "ceiling", "min", "max", "rem", "diff", "bvar", "logbase", "degree", "sin", "cos", "tan", "sec", "csc",
    "cot", "sinh", "cosh", "tanh", "sech", "csch", "coth", "arcsin", "arccos", "arctan", "arcsec", "arccsc",
    "arccot", "arcsinh", "arccosh", "arctanh", "arcsech", "arccsch", "arccoth", "pi", "exponentiale",
    "notanumber", "infinity", "true", "false"};

/**
 * @brief Map to convert an interface type into its string form.
 *
 * An internal map used to convert a Variable InterfaceType enum class member into its string form.
 */
static const std::map<Variable::InterfaceType, const std::string> interfaceTypeToString = {
    {Variable::InterfaceType::NONE, "none"},
    {Variable::InterfaceType::PRIVATE, "private"},
    {Variable::InterfaceType::PUBLIC, "public"},
    {Variable::InterfaceType::PUBLIC_AND_PRIVATE, "public_and_private"}};

using InterfaceTypePair = std::pair<Variable::InterfaceType, Variable::InterfaceType>;

using VariablePtrs = std::vector<VariablePtr>; /**< Type definition for list of variables. */

/**
 * @brief Convert the @p candidate @c std::string to a @c double.
 *
 * Convert the @p candidate @c std::string to a @c double. If @p candidate
 * cannot be converted using @c std::stod an exception will be raised.  To
 * avoid raising an exception the candidate string must be known to be convertible
 * to a double before calling this function.
 *
 * @sa isCellMLReal
 *
 * @param candidate The @c std::string value to convert to a @c double.
 *
 * @return The @c double value of the candidate.
 *
 */
double convertToDouble(const std::string &candidate);

/**
 * @brief Convert the @p candidate @c std::string to an @c int.
 *
 * Convert the @p candidate @c std::string to an @c int. If @p candidate
 * cannot be converted using @c std::stoi an exception will be raised.  To
 * avoid raising an exception the candidate string must be known to be convertible
 * to an int before calling this function.
 *
 * @sa isCellMLInteger
 *
 * @param candidate The @c std::string value to convert to an @c int.
 *
 * @return The @c int value of the candidate.
 */
int convertToInt(const std::string &candidate);

/**
 * @brief Convert a @c int to @c std::string format.
 *
 * Convert the @p value to @c std::string representation.
 *
 * @param value The @c int value of the integer to convert.
 *
 * @return @c std::string representation of the @p value.
 */
std::string convertToString(int value);

/**
 * @brief Convert a @c size_t to @c std::string format.
 *
 * Convert the @p value to @c std::string representation.
 *
 * @overload std::string convertToString(int value)
 *
 * @param value The @c size_t value of the integer to convert.
 *
 * @return @c std::string representation of the @p value.
 */
std::string convertToString(size_t value);

/**
 * @brief Convert a @c double to @c std::string format.
 *
 * Convert the @p value to @c std::string representation.
 *
 * @overload std::string convertToString(int value)
 *
 * @param value The @c double value number to convert.
 *
 * @return @c std::string representation of the @p value.
 */
std::string convertToString(double value);

/**
 * @brief Check if the @p input @c std::string has any non-whitespace characters.
 *
 * If the @p input @c std::string has any non-whitespace characters, return
 * @c true, otherwise return @c false.
 *
 * @param input The string to check for non-whitespace characters.
 *
 * @return @c true if @p input contains non-whitespace characters and @c false otherwise.
 */
bool hasNonWhitespaceCharacters(const std::string &input);

/**
 * @brief Test if the @p candidate @c std::string is a valid non-negative CellML integer.
 *
 * The candidate string must consist entirely of european numeric characters and it must also be
 * expressed in base 10 if it is to be considered a non-negative CellML integer.
 *
 * @param candidate The string to check if it is a non-negative CellML integer.
 * @return @c true if the @p candidate is a non-negative CellML integer and @c false otherwise.
 */
bool isNonNegativeCellMLInteger(const std::string &candidate);

/**
 * @brief Test if the @p candidate @c std::string is a valid CellML integer.
 *
 * The candidate string must consist of european numeric characters and optionally the
 * basic Latin hyphen character '-'.  When the integer being represented is negative
 * the candidate string must start with the '-' character followed by the absolute
 * value of the integer.
 *
 * @param candidate The string to test and determine whether or not it is a CellML integer.
 * @return @c true if the @p candidate is a CellML integer and @c false otherwise.
 */
bool isCellMLInteger(const std::string &candidate);

/**
 * @brief Test if the @p candidate @c std::string is in the form of a CellML real.
 *
 * The candidate string must consist of european numeric characters.  It may optionally
 * have a basic Latin hyphen character '-' to indicate sign.  It may also optianally
 * use the basic Latin fullstop character '.' to indicate a decimal point.  The candidate
 * string must represent a number in base 10.  The basic Latin 'e' or 'E' character
 * may be used to indicate the exponent.  The exponent must be described as a
 * CellML integer.
 *
 * @param candidate The string to test and determine whether or not it is a CellML real.
 * @return @c true if the @p candidate is a CellML real and @c false otherwise.
 */
bool isCellMLReal(const std::string &candidate);

/**
 * @brief Test if @p value1 @c double and @p value2 @c double are equal.
 *
 * Return @c true if @p value1 @c double and @p value2 @c double are equal,
 * otherwise return @c false.
 *
 * @param value1 The first @c double value to test.
 * @param value2 The second @c double value to test.
 *
 * @return @c true if @p value1 and @p value2 are equal and @c false otherwise.
 */
bool areEqual(double value1, double value2);

/**
 * @brief Compute the SHA-1 value of the @p string @c std::string.
 *
 * Compute and return the SHA-1 value of the @p string @c std::string.
 *
 * @param string The @c std::string value for which we want the SHA-1 value.
 *
 * @return The @c std::string SHA-1 value.
 */
std::string sha1(const std::string &string);

/**
 * @brief Get the name of the entity.
 *
 * If the entity is a @c NamedEntity then the name of the entity will
 * be returned (which could be the empty string).  If the entity is not
 * a @c NamedEntity then the empty string will be returned.
 *
 * @param entity The entity to get the name for.
 * @return The @c std::string name of the entity.
 */
std::string entityName(const EntityPtr &entity);

/**
 * @brief Get the @c Model that the entity is owned by.
 *
 * Travel up the entities hierarchy to find the owning model. If
 * the entity doesn't have an owning model return the @c nullptr.
 *
 * @param entity The entity to get the owning model for.
 * @return The owning @c Model or the @c nullptr if no model owns this entity.
 */
ModelPtr owningModel(const EntityPtr &entity);

/**
 * @brief Remove the given component from the given entity.
 *
 * The entity given can be either a @c Model or @c Component and as such is
 * expected to be derived from @c ComponentEntity.  The component to be removed
 * is expected to be a direct child of the given entity.  That is to say the component
 * will only be removed if it is a direct child of the entity itself, the component
 * hierarchy of the entity will *not* be searched for the location of the component.
 *
 * @param entity The entity to remove the component from.
 * @param component The component to remove from the entity.
 */
void removeComponentFromEntity(const EntityPtr &entity, const ComponentPtr &component);

/**
 * @brief Check if the provided @p name is a standard unit.
 *
 * Checks if the provided @p name is one of the standard units in the
 * @c Units::StandardUnit @c enum. Returns @c true if @p name is a standard unit
 * and @c false otherwise.
 *
 * @param name The @c std::string name to check against the list of standard units.
 *
 * @return @c true if @name is a standard unit and @c false otherwise.
 */
bool isStandardUnitName(const std::string &name);

/**
 * @brief Test if the provided @c Units is a standard unit.
 *
 * Tests to determine if the provided @p units is equivalent to
 * a standard unit.  Returns @c true if the @p units is a standard unit
 * and @c false otherwise.
 *
 * @param units The @c Units to test.
 *
 * @return @c true if @p units is a standard unit, @c false otherwise.
 */
bool isStandardUnit(const UnitsPtr &units);

/**
 * @brief Check if the provided @p name is a standard prefix.
 *
 * Checks if the provided @p name is one of the standard prefixes in the
 * @c Prefix @c enum. Returns @c true if @name is a standard prefix
 * and @c false otherwise.
 *
 * @param name The @c std::string name to check against the list of standard prefixes.
 *
 * @return @c true if @name is a standard prefix and @c false otherwise.
 */
bool isStandardPrefixName(const std::string &name);

/**
 * @brief Get the index of the @p variable in the @p component.
 *
 * Searches through the @p component for the @p variable returning the index
 * of the @p variable if it was found.  If the @p variable was not found then
 * the number of variables in the @p component is returned.
 *
 * @param component The @c ComponentPtr to search for the @c VariablePtr in.
 * @param variable The @c VariablePtr to return the index of.
 * @return The index of the @p variable found in the component.  Returns the
 * number of variables in the component if the variable was not found.
 */
size_t getVariableIndexInComponent(const ComponentPtr &component, const VariablePtr &variable);

/**
<<<<<<< HEAD
 * @brief Test to determine if @p entity1 is a child of @p entity2.
 *
 * Test to see if @p entity1 is a child of @p entity2.  Returns @c true if
 * @p entity1 is a child of @p entity2 and @c false otherwise.
 *
 * @param entity1 The @c Entity to test if it is a child of @p entity2.
 * @param entity2 The @c Entity that is potentially the parent of @p entity1.
 *
 * @return @c true if @p entity1 is a child of @p entity2 and @c false otherwise.
 */
bool isEntityChildOf(const EntityPtr &entity1, const EntityPtr &entity2);

/**
 * @brief Test to determine if @p entity1 and @p entity2 are siblings.
 *
 * Test to determine if @p entity1 and @p entity2 are siblings.  Returns
 * @c true if @p entity1 and @p entity2 are siblings, @c false otherwise.
 *
 * @param entity1 An @c Entity to test if it is a sibling to @p entity2.
 * @param entity2 An @c Entity to test if it is a sibling to @p entity1.
 *
 * @return @c true if @p entity1 and @p entity2 are siblings, @c false otherwise.
 */
bool areEntitiesSiblings(const EntityPtr &entity1, const EntityPtr &entity2);

/**
 * @brief Determine the interface type of the @p variable.
 *
 * Determines the interface type of the given @p variable.  If the variable
 * type is determined to be NONE this indicates an error (if the variable has
 * at least one equivalent variable).
 *
 * @param variable The variable to determine the interface type for.
 *
 * @return The @p variable's interface type.
 */
Variable::InterfaceType determineInterfaceType(const VariablePtr &variable);

/**
 * @brief Traverses the component tree looking for variables with equivalences.
 *
 * Searches through the component tree starting at @p component looking for variables
 * with equivalences.  Variables found in the component tree with equivalences are added
 * to the @p variables list.
 *
 * @param component The @c Component to search.
 * @param variables The list of equivalent variables found.
 */
void findAllVariablesWithEquivalences(const ComponentPtr &component, VariablePtrs &variables);
=======
 * @brief Trim whitespace from the front of a string (in place).
 *
 * Remove whitespace from the front of a string, modifying the passed string.
 *
 * @param s The @c std::string to trim.
 */
static inline void leftTrim(std::string &s)
{
    s.erase(s.begin(), std::find_if(s.begin(), s.end(), [](int ch) {
                return std::isspace(ch) == 0;
            }));
}

/**
 * @brief Trim whitespace from the end of a string (in place).
 *
 * Remove whitespace from the end of a string, modifying the passed string.
 *
 * @param s The @c std::string to trim.
 */
static inline void rightTrim(std::string &s)
{
    s.erase(std::find_if(s.rbegin(), s.rend(), [](int ch) {
                return std::isspace(ch) == 0;
            }).base(),
            s.end());
}

/**
 * @brief Trim whitespace from the beginning and end of a string(in place).
 *
 * Remove whitespace from the beginning and end of a string, modifying the passed
 * string.
 *
 * @param s The @c std::string to trim.
 */
static inline void trim(std::string &s)
{
    leftTrim(s);
    rightTrim(s);
}

/**
 * @brief Trim whitespace from the beginning and end of a string.
 *
 * Remove whitespace from the beginning and end of a string
 * returning the result.
 *
 * @param s The @c std::string to trim.
 *
 * @return The trimmed string.
 */
static inline std::string trimCopy(std::string s)
{
    trim(s);
    return s;
}
>>>>>>> abc1a946

} // namespace libcellml<|MERGE_RESOLUTION|>--- conflicted
+++ resolved
@@ -16,20 +16,14 @@
 
 #pragma once
 
-<<<<<<< HEAD
-=======
 #include <algorithm>
 #include <cctype>
->>>>>>> abc1a946
 #include <map>
 #include <string>
 #include <vector>
 
 #include "libcellml/types.h"
-<<<<<<< HEAD
 #include "libcellml/variable.h"
-=======
->>>>>>> abc1a946
 
 namespace libcellml {
 
@@ -455,7 +449,6 @@
 size_t getVariableIndexInComponent(const ComponentPtr &component, const VariablePtr &variable);
 
 /**
-<<<<<<< HEAD
  * @brief Test to determine if @p entity1 is a child of @p entity2.
  *
  * Test to see if @p entity1 is a child of @p entity2.  Returns @c true if
@@ -505,7 +498,8 @@
  * @param variables The list of equivalent variables found.
  */
 void findAllVariablesWithEquivalences(const ComponentPtr &component, VariablePtrs &variables);
-=======
+
+/**
  * @brief Trim whitespace from the front of a string (in place).
  *
  * Remove whitespace from the front of a string, modifying the passed string.
@@ -563,6 +557,5 @@
     trim(s);
     return s;
 }
->>>>>>> abc1a946
 
 } // namespace libcellml