--- conflicted
+++ resolved
@@ -215,14 +215,7 @@
 
 bool Variable::addEquivalence(const VariablePtr &variable1, const VariablePtr &variable2)
 {
-<<<<<<< HEAD
-    return (variable1 != nullptr && variable1->mPimpl->setEquivalentTo(variable2) && variable2 != nullptr && variable2->mPimpl->setEquivalentTo(variable1));
-=======
-    if (variable1 != nullptr && variable2 != nullptr) {
-        variable1->mPimpl->setEquivalentTo(variable2);
-        variable2->mPimpl->setEquivalentTo(variable1);
-    }
->>>>>>> 868848e8
+    return (variable1 != nullptr && variable2 != nullptr && variable1->mPimpl->setEquivalentTo(variable2) && variable2->mPimpl->setEquivalentTo(variable1));
 }
 
 bool Variable::addEquivalence(const VariablePtr &variable1, const VariablePtr &variable2, const std::string &mappingId, const std::string &connectionId)
