/*
Copyright libCellML Contributors

Licensed under the Apache License, Version 2.0 (the "License");
you may not use this file except in compliance with the License.
You may obtain a copy of the License at

    http://www.apache.org/licenses/LICENSE-2.0

Unless required by applicable law or agreed to in writing, software
distributed under the License is distributed on an "AS IS" BASIS,
WITHOUT WARRANTIES OR CONDITIONS OF ANY KIND, either express or implied.
See the License for the specific language governing permissions and
limitations under the License.
*/

#include "libcellml/component.h"
#include "libcellml/componententity.h"
#include "libcellml/entity.h"

namespace libcellml {

/**
 * @brief The Entity::EntityImpl struct.
 *
 * The private implementation for the Entity class.
 */
struct Entity::EntityImpl
{
    Model *mParentModel; /**< Pointer to parent model. */
    Component *mParentComponent; /**< Pointer to component model. */
    std::string mId; /**< String document identifier for this entity. */
};

Entity::Entity()
    : mPimpl(new EntityImpl())
{
    mPimpl->mParentModel = nullptr;
    mPimpl->mParentComponent = nullptr;
}

Entity::~Entity()
{
    delete mPimpl;
}

Entity::Entity(const Entity &rhs)
    : mPimpl(new EntityImpl())
{
    mPimpl->mParentComponent = rhs.mPimpl->mParentComponent;
    mPimpl->mParentModel = rhs.mPimpl->mParentModel;
    mPimpl->mId = rhs.mPimpl->mId;
}

Entity::Entity(Entity &&rhs)
    : mPimpl(rhs.mPimpl)
{
    rhs.mPimpl = nullptr;
}

Entity &Entity::operator=(Entity e)
{
    e.swap(*this);
    return *this;
}

void Entity::swap(Entity &rhs)
{
    std::swap(this->mPimpl, rhs.mPimpl);
}

void Entity::setId(const std::string &id)
{
    mPimpl->mId = id;
}

std::string Entity::getId() const
{
    return mPimpl->mId;
}

void *Entity::getParent() const
{
    void *parent = nullptr;
    if (mPimpl->mParentComponent) {
        parent = mPimpl->mParentComponent;
    } else if (mPimpl->mParentModel) {
        parent = mPimpl->mParentModel;
    }
    return parent;
}

<<<<<<< HEAD
Component *Entity::getParentComponent() const
{
    return mPimpl->mParentComponent;
}

Model *Entity::getParentModel() const
{
    if (mPimpl->mParentComponent) {
        return mPimpl->mParentComponent->getParentModel();
    }

    return mPimpl->mParentModel;
}

void Entity::setParent(Component *parent) {
=======
void Entity::setParent(Component *parent)
{
>>>>>>> d5d1b516
    mPimpl->mParentComponent = parent;
}

void Entity::setParent(Model *parent)
{
    mPimpl->mParentModel = parent;
}

void Entity::clearParent()
{
    mPimpl->mParentComponent = nullptr;
    mPimpl->mParentModel = nullptr;
}

bool Entity::hasParent(Component *c) const
{
    bool hasParent = false;
    if (mPimpl->mParentComponent == c) {
        hasParent = true;
    } else if (mPimpl->mParentComponent) {
        hasParent = mPimpl->mParentComponent->hasParent(c);
    }

    return hasParent;
}

} // namespace libcellml<|MERGE_RESOLUTION|>--- conflicted
+++ resolved
@@ -90,7 +90,6 @@
     return parent;
 }
 
-<<<<<<< HEAD
 Component *Entity::getParentComponent() const
 {
     return mPimpl->mParentComponent;
@@ -105,11 +104,8 @@
     return mPimpl->mParentModel;
 }
 
-void Entity::setParent(Component *parent) {
-=======
 void Entity::setParent(Component *parent)
 {
->>>>>>> d5d1b516
     mPimpl->mParentComponent = parent;
 }
 
