/*
Copyright libCellML Contributors

Licensed under the Apache License, Version 2.0 (the "License");
you may not use this file except in compliance with the License.
You may obtain a copy of the License at

    http://www.apache.org/licenses/LICENSE-2.0

Unless required by applicable law or agreed to in writing, software
distributed under the License is distributed on an "AS IS" BASIS,
WITHOUT WARRANTIES OR CONDITIONS OF ANY KIND, either express or implied.
See the License for the specific language governing permissions and
limitations under the License.
*/

#include "mathmlconfig.h"
#include "xmldoc.h"
#include "xmlnode.h"

#include <cstring>
#include <string>
#include <vector>

#include <libxml/parser.h>
#include <libxml/tree.h>
#include <libxml/xmlerror.h>

namespace libcellml {

/**
 * @brief Callback for errors from the libxml2 context parser.
 *
 * Structured callback @c xmlStructuredErrorFunc for errors
 * from the libxml2 context parser used to parse this document.
 *
 * @param userData Private data type used to store the libxml context.
 *
 * @param error The @c xmlErrorPtr to the error raised by libxml.
 */
void structuredErrorCallback(void *userData, xmlErrorPtr error)
{
<<<<<<< HEAD
  std::string errorString = std::string(error->message);
  // Swap libxml2 carriage return for a period.
  if (errorString.substr(errorString.length() - 1) == "\n") {
      errorString.replace(errorString.end() - 1, errorString.end(), ".");
  }
  auto context = reinterpret_cast<xmlParserCtxtPtr>(userData);
  auto doc = reinterpret_cast<XmlDoc *>(context->_private);
  doc->addXmlError(errorString);
=======
    std::string errorString = std::string(error->message);
    // Swap libxml2 carriage return for a period.
    if (errorString.substr(errorString.length() - 1) == "\n") {
        errorString.replace(errorString.end() - 1, errorString.end(), ".");
    }
    xmlParserCtxtPtr context = reinterpret_cast<xmlParserCtxtPtr>(userData);
    XmlDoc *doc = reinterpret_cast<XmlDoc *>(context->_private);
    doc->addXmlError(errorString);
>>>>>>> d5d1b516
}

/**
 * @brief The XmlDoc::XmlDocImpl struct.
 *
 * This struct is the private implementation struct for the XmlDoc class.  Separating
 * the implementation from the definition allows for greater flexibility when
 * distributing the code.
 */
struct XmlDoc::XmlDocImpl
{
    xmlDocPtr mXmlDocPtr = nullptr;
    std::vector<std::string> mXmlErrors;
};

XmlDoc::XmlDoc()
    : mPimpl(new XmlDocImpl())
{
}

XmlDoc::~XmlDoc()
{
    if (mPimpl->mXmlDocPtr != nullptr) {
        xmlFreeDoc(mPimpl->mXmlDocPtr);
    }
    delete mPimpl;
}

void XmlDoc::parse(const std::string &input)
{
    xmlParserCtxtPtr context = xmlNewParserCtxt();
    context->_private = reinterpret_cast<void *>(this);
    xmlSetStructuredErrorFunc(context, structuredErrorCallback);
    mPimpl->mXmlDocPtr = xmlCtxtReadDoc(context, reinterpret_cast<const xmlChar *>(input.c_str()), "/", nullptr, 0);
    xmlFreeParserCtxt(context);
    xmlSetStructuredErrorFunc(nullptr, nullptr);
}

void XmlDoc::parseMathML(const std::string &input)
{
    std::string mathmlDtd = "<!DOCTYPE math SYSTEM \"" + LIBCELLML_MATHML_DTD_LOCATION + "\">";
    std::string mathmlString = mathmlDtd + input;
    xmlParserCtxtPtr context = xmlNewParserCtxt();
    context->_private = reinterpret_cast<void *>(this);
    xmlSetStructuredErrorFunc(context, structuredErrorCallback);
    mPimpl->mXmlDocPtr = xmlCtxtReadDoc(context, reinterpret_cast<const xmlChar *>(mathmlString.c_str()), "/", nullptr, XML_PARSE_DTDVALID);
    xmlFreeParserCtxt(context);
    xmlSetStructuredErrorFunc(nullptr, nullptr);
}

XmlNodePtr XmlDoc::getRootNode() const
{
    xmlNodePtr root = xmlDocGetRootElement(mPimpl->mXmlDocPtr);
    XmlNodePtr rootHandle = nullptr;
    if (root != nullptr) {
        rootHandle = std::make_shared<XmlNode>();
        rootHandle->setXmlNode(root);
    }
    return rootHandle;
}

void XmlDoc::addXmlError(const std::string &error)
{
    mPimpl->mXmlErrors.push_back(error);
}

size_t XmlDoc::xmlErrorCount() const
{
    return mPimpl->mXmlErrors.size();
}

std::string XmlDoc::getXmlError(size_t index) const
{
    return mPimpl->mXmlErrors.at(index);
}

} // namespace libcellml<|MERGE_RESOLUTION|>--- conflicted
+++ resolved
@@ -40,25 +40,14 @@
  */
 void structuredErrorCallback(void *userData, xmlErrorPtr error)
 {
-<<<<<<< HEAD
-  std::string errorString = std::string(error->message);
-  // Swap libxml2 carriage return for a period.
-  if (errorString.substr(errorString.length() - 1) == "\n") {
-      errorString.replace(errorString.end() - 1, errorString.end(), ".");
-  }
-  auto context = reinterpret_cast<xmlParserCtxtPtr>(userData);
-  auto doc = reinterpret_cast<XmlDoc *>(context->_private);
-  doc->addXmlError(errorString);
-=======
     std::string errorString = std::string(error->message);
     // Swap libxml2 carriage return for a period.
     if (errorString.substr(errorString.length() - 1) == "\n") {
         errorString.replace(errorString.end() - 1, errorString.end(), ".");
     }
-    xmlParserCtxtPtr context = reinterpret_cast<xmlParserCtxtPtr>(userData);
-    XmlDoc *doc = reinterpret_cast<XmlDoc *>(context->_private);
+    auto context = reinterpret_cast<xmlParserCtxtPtr>(userData);
+    auto doc = reinterpret_cast<XmlDoc *>(context->_private);
     doc->addXmlError(errorString);
->>>>>>> d5d1b516
 }
 
 /**
