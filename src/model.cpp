/*
Copyright libCellML Contributors

Licensed under the Apache License, Version 2.0 (the "License");
you may not use this file except in compliance with the License.
You may obtain a copy of the License at

    http://www.apache.org/licenses/LICENSE-2.0

Unless required by applicable law or agreed to in writing, software
distributed under the License is distributed on an "AS IS" BASIS,
WITHOUT WARRANTIES OR CONDITIONS OF ANY KIND, either express or implied.
See the License for the specific language governing permissions and
limitations under the License.
*/

#include "libcellml/model.h"

#include <algorithm>
#include <fstream>
#include <map>
#include <sstream>
#include <stack>
#include <utility>
#include <vector>

#include "libcellml/component.h"
#include "libcellml/importsource.h"
#include "libcellml/parser.h"
#include "libcellml/units.h"
#include "libcellml/variable.h"

#include "internaltypes.h"
#include "utilities.h"

namespace libcellml {

/**
 * @brief The Model::ModelImpl struct.
 *
 * This struct is the private implementation struct for the Model class.  Separating
 * the implementation from the definition allows for greater flexibility when
 * distributing the code.
 */
struct Model::ModelImpl
{
    std::vector<UnitsPtr> mUnits;

    std::vector<UnitsPtr>::iterator findUnits(const std::string &name);
    std::vector<UnitsPtr>::iterator findUnits(const UnitsPtr &units);
};

std::vector<UnitsPtr>::iterator Model::ModelImpl::findUnits(const std::string &name)
{
    return std::find_if(mUnits.begin(), mUnits.end(),
                        [=](const UnitsPtr &u) -> bool { return u->name() == name; });
}

std::vector<UnitsPtr>::iterator Model::ModelImpl::findUnits(const UnitsPtr &units)
{
    return std::find_if(mUnits.begin(), mUnits.end(),
                        [=](const UnitsPtr &u) -> bool { return units->name().empty() ? false : u->name() == units->name() && Units::dimensionallyEquivalent(u, units); });
}

Model::Model()
    : mPimpl(new ModelImpl())
{
}

Model::Model(const std::string &name)
    : mPimpl(new ModelImpl())
{
    setName(name);
}

ModelPtr Model::create() noexcept
{
    return std::shared_ptr<Model> {new Model {}};
}

ModelPtr Model::create(const std::string &name) noexcept
{
    return std::shared_ptr<Model> {new Model {name}};
}

Model::~Model()
{
    delete mPimpl;
}

bool Model::doAddComponent(const ComponentPtr &component)
{
    if (component->hasParent()) {
        auto parent = component->parent();
        removeComponentFromEntity(parent, component);
    }
    component->setParent(shared_from_this());
    return ComponentEntity::doAddComponent(component);
}

void Model::addUnits(const UnitsPtr &units)
{
    mPimpl->mUnits.push_back(units);
    units->setParent(shared_from_this());
}

bool Model::removeUnits(size_t index)
{
    bool status = false;
    if (index < mPimpl->mUnits.size()) {
        auto units = *(mPimpl->mUnits.begin() + int64_t(index));
        units->removeParent();
        mPimpl->mUnits.erase(mPimpl->mUnits.begin() + int64_t(index));
        status = true;
    }

    return status;
}

bool Model::removeUnits(const std::string &name)
{
    bool status = false;
    auto result = mPimpl->findUnits(name);
    if (result != mPimpl->mUnits.end()) {
        (*result)->removeParent();
        mPimpl->mUnits.erase(result);
        status = true;
    }

    return status;
}

bool Model::removeUnits(const UnitsPtr &units)
{
    bool status = false;
    auto result = mPimpl->findUnits(units);
    if (result != mPimpl->mUnits.end()) {
        units->removeParent();
        mPimpl->mUnits.erase(result);
        status = true;
    }

    return status;
}

void Model::removeAllUnits()
{
    mPimpl->mUnits.clear();
}

bool Model::hasUnits(const std::string &name) const
{
    return mPimpl->findUnits(name) != mPimpl->mUnits.end();
}

bool Model::hasUnits(const UnitsPtr &units) const
{
    return mPimpl->findUnits(units) != mPimpl->mUnits.end();
}

UnitsPtr Model::units(size_t index) const
{
    UnitsPtr units = nullptr;
    if (index < mPimpl->mUnits.size()) {
        units = mPimpl->mUnits.at(index);
    }

    return units;
}

UnitsPtr Model::units(const std::string &name) const
{
    UnitsPtr units = nullptr;
    auto result = mPimpl->findUnits(name);
    if (result != mPimpl->mUnits.end()) {
        units = *result;
    }

    return units;
}

UnitsPtr Model::takeUnits(size_t index)
{
    UnitsPtr units = nullptr;
    if (index < mPimpl->mUnits.size()) {
        units = mPimpl->mUnits.at(index);
        removeUnits(index);
        units->removeParent();
    }

    return units;
}

UnitsPtr Model::takeUnits(const std::string &name)
{
    return takeUnits(size_t(mPimpl->findUnits(name) - mPimpl->mUnits.begin()));
}

bool Model::replaceUnits(size_t index, const UnitsPtr &units)
{
    bool status = false;
    if (removeUnits(index)) {
        mPimpl->mUnits.insert(mPimpl->mUnits.begin() + int64_t(index), units);
        status = true;
    }

    return status;
}

bool Model::replaceUnits(const std::string &name, const UnitsPtr &units)
{
    return replaceUnits(size_t(mPimpl->findUnits(name) - mPimpl->mUnits.begin()), units);
}

bool Model::replaceUnits(const UnitsPtr &oldUnits, const UnitsPtr &newUnits)
{
    return replaceUnits(size_t(mPimpl->findUnits(oldUnits) - mPimpl->mUnits.begin()), newUnits);
}

size_t Model::unitsCount() const
{
    return mPimpl->mUnits.size();
}

void linkComponentVariableUnits(const ComponentPtr &component)
{
    for (size_t index = 0; index < component->variableCount(); ++index) {
        auto v = component->variable(index);
        auto u = v->units();
        if (u != nullptr) {
            auto model = owningModel(u);
            if (model == nullptr && !isStandardUnitName(u->name())) {
                model = owningModel(component);
                auto modelUnits = model->units(u->name());
                if (modelUnits == nullptr) {
                    model->addUnits(u);
                    modelUnits = u;
                }
                v->setUnits(modelUnits);
            }
        }
    }
}

void traverseComponentTreeLinkingUnits(const ComponentPtr &component)
{
    linkComponentVariableUnits(component);
    for (size_t index = 0; index < component->componentCount(); ++index) {
        auto c = component->component(index);
        traverseComponentTreeLinkingUnits(c);
    }
}

void Model::linkUnits()
{
    for (size_t index = 0; index < componentCount(); ++index) {
        auto c = component(index);
        traverseComponentTreeLinkingUnits(c);
    }
}

bool areComponentVariableUnitsUnlinked(const ComponentPtr &component)
{
    bool unlinked = false;
    for (size_t index = 0; index < component->variableCount() && !unlinked; ++index) {
        auto v = component->variable(index);
        auto u = v->units();
        if (u != nullptr) {
            auto model = owningModel(u);
            unlinked = model == nullptr && !isStandardUnitName(u->name());
        }
    }

    return unlinked;
}

bool traverseComponentTreeForUnlinkedUnits(const ComponentPtr &component)
{
    bool unlinkedUnits = areComponentVariableUnitsUnlinked(component);
    for (size_t index = 0; index < component->componentCount() && !unlinkedUnits; ++index) {
        auto c = component->component(index);
        unlinkedUnits = traverseComponentTreeForUnlinkedUnits(c);
    }
    return unlinkedUnits;
}

bool Model::hasUnlinkedUnits()
{
    bool unlinkedUnits = false;
    for (size_t index = 0; index < componentCount() && !unlinkedUnits; ++index) {
        auto c = component(index);
        unlinkedUnits = traverseComponentTreeForUnlinkedUnits(c);
    }
    return unlinkedUnits;
}

/**
 * @brief Resolve the path of the given filename using the given base.
 *
 * Resolves the full path to the given @p filename using the @p base.
 *
 * This function is only intended to work with local files.  It may not
 * work with bases that use the 'file://' prefix.
 *
 * @param filename The @c std::string relative path from the base path.
 * @param base The @c std::string location on local disk for determining the full path from.
 *
 * @return The full path from the @p base location to the @p filename
 */
std::string resolvePath(const std::string &filename, const std::string &base)
{
    // We can be naive here as we know what we are dealing with
    std::string path = base.substr(0, base.find_last_of('/') + 1) + filename;
    return path;
}

void resolveImport(const ImportedEntityPtr &importedEntity,
                   const std::string &baseFile)
{
    if (importedEntity->isImport()) {
        ImportSourcePtr importSource = importedEntity->importSource();
        if (!importSource->hasModel()) {
            std::string url = resolvePath(importSource->url(), baseFile);
            std::ifstream file(url);
            if (file.good()) {
                std::stringstream buffer;
                buffer << file.rdbuf();
                ParserPtr parser = Parser::create();
                ModelPtr model = parser->parseModel(buffer.str());
                importSource->setModel(model);
                model->resolveImports(url);
            }
        }
    }
}

void resolveComponentImports(const ComponentEntityPtr &parentComponentEntity,
                             const std::string &baseFile)
{
    for (size_t n = 0; n < parentComponentEntity->componentCount(); ++n) {
        libcellml::ComponentPtr component = parentComponentEntity->component(n);
        if (component->isImport()) {
            resolveImport(component, baseFile);
        } else {
            resolveComponentImports(component, baseFile);
        }
    }
}

void Model::resolveImports(const std::string &baseFile)
{
    for (size_t n = 0; n < unitsCount(); ++n) {
        libcellml::UnitsPtr units = Model::units(n);
        resolveImport(units, baseFile);
    }
    resolveComponentImports(shared_from_this(), baseFile);
}

bool isUnresolvedImport(const ImportedEntityPtr &importedEntity)
{
    bool unresolvedImport = false;
    if (importedEntity->isImport()) {
        ImportSourcePtr importedSource = importedEntity->importSource();
        if (!importedSource->hasModel()) {
            unresolvedImport = true;
        }
    }
    return unresolvedImport;
}

bool hasUnresolvedComponentImports(const ComponentEntityConstPtr &parentComponentEntity);

bool doHasUnresolvedComponentImports(const ComponentPtr &component)
{
    bool unresolvedImports = false;
    if (component->isImport()) {
        unresolvedImports = isUnresolvedImport(component);
        if (!unresolvedImports) {
            // Check that the imported component can import all it needs from its model.
            ImportSourcePtr importedSource = component->importSource();
            if (importedSource->hasModel()) {
                ModelPtr importedModel = importedSource->model();
                ComponentPtr importedComponent = importedModel->component(component->importReference());
                if (importedComponent == nullptr) {
                    unresolvedImports = true;
                } else {
                    unresolvedImports = doHasUnresolvedComponentImports(importedComponent);
                }
            }
        }
    } else {
        unresolvedImports = hasUnresolvedComponentImports(component);
    }
    return unresolvedImports;
}

bool hasUnresolvedComponentImports(const ComponentEntityConstPtr &parentComponentEntity)
{
    bool unresolvedImports = false;
    for (size_t n = 0; n < parentComponentEntity->componentCount() && !unresolvedImports; ++n) {
        libcellml::ComponentPtr component = parentComponentEntity->component(n);
        unresolvedImports = doHasUnresolvedComponentImports(component);
    }
    return unresolvedImports;
}

bool Model::hasUnresolvedImports() const
{
    bool unresolvedImports = false;
    for (size_t n = 0; n < unitsCount() && !unresolvedImports; ++n) {
        libcellml::UnitsPtr units = Model::units(n);
        unresolvedImports = isUnresolvedImport(units);
    }
    if (!unresolvedImports) {
        unresolvedImports = hasUnresolvedComponentImports(shared_from_this());
    }
    return unresolvedImports;
}

bool hasComponentImports(const ComponentEntityConstPtr &componentEntity)
{
    bool importsPresent = false;
    for (size_t n = 0; n < componentEntity->componentCount() && !importsPresent; ++n) {
        libcellml::ComponentPtr childComponent = componentEntity->component(n);
        importsPresent = childComponent->isImport();
        if (!importsPresent) {
            importsPresent = hasComponentImports(childComponent);
        }
    }
    return importsPresent;
}

bool Model::hasImports() const
{
    bool importsPresent = false;
    for (size_t n = 0; n < unitsCount() && !importsPresent; ++n) {
        libcellml::UnitsPtr units = Model::units(n);
        if (units->isImport()) {
            importsPresent = true;
        }
    }

    if (!importsPresent) {
        importsPresent = hasComponentImports(shared_from_this());
    }

    return importsPresent;
}

size_t getComponentIndexInComponentEntity(const ComponentEntityPtr &componentParent, const ComponentEntityPtr &component)
{
    size_t index = 0;
    bool found = false;
    while (index < componentParent->componentCount() && !found) {
        if (componentParent->component(index) == component) {
            found = true;
        } else {
            ++index;
        }
    }

    return index;
}

IndexStack reverseEngineerIndexStack(const VariablePtr &variable)
{
    IndexStack indexStack;
    ComponentPtr component = std::dynamic_pointer_cast<Component>(variable->parent());
    indexStack.push_back(getVariableIndexInComponent(component, variable));

    ComponentEntityPtr parent = component;
    ComponentEntityPtr grandParent = std::dynamic_pointer_cast<ComponentEntity>(parent->parent());
    while (grandParent != nullptr) {
        indexStack.push_back(getComponentIndexInComponentEntity(grandParent, parent));
        parent = grandParent;
        grandParent = std::dynamic_pointer_cast<ComponentEntity>(grandParent->parent());
    }

    std::reverse(std::begin(indexStack), std::end(indexStack));

    return indexStack;
}

void recordVariableEquivalences(const ComponentPtr &component, EquivalenceMap &equivalenceMap, IndexStack &indexStack)
{
    for (size_t index = 0; index < component->variableCount(); ++index) {
        auto variable = component->variable(index);
        for (size_t j = 0; j < variable->equivalentVariableCount(); ++j) {
            if (j == 0) {
                indexStack.push_back(index);
            }
            auto equivalentVariable = variable->equivalentVariable(j);
            auto equivalentVariableIndexStack = reverseEngineerIndexStack(equivalentVariable);
            if (equivalenceMap.count(indexStack) == 0) {
                equivalenceMap[indexStack] = std::vector<IndexStack>();
            }
            equivalenceMap[indexStack].push_back(equivalentVariableIndexStack);
        }
        if (variable->equivalentVariableCount() > 0) {
            indexStack.pop_back();
        }
    }
}

void generateEquivalenceMap(const ComponentPtr &component, EquivalenceMap &map, IndexStack &indexStack)
{
    for (size_t index = 0; index < component->componentCount(); ++index) {
        indexStack.push_back(index);
        auto c = component->component(index);
        recordVariableEquivalences(c, map, indexStack);
        generateEquivalenceMap(c, map, indexStack);
        indexStack.pop_back();
    }
}

VariablePtr getVariableLocatedAt(const IndexStack &stack, const ModelPtr &model)
{
    ComponentPtr component;
    for (size_t index = 0; index < stack.size() - 1; ++index) {
        if (index == 0) {
            component = model->component(stack.at(index));
        } else {
            component = component->component(stack.at(index));
        }
    }

    return component->variable(stack.back());
}

void makeEquivalence(const IndexStack &stack1, const IndexStack &stack2, const ModelPtr &model)
{
    auto v1 = getVariableLocatedAt(stack1, model);
    auto v2 = getVariableLocatedAt(stack2, model);
    Variable::addEquivalence(v1, v2);
}

void applyEquivalenceMapToModel(const EquivalenceMap &map, const ModelPtr &model)
{
    for (const auto &iter : map) {
        auto key = iter.first;
        auto vector = iter.second;
        for (auto vectorIter = vector.begin(); vectorIter < vector.end(); ++vectorIter) {
            makeEquivalence(key, *vectorIter, model);
        }
    }
}

ModelPtr Model::clone() const
{
    auto m = create();

    m->setId(id());
    m->setName(name());

    m->setEncapsulationId(encapsulationId());

    for (size_t index = 0; index < mPimpl->mUnits.size(); ++index) {
        m->addUnits(units(index)->clone());
    }

    for (size_t index = 0; index < componentCount(); ++index) {
        m->addComponent(component(index)->clone());
    }

    // Generate equivalence map starting from the models components.
    EquivalenceMap map;
    IndexStack indexStack;
    for (size_t index = 0; index < componentCount(); ++index) {
        indexStack.push_back(index);
        auto c = component(index);
        recordVariableEquivalences(c, map, indexStack);
        generateEquivalenceMap(c, map, indexStack);
        indexStack.pop_back();
    }
    applyEquivalenceMapToModel(map, m);

    return m;
}

<<<<<<< HEAD
IndexStack reverseEngineerIndexStack(const ComponentPtr &component)
{
    auto dummyVariable = Variable::create();
    component->addVariable(dummyVariable);
    IndexStack indexStack = reverseEngineerIndexStack(dummyVariable);
    indexStack.pop_back();
    component->removeVariable(dummyVariable);

    return indexStack;
}

IndexStack rebaseIndexStack(const IndexStack &stack, const IndexStack &originStack, const IndexStack &destinationStack)
{
    auto rebasedStack = stack;

    rebasedStack.resize(originStack.size(), SIZE_MAX);
    if (rebasedStack == originStack) {
        rebasedStack = destinationStack;
        auto offsetIt = stack.begin() + static_cast<int64_t>(originStack.size());
        rebasedStack.insert(rebasedStack.end(), offsetIt, stack.end());
    } else {
        rebasedStack.clear();
    }

    return rebasedStack;
}

EquivalenceMap rebaseEquivalenceMap(const EquivalenceMap &map, const IndexStack &originStack, const IndexStack &destinationStack)
{
    EquivalenceMap rebasedMap;
    for (const auto &entry : map) {
        auto key = entry.first;
        auto rebasedKey = rebaseIndexStack(key, originStack, destinationStack);
        if (!rebasedKey.empty()) {
            auto vector = entry.second;
            std::vector<IndexStack> rebasedVector;
            for (const auto &stack : vector) {
                auto rebasedTarget = rebaseIndexStack(stack, originStack, destinationStack);
                if (!rebasedTarget.empty()) {
                    rebasedVector.push_back(rebasedTarget);
                }
            }

            if (!rebasedVector.empty()) {
                rebasedMap[rebasedKey] = rebasedVector;
            }
        }
    }

    return rebasedMap;
}

void componentNames(const ComponentPtr &component, NameList &names)
{
    for (size_t index = 0; index < component->componentCount(); ++index) {
        auto c = component->component(index);
        names.push_back(c->name());
        componentNames(c, names);
    }
}

NameList componentNames(const ModelPtr &model)
{
    NameList names;
    for (size_t index = 0; index < model->componentCount(); ++index) {
        auto component = model->component(index);
        names.push_back(component->name());
        componentNames(component, names);
    }
    return names;
}

ComponentNameMap createComponentNamesMap(const ComponentPtr &component)
{
    ComponentNameMap nameMap;
    for (size_t index = 0; index < component->componentCount(); ++index) {
        auto c = component->component(index);
        nameMap[c->name()] = c;
        ComponentNameMap childrenNameMap = createComponentNamesMap(c);
        nameMap.insert(childrenNameMap.begin(), childrenNameMap.end());
    }

    return nameMap;
}

void flattenComponent(const ComponentEntityPtr &parent, const ComponentPtr &component, size_t index)
{
    if (component->isImport()) {
        auto model = owningModel(component);
        auto importSource = component->importSource();
        auto importModel = importSource->model();
        auto importedComponent = importModel->component(component->importReference());

        // Determine names of components already in use.
        NameList compNames = componentNames(model);

        // Determine the stack for the destination component.
        IndexStack destinationComponentBaseIndexStack = reverseEngineerIndexStack(component);

        // Determine the stack for the source component.
        IndexStack importedComponentBaseIndexStack = reverseEngineerIndexStack(importedComponent);

        // Generate equivalence map for the source component.
        EquivalenceMap map;
        recordVariableEquivalences(importedComponent, map, importedComponentBaseIndexStack);
        generateEquivalenceMap(importedComponent, map, importedComponentBaseIndexStack);

        // Rebase the generated equivalence map from the source component to the destination component.
        auto rebasedMap = rebaseEquivalenceMap(map, importedComponentBaseIndexStack, destinationComponentBaseIndexStack);

        // Take a copy of the imported component which will be used to replace the import defined in this model.
        auto importedComponentCopy = importedComponent->clone();
        importedComponentCopy->setName(component->name());

        // Temporarily add component to new model to find units used.
        auto tempModel = Model::create();
        tempModel->addComponent(importedComponentCopy);
        tempModel->linkUnits();
        std::vector<UnitsPtr> requiredUnits;
        for (size_t i = 0; i < tempModel->unitsCount(); ++i) {
            auto u = tempModel->units(i);
            requiredUnits.push_back(u);
        }

        // Make a map of component name to component pointer.
        ComponentNameMap newComponentNames = createComponentNamesMap(importedComponentCopy);
        for (const auto &entry : newComponentNames) {
            std::string newName = entry.first;
            size_t count = 1;
            while (std::find(compNames.begin(), compNames.end(), newName) != compNames.end()) {
                newName += "_" + convertToString(count++);
            }
            if (newName != entry.first) {
                entry.second->setName(newName);
            }
        }

        // If the component 'component' has variables then they are equivalent variables and they
        // need to be exchanged with the real variables from the component 'importedComponent'.
        for (size_t i = 0; i < component->variableCount(); ++i) {
            auto placeholderVariable = component->variable(i);
            for (size_t j = 0; j < placeholderVariable->equivalentVariableCount(); ++j) {
                auto localModelVariable = placeholderVariable->equivalentVariable(j);
                auto importedComponentVariable = importedComponentCopy->variable(placeholderVariable->name());
                Variable::removeEquivalence(placeholderVariable, localModelVariable);
                Variable::addEquivalence(importedComponentVariable, localModelVariable);
            }
        }
        parent->replaceComponent(index, importedComponentCopy);

        // Apply the rebased equivalence map onto the modified model.
        applyEquivalenceMapToModel(rebasedMap, model);

        // Copy over units used in imported component to this model.
        for (const auto &u : requiredUnits) {
            if (!model->hasUnits(u)) {
                size_t count = 0;
                while (!model->hasUnits(u) && model->hasUnits(u->name())) {
                    auto name = u->name();
                    name += "_" + convertToString(++count);
                    u->setName(name);
                }
                model->addUnits(u);
            }
        }
    }
}

void flattenComponentTree(const ComponentEntityPtr &parent, const ComponentPtr &component, size_t componentIndex)
{
    flattenComponent(parent, component, componentIndex);

    for (size_t index = 0; index < component->componentCount(); ++index) {
        auto c = component->component(index);
        flattenComponentTree(component, c, index);
    }
}

void Model::flatten()
{
    if (hasUnresolvedImports()) {
        return;
    }

    while (hasImports()) {
        // Go through Units and instantiate any imported Units.
        for (size_t index = 0; index < unitsCount(); ++index) {
            auto u = units(index);
            if (u->isImport()) {
                auto importedUnits = u->importSource()->model()->units(u->importReference());
                auto importedUnitsCopy = importedUnits->clone();
                importedUnitsCopy->setName(u->name());
                replaceUnits(index, importedUnitsCopy);
            }
        }

        // Go through Components and instatiate any imported Components
        for (size_t index = 0; index < componentCount(); ++index) {
            auto c = component(index);
            flattenComponentTree(shared_from_this(), c, index);
        }
    }
=======
bool Model::fixVariableInterfaces()
{
    VariablePtrs variables;

    for (size_t index = 0; index < componentCount(); ++index) {
        findAllVariablesWithEquivalences(component(index), variables);
    }

    bool modified = false;
    for (const auto &variable : variables) {
        Variable::InterfaceType interfaceType = determineInterfaceType(variable);
        if (!variable->hasInterfaceType(interfaceType)) {
            variable->setInterfaceType(interfaceType);
            modified = true;
        }
    }

    return modified;
>>>>>>> 868848e8
}

} // namespace libcellml<|MERGE_RESOLUTION|>--- conflicted
+++ resolved
@@ -577,7 +577,6 @@
     return m;
 }
 
-<<<<<<< HEAD
 IndexStack reverseEngineerIndexStack(const ComponentPtr &component)
 {
     auto dummyVariable = Variable::create();
@@ -780,7 +779,8 @@
             flattenComponentTree(shared_from_this(), c, index);
         }
     }
-=======
+}
+
 bool Model::fixVariableInterfaces()
 {
     VariablePtrs variables;
@@ -799,7 +799,6 @@
     }
 
     return modified;
->>>>>>> 868848e8
 }
 
 } // namespace libcellml