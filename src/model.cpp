/*
Copyright libCellML Contributors

Licensed under the Apache License, Version 2.0 (the "License");
you may not use this file except in compliance with the License.
You may obtain a copy of the License at

    http://www.apache.org/licenses/LICENSE-2.0

Unless required by applicable law or agreed to in writing, software
distributed under the License is distributed on an "AS IS" BASIS,
WITHOUT WARRANTIES OR CONDITIONS OF ANY KIND, either express or implied.
See the License for the specific language governing permissions and
limitations under the License.
*/

#include "libcellml/model.h"

#include <algorithm>
#include <fstream>
#include <map>
#include <numeric>
#include <sstream>
#include <stack>
#include <utility>
#include <vector>

#include "libcellml/component.h"
#include "libcellml/importsource.h"
#include "libcellml/parser.h"
#include "libcellml/units.h"
#include "libcellml/variable.h"

#include "internaltypes.h"
#include "utilities.h"
#include "xmldoc.h"
#include "xmlutils.h"

namespace libcellml {

/**
 * @brief The Model::ModelImpl struct.
 *
 * This struct is the private implementation struct for the Model class.  Separating
 * the implementation from the definition allows for greater flexibility when
 * distributing the code.
 */
struct Model::ModelImpl
{
    std::vector<UnitsPtr> mUnits;
    std::vector<ImportSourceWeakPtr> mImports;

    void clearExpiredImportSources();

    std::vector<UnitsPtr>::const_iterator findUnits(const std::string &name) const;
    std::vector<UnitsPtr>::const_iterator findUnits(const UnitsPtr &units) const;
    std::vector<ImportSourceWeakPtr>::const_iterator findImportSource(const ImportSourcePtr &importSource) const;

    bool equalUnits(const ModelPtr &other) const;
};

std::vector<UnitsPtr>::const_iterator Model::ModelImpl::findUnits(const std::string &name) const
{
    return std::find_if(mUnits.begin(), mUnits.end(),
                        [=](const UnitsPtr &u) -> bool { return u->name() == name; });
}

std::vector<UnitsPtr>::const_iterator Model::ModelImpl::findUnits(const UnitsPtr &units) const
{
    auto result = std::find(mUnits.begin(), mUnits.end(), units);
    if (result != mUnits.end()) {
        return result;
    }
    return std::find_if(mUnits.begin(), mUnits.end(),
                        [=](const UnitsPtr &u) -> bool { return u->equals(units); });
}

std::vector<ImportSourceWeakPtr>::const_iterator Model::ModelImpl::findImportSource(const ImportSourcePtr &importSource) const
{
    return std::find_if(mImports.begin(), mImports.end(),
                        [=](const ImportSourceWeakPtr &importSourceWeak) -> bool { return importSource->equals(importSourceWeak.lock()); });
}

bool Model::ModelImpl::equalUnits(const ModelPtr &other) const
{
    std::vector<EntityPtr> entities;
    std::copy(mUnits.begin(), mUnits.end(), std::back_inserter(entities));
    return equalEntities(other, entities);
}

Model::Model()
    : mPimpl(new ModelImpl())
{
}

Model::Model(const std::string &name)
    : mPimpl(new ModelImpl())
{
    setName(name);
}

ModelPtr Model::create() noexcept
{
    return std::shared_ptr<Model> {new Model {}};
}

ModelPtr Model::create(const std::string &name) noexcept
{
    return std::shared_ptr<Model> {new Model {name}};
}

Model::~Model()
{
    delete mPimpl;
}

void registerPossibleImportSource(const ModelPtr &model, const ComponentPtr &component)
{
    if (component->isImport()) {
        model->addImportSource(component->importSource());
    }
    for (size_t index = 0; index < component->componentCount(); ++index) {
        registerPossibleImportSource(model, component->component(index));
    }
}

bool Model::doAddComponent(const ComponentPtr &component)
{
    auto thisModel = shared_from_this();
    if (component->hasParent() && (thisModel != component->parent())) {
        removeComponentFromEntity(component->parent(), component);
    }
    component->setParent(thisModel);

    registerPossibleImportSource(thisModel, component);

    return ComponentEntity::doAddComponent(component);
}

bool Model::addUnits(const UnitsPtr &units)
{
    if (units == nullptr) {
        return false;
    }

    // Prevent adding to multiple models: move units to this model.
    auto thisModel = shared_from_this();
    if (units->hasParent() && (units->parent() != thisModel)) {
        auto otherParent = std::dynamic_pointer_cast<Model>(units->parent());
        otherParent->removeUnits(units);
    }
    mPimpl->mUnits.push_back(units);
    units->setParent(thisModel);

    if (units->isImport()) {
        addImportSource(units->importSource());
    }
    return true;
}

bool Model::removeUnits(size_t index)
{
    bool status = false;
    if (index < mPimpl->mUnits.size()) {
        auto result = mPimpl->mUnits.begin() + ptrdiff_t(index);
        (*result)->removeParent();
        mPimpl->mUnits.erase(result);
        status = true;
    }

    return status;
}

bool Model::removeUnits(const std::string &name)
{
    bool status = false;
    auto result = mPimpl->findUnits(name);
    if (result != mPimpl->mUnits.end()) {
        (*result)->removeParent();
        mPimpl->mUnits.erase(result);
        status = true;
    }

    return status;
}

bool Model::removeUnits(const UnitsPtr &units)
{
    bool status = false;
    auto result = mPimpl->findUnits(units);
    if (result != mPimpl->mUnits.end()) {
        units->removeParent();
        mPimpl->mUnits.erase(result);
        status = true;
    }

    return status;
}

void Model::removeAllUnits()
{
    for (const auto &u : mPimpl->mUnits) {
        u->removeParent();
    }
    mPimpl->mUnits.clear();
}

bool Model::hasUnits(const std::string &name) const
{
    return mPimpl->findUnits(name) != mPimpl->mUnits.end();
}

bool Model::hasUnits(const UnitsPtr &units) const
{
    return mPimpl->findUnits(units) != mPimpl->mUnits.end();
}

UnitsPtr Model::units(size_t index) const
{
    UnitsPtr units = nullptr;
    if (index < mPimpl->mUnits.size()) {
        units = mPimpl->mUnits.at(index);
    }

    return units;
}

UnitsPtr Model::units(const std::string &name) const
{
    UnitsPtr units = nullptr;
    auto result = mPimpl->findUnits(name);
    if (result != mPimpl->mUnits.end()) {
        units = *result;
    }

    return units;
}

UnitsPtr Model::takeUnits(size_t index)
{
    UnitsPtr units = nullptr;
    if (index < mPimpl->mUnits.size()) {
        units = mPimpl->mUnits.at(index);
        removeUnits(index);
        units->removeParent();
    }

    return units;
}

UnitsPtr Model::takeUnits(const std::string &name)
{
    return takeUnits(size_t(mPimpl->findUnits(name) - mPimpl->mUnits.begin()));
}

bool Model::replaceUnits(size_t index, const UnitsPtr &units)
{
    bool status = false;
    if (removeUnits(index)) {
        mPimpl->mUnits.insert(mPimpl->mUnits.begin() + ptrdiff_t(index), units);

        if (units->isImport()) {
            addImportSource(units->importSource());
        }
        status = true;
    }

    return status;
}

bool Model::replaceUnits(const std::string &name, const UnitsPtr &units)
{
    return replaceUnits(size_t(mPimpl->findUnits(name) - mPimpl->mUnits.begin()), units);
}

bool Model::replaceUnits(const UnitsPtr &oldUnits, const UnitsPtr &newUnits)
{
    return replaceUnits(size_t(mPimpl->findUnits(oldUnits) - mPimpl->mUnits.begin()), newUnits);
}

size_t Model::unitsCount() const
{
    return mPimpl->mUnits.size();
}

void Model::ModelImpl::clearExpiredImportSources()
{
    mImports.erase(std::remove_if(mImports.begin(), mImports.end(), [=](const ImportSourceWeakPtr &importSourceWeak) -> bool { return importSourceWeak.expired(); }), mImports.end());
}

bool Model::hasImportSource(const ImportSourcePtr &importSource) const
{
    return mPimpl->findImportSource(importSource) != mPimpl->mImports.end();
}

bool Model::addImportSource(const ImportSourcePtr &importSource)
{
    if (importSource == nullptr) {
        return false;
    }

    // Prevent adding the same import source.
    if (std::find_if(mPimpl->mImports.begin(), mPimpl->mImports.end(),
                     [=](const ImportSourceWeakPtr &importSourceWeak) -> bool { return importSource == importSourceWeak.lock(); })
        != mPimpl->mImports.end()) {
        return false;
    }

<<<<<<< HEAD
    mPimpl->mImports.push_back(importSrc);
=======
    auto otherModel = owningModel(importSource);
    if (otherModel != nullptr) {
        otherModel->removeImportSource(importSource);
    }
    importSource->setParent(shared_from_this());
    // Add an entirely separate copy to the model's list.
    mPimpl->mImports.push_back(importSource);
>>>>>>> 12ca635d
    return true;
}

size_t Model::importSourceCount() const
{
    mPimpl->clearExpiredImportSources();
    return mPimpl->mImports.size();
}

ImportSourcePtr Model::importSource(size_t index) const
{
    mPimpl->clearExpiredImportSources();

    ImportSourcePtr importSrc = nullptr;
    if (index < mPimpl->mImports.size()) {
        importSrc = mPimpl->mImports.at(index).lock();
    }

    return importSrc;
}

bool Model::removeImportSource(size_t index)
{
    auto importSrc = importSource(index);
    return removeImportSource(importSrc);
}

bool Model::removeImportSource(const ImportSourcePtr &importSource)
{
    mPimpl->clearExpiredImportSources();

    bool status = false;
    auto result = mPimpl->findImportSource(importSource);
    if (result != mPimpl->mImports.end()) {
<<<<<<< HEAD
=======
        importSource->removeParent();
>>>>>>> 12ca635d
        mPimpl->mImports.erase(result);
        status = true;
    }
    return status;
}

bool Model::removeAllImportSources()
{
    mPimpl->mImports.clear();
    return true;
}

bool Model::linkUnits()
{
    return traverseComponentEntityTreeLinkingUnits(shared_from_this());
}

bool traverseComponentTreeForUnlinkedUnits(const ComponentPtr &component)
{
    bool unlinkedUnits = areComponentVariableUnitsUnlinked(component);
    for (size_t index = 0; index < component->componentCount() && !unlinkedUnits; ++index) {
        auto c = component->component(index);
        unlinkedUnits = traverseComponentTreeForUnlinkedUnits(c);
    }
    return unlinkedUnits;
}

bool Model::hasUnlinkedUnits()
{
    bool unlinkedUnits = false;
    for (size_t index = 0; index < componentCount() && !unlinkedUnits; ++index) {
        auto c = component(index);
        unlinkedUnits = traverseComponentTreeForUnlinkedUnits(c);
    }
    return unlinkedUnits;
}

bool Model::hasUnresolvedImports() const
{
    bool unresolvedImports = false;
    for (size_t n = 0; n < unitsCount() && !unresolvedImports; ++n) {
        unresolvedImports = !units(n)->isResolved();
    }
    for (size_t n = 0; (n < componentCount()) && !unresolvedImports; ++n) {
        unresolvedImports = !component(n)->isResolved();
    }
    return unresolvedImports;
}

bool hasComponentImports(const ComponentEntityConstPtr &componentEntity)
{
    bool importsPresent = false;
    for (size_t n = 0; (n < componentEntity->componentCount()) && !importsPresent; ++n) {
        libcellml::ComponentPtr childComponent = componentEntity->component(n);
        importsPresent = childComponent->isImport();
        if (!importsPresent) {
            importsPresent = hasComponentImports(childComponent);
        }
    }
    return importsPresent;
}

bool Model::hasImports() const
{
    bool importsPresent = false;
    for (size_t n = 0; (n < unitsCount()) && !importsPresent; ++n) {
        libcellml::UnitsPtr units = Model::units(n);
        if (units->isImport()) {
            importsPresent = true;
        }
    }

    if (!importsPresent) {
        importsPresent = hasComponentImports(shared_from_this());
    }

    return importsPresent;
}

void fixComponentUnits(const ModelPtr &model, const ComponentPtr &component)
{
    for (size_t v = 0; v < component->variableCount(); ++v) {
        auto variable = component->variable(v);
        if (variable->units() != nullptr) {
            // Find the units in the model and switch out.
            auto units = model->units(variable->units()->name());
            if (units != nullptr) {
                variable->setUnits(units);
            }
        }
    }
    for (size_t c = 0; c < component->componentCount(); ++c) {
        fixComponentUnits(model, component->component(c));
    }
}

ModelPtr Model::clone() const
{
    auto m = create();

    m->setId(id());
    m->setName(name());

    m->setEncapsulationId(encapsulationId());

    for (size_t index = 0; index < mPimpl->mUnits.size(); ++index) {
        m->addUnits(units(index)->clone());
    }

    for (size_t index = 0; index < componentCount(); ++index) {
        m->addComponent(component(index)->clone());
    }

    for (size_t index = 0; index < m->componentCount(); ++index) {
        fixComponentUnits(m, m->component(index));
    }

    // Remove all import sources from the cloned model as they will
    // have lost their associations.  The proper associated imports
    // will be copied below.
    m->removeAllImportSources();

    auto originalImportedUnits = getImportedUnits(shared_from_this());
    auto clonedImportedUnits = getImportedUnits(m);

    auto originalImportedComponents = getImportedComponents(shared_from_this());
    auto clonedImportedComponents = getImportedComponents(m);

    for (size_t index = 0; index < importSourceCount(); ++index) {
        auto originalImportSource = importSource(index);
        auto clonedImportSource = originalImportSource->clone();
        m->addImportSource(clonedImportSource);

        // Reset import associations for units.
        for (size_t indexUnits = 0; indexUnits < originalImportedUnits.size(); ++indexUnits) {
            auto originalUnits = originalImportedUnits.at(indexUnits);
            if (originalUnits->importSource() == originalImportSource) {
                clonedImportedUnits.at(indexUnits)->setImportSource(clonedImportSource);
            }
        }

        // Reset import associations for components.
        for (size_t indexComponents = 0; indexComponents < originalImportedComponents.size(); ++indexComponents) {
            auto originalComponent = originalImportedComponents.at(indexComponents);
            if (originalComponent->importSource() == originalImportSource) {
                clonedImportedComponents.at(indexComponents)->setImportSource(clonedImportSource);
            }
        }
    }

    // Generate equivalence map starting from the models components.
    EquivalenceMap map;
    IndexStack indexStack;
    for (size_t index = 0; index < componentCount(); ++index) {
        indexStack.push_back(index);
        auto c = component(index);
        recordVariableEquivalences(c, map, indexStack);
        generateEquivalenceMap(c, map, indexStack);
        indexStack.pop_back();
    }
    applyEquivalenceMapToModel(map, m);

    return m;
}

bool Model::fixVariableInterfaces()
{
    VariablePtrs variables;

    for (size_t index = 0; index < componentCount(); ++index) {
        findAllVariablesWithEquivalences(component(index), variables);
    }

    bool allOk = true;
    for (const auto &variable : variables) {
        Variable::InterfaceType interfaceType = determineInterfaceType(variable);
        if (interfaceType == Variable::InterfaceType::NONE) {
            allOk = false;
        } else if (!variable->permitsInterfaceType(interfaceType)) {
            variable->setInterfaceType(interfaceType);
        }
    }

    return allOk;
}

bool Model::doEquals(const EntityPtr &other) const
{
    if (ComponentEntity::doEquals(other)) {
        auto model = std::dynamic_pointer_cast<Model>(other);
        if ((model != nullptr) && mPimpl->equalUnits(model)) {
            return true;
        }
    }
    return false;
}

} // namespace libcellml<|MERGE_RESOLUTION|>--- conflicted
+++ resolved
@@ -306,17 +306,7 @@
         return false;
     }
 
-<<<<<<< HEAD
-    mPimpl->mImports.push_back(importSrc);
-=======
-    auto otherModel = owningModel(importSource);
-    if (otherModel != nullptr) {
-        otherModel->removeImportSource(importSource);
-    }
-    importSource->setParent(shared_from_this());
-    // Add an entirely separate copy to the model's list.
     mPimpl->mImports.push_back(importSource);
->>>>>>> 12ca635d
     return true;
 }
 
@@ -351,10 +341,6 @@
     bool status = false;
     auto result = mPimpl->findImportSource(importSource);
     if (result != mPimpl->mImports.end()) {
-<<<<<<< HEAD
-=======
-        importSource->removeParent();
->>>>>>> 12ca635d
         mPimpl->mImports.erase(result);
         status = true;
     }
