/*
Copyright libCellML Contributors

Licensed under the Apache License, Version 2.0 (the "License");
you may not use this file except in compliance with the License.
You may obtain a copy of the License at

    http://www.apache.org/licenses/LICENSE-2.0

Unless required by applicable law or agreed to in writing, software
distributed under the License is distributed on an "AS IS" BASIS,
WITHOUT WARRANTIES OR CONDITIONS OF ANY KIND, either express or implied.
See the License for the specific language governing permissions and
limitations under the License.
*/

#include "libcellml/model.h"

#include <algorithm>
#include <fstream>
#include <map>
#include <sstream>
#include <stack>
#include <unordered_set>
#include <utility>
#include <vector>

#include "libcellml/component.h"
#include "libcellml/importsource.h"
#include "libcellml/parser.h"
#include "libcellml/units.h"
#include "libcellml/variable.h"

#include "internaltypes.h"
#include "utilities.h"
#include "xmldoc.h"

namespace libcellml {

/**
 * @brief The Model::ModelImpl struct.
 *
 * This struct is the private implementation struct for the Model class.  Separating
 * the implementation from the definition allows for greater flexibility when
 * distributing the code.
 */
struct Model::ModelImpl
{
    std::vector<UnitsPtr> mUnits;

    std::vector<UnitsPtr>::iterator findUnits(const std::string &name);
    std::vector<UnitsPtr>::iterator findUnits(const UnitsPtr &units);
};

std::vector<UnitsPtr>::iterator Model::ModelImpl::findUnits(const std::string &name)
{
    return std::find_if(mUnits.begin(), mUnits.end(),
                        [=](const UnitsPtr &u) -> bool { return u->name() == name; });
}

std::vector<UnitsPtr>::iterator Model::ModelImpl::findUnits(const UnitsPtr &units)
{
    return std::find_if(mUnits.begin(), mUnits.end(),
                        [=](const UnitsPtr &u) -> bool { return units->name().empty() ? false : u->name() == units->name() && Units::dimensionallyEquivalent(u, units); });
}

Model::Model()
    : mPimpl(new ModelImpl())
{
}

Model::Model(const std::string &name)
    : mPimpl(new ModelImpl())
{
    setName(name);
}

ModelPtr Model::create() noexcept
{
    return std::shared_ptr<Model> {new Model {}};
}

ModelPtr Model::create(const std::string &name) noexcept
{
    return std::shared_ptr<Model> {new Model {name}};
}

Model::~Model()
{
    delete mPimpl;
}

bool Model::doAddComponent(const ComponentPtr &component)
{
    if (component->hasParent()) {
        auto parent = component->parent();
        removeComponentFromEntity(parent, component);
    }
    component->setParent(shared_from_this());
    return ComponentEntity::doAddComponent(component);
}

void Model::addUnits(const UnitsPtr &units)
{
    mPimpl->mUnits.push_back(units);
    units->setParent(shared_from_this());
}

bool Model::removeUnits(size_t index)
{
    bool status = false;
    if (index < mPimpl->mUnits.size()) {
        auto units = *(mPimpl->mUnits.begin() + int64_t(index));
        units->removeParent();
        mPimpl->mUnits.erase(mPimpl->mUnits.begin() + int64_t(index));
        status = true;
    }

    return status;
}

bool Model::removeUnits(const std::string &name)
{
    bool status = false;
    auto result = mPimpl->findUnits(name);
    if (result != mPimpl->mUnits.end()) {
        (*result)->removeParent();
        mPimpl->mUnits.erase(result);
        status = true;
    }

    return status;
}

bool Model::removeUnits(const UnitsPtr &units)
{
    bool status = false;
    auto result = mPimpl->findUnits(units);
    if (result != mPimpl->mUnits.end()) {
        units->removeParent();
        mPimpl->mUnits.erase(result);
        status = true;
    }

    return status;
}

void Model::removeAllUnits()
{
    mPimpl->mUnits.clear();
}

bool Model::hasUnits(const std::string &name) const
{
    return mPimpl->findUnits(name) != mPimpl->mUnits.end();
}

bool Model::hasUnits(const UnitsPtr &units) const
{
    return mPimpl->findUnits(units) != mPimpl->mUnits.end();
}

UnitsPtr Model::units(size_t index) const
{
    UnitsPtr units = nullptr;
    if (index < mPimpl->mUnits.size()) {
        units = mPimpl->mUnits.at(index);
    }

    return units;
}

UnitsPtr Model::units(const std::string &name) const
{
    UnitsPtr units = nullptr;
    auto result = mPimpl->findUnits(name);
    if (result != mPimpl->mUnits.end()) {
        units = *result;
    }

    return units;
}

UnitsPtr Model::takeUnits(size_t index)
{
    UnitsPtr units = nullptr;
    if (index < mPimpl->mUnits.size()) {
        units = mPimpl->mUnits.at(index);
        removeUnits(index);
        units->removeParent();
    }

    return units;
}

UnitsPtr Model::takeUnits(const std::string &name)
{
    return takeUnits(size_t(mPimpl->findUnits(name) - mPimpl->mUnits.begin()));
}

bool Model::replaceUnits(size_t index, const UnitsPtr &units)
{
    bool status = false;
    if (removeUnits(index)) {
        mPimpl->mUnits.insert(mPimpl->mUnits.begin() + int64_t(index), units);
        status = true;
    }

    return status;
}

bool Model::replaceUnits(const std::string &name, const UnitsPtr &units)
{
    return replaceUnits(size_t(mPimpl->findUnits(name) - mPimpl->mUnits.begin()), units);
}

bool Model::replaceUnits(const UnitsPtr &oldUnits, const UnitsPtr &newUnits)
{
    return replaceUnits(size_t(mPimpl->findUnits(oldUnits) - mPimpl->mUnits.begin()), newUnits);
}

size_t Model::unitsCount() const
{
    return mPimpl->mUnits.size();
}

void linkComponentVariableUnits(const ComponentPtr &component)
{
    for (size_t index = 0; index < component->variableCount(); ++index) {
        auto v = component->variable(index);
        auto u = v->units();
        if (u != nullptr) {
            auto model = owningModel(u);
            if (model == nullptr && !isStandardUnitName(u->name())) {
                model = owningModel(component);
                if (model->hasUnits(u->name())) {
                    v->setUnits(model->units(u->name()));
                }
            }
        }
    }
}

void findCnUnits(const XmlNodePtr &node, std::unordered_set<std::string> &cnUnitsSet)
{
    XmlNodePtr childNode = node->firstChild();
    while (childNode != nullptr) {
        if (childNode->isMathmlElement("cn")) {
            std::string u = childNode->attribute("units");
            if (!isStandardUnitName(u)) {
                cnUnitsSet.insert(u);
            }
        }
        findCnUnits(childNode, cnUnitsSet);
        childNode = childNode->next();
    }
}

void findComponentCnUnits(const ComponentPtr &component, std::unordered_set<std::string> &cnUnitsSet)
{
    // Inspect the MathML in this component for any specified constant <cn> units,
    // and make sure that they're in the model.
    if (component == nullptr) {
        return;
    }
    std::string math = component->math();
    if (math.empty()) {
        return;
    }
    XmlDocPtr doc = std::make_shared<XmlDoc>();
    doc->parse(math);
    XmlNodePtr root = doc->rootNode();
    findCnUnits(root, cnUnitsSet);
}

void doFindCnUnits(const ComponentPtr &component, std::unordered_set<std::string> &cnUnitsSet)
{
    findComponentCnUnits(component, cnUnitsSet);
    for (size_t c = 0; c < component->componentCount(); ++c) {
        doFindCnUnits(component->component(c), cnUnitsSet);
    }
}

std::unordered_set<std::string> cnUnits(const ModelPtr &model)
{
    std::unordered_set<std::string> cnUnitsSet = {};
    for (size_t c = 0; c < model->componentCount(); ++c) {
        doFindCnUnits(model->component(c), cnUnitsSet);
    }
    return cnUnitsSet;
}

void traverseComponentTreeLinkingUnits(const ComponentPtr &component)
{
    linkComponentVariableUnits(component);
    for (size_t index = 0; index < component->componentCount(); ++index) {
        auto c = component->component(index);
        traverseComponentTreeLinkingUnits(c);
    }
}

void Model::linkUnits()
{
    for (size_t index = 0; index < componentCount(); ++index) {
        auto c = component(index);
        traverseComponentTreeLinkingUnits(c);
    }
}

bool areComponentVariableUnitsUnlinked(const ComponentPtr &component)
{
    bool unlinked = false;
    for (size_t index = 0; index < component->variableCount() && !unlinked; ++index) {
        auto v = component->variable(index);
        auto u = v->units();
        if (u != nullptr) {
            auto model = owningModel(u);
            unlinked = model == nullptr && !isStandardUnitName(u->name());
        }
    }

    return unlinked;
}

bool traverseComponentTreeForUnlinkedUnits(const ComponentPtr &component)
{
    bool unlinkedUnits = areComponentVariableUnitsUnlinked(component);
    for (size_t index = 0; index < component->componentCount() && !unlinkedUnits; ++index) {
        auto c = component->component(index);
        unlinkedUnits = traverseComponentTreeForUnlinkedUnits(c);
    }
    return unlinkedUnits;
}

bool Model::hasUnlinkedUnits()
{
    bool unlinkedUnits = false;
    for (size_t index = 0; index < componentCount() && !unlinkedUnits; ++index) {
        auto c = component(index);
        unlinkedUnits = traverseComponentTreeForUnlinkedUnits(c);
    }
    return unlinkedUnits;
}

/**
 * @brief Resolve the path of the given filename using the given base.
 *
 * Resolves the full path to the given @p filename using the @p base.
 *
 * This function is only intended to work with local files.  It may not
 * work with bases that use the 'file://' prefix.
 *
 * @param filename The @c std::string relative path from the base path.
 * @param base The @c std::string location on local disk for determining the full path from.
 *
 * @return The full path from the @p base location to the @p filename
 */
std::string resolvePath(const std::string &filename, const std::string &base)
{
    // We can be naive here as we know what we are dealing with
    std::string path = base.substr(0, base.find_last_of('/') + 1) + filename;
    return path;
}

void resolveImport(const ImportedEntityPtr &importedEntity,
                   const std::string &baseFile)
{
    if (importedEntity->isImport()) {
        ImportSourcePtr importSource = importedEntity->importSource();
        if (!importSource->hasModel()) {
            std::string url = resolvePath(importSource->url(), baseFile);
            std::ifstream file(url);
            if (file.good()) {
                std::stringstream buffer;
                buffer << file.rdbuf();
                ParserPtr parser = Parser::create();
                ModelPtr model = parser->parseModel(buffer.str());
                importSource->setModel(model);
                model->resolveImports(url);
            }
        }
    }
}

void resolveComponentImports(const ComponentEntityPtr &parentComponentEntity,
                             const std::string &baseFile)
{
    for (size_t n = 0; n < parentComponentEntity->componentCount(); ++n) {
        libcellml::ComponentPtr component = parentComponentEntity->component(n);
        if (component->isImport()) {
            resolveImport(component, baseFile);
        }
        resolveComponentImports(component, baseFile);
    }
}

void Model::resolveImports(const std::string &baseFile)
{
    for (size_t n = 0; n < unitsCount(); ++n) {
        libcellml::UnitsPtr units = Model::units(n);
        resolveImport(units, baseFile);
    }
    resolveComponentImports(shared_from_this(), baseFile);
}

bool isUnresolvedImport(const ImportedEntityPtr &importedEntity)
{
    bool unresolvedImport = false;
    if (importedEntity->isImport()) {
        ImportSourcePtr importedSource = importedEntity->importSource();
        unresolvedImport = !importedSource->hasModel();
    }
    return unresolvedImport;
}

bool hasUnresolvedComponentImports(const ComponentEntityConstPtr &parentComponentEntity);

bool doHasUnresolvedComponentImports(const ComponentPtr &component)
{
    bool unresolvedImports = false;
    if (component->isImport()) {
        unresolvedImports = isUnresolvedImport(component);
        if (!unresolvedImports) {
            // Check that the imported component can import all it needs from its model.
            ImportSourcePtr importedSource = component->importSource();
            if (importedSource->hasModel()) {
                ModelPtr importedModel = importedSource->model();
                ComponentPtr importedComponent = importedModel->component(component->importReference());
                if (importedComponent == nullptr) {
                    unresolvedImports = true;
                } else {
                    unresolvedImports = doHasUnresolvedComponentImports(importedComponent);
                }
            }
        }
    } else {
        unresolvedImports = hasUnresolvedComponentImports(component);
    }
    return unresolvedImports;
}

bool hasUnresolvedComponentImports(const ComponentEntityConstPtr &parentComponentEntity)
{
    bool unresolvedImports = false;
    for (size_t n = 0; n < parentComponentEntity->componentCount() && !unresolvedImports; ++n) {
        libcellml::ComponentPtr component = parentComponentEntity->component(n);
        unresolvedImports = doHasUnresolvedComponentImports(component);
    }
    return unresolvedImports;
}

bool Model::hasUnresolvedImports() const
{
    bool unresolvedImports = false;
    for (size_t n = 0; n < unitsCount() && !unresolvedImports; ++n) {
        libcellml::UnitsPtr units = Model::units(n);
        unresolvedImports = isUnresolvedImport(units);
    }
    if (!unresolvedImports) {
        unresolvedImports = hasUnresolvedComponentImports(shared_from_this());
    }
    return unresolvedImports;
}

bool hasComponentImports(const ComponentEntityConstPtr &componentEntity)
{
    bool importsPresent = false;
    for (size_t n = 0; n < componentEntity->componentCount() && !importsPresent; ++n) {
        libcellml::ComponentPtr childComponent = componentEntity->component(n);
        importsPresent = childComponent->isImport();
        if (!importsPresent) {
            importsPresent = hasComponentImports(childComponent);
        }
    }
    return importsPresent;
}

bool Model::hasImports() const
{
    bool importsPresent = false;
    for (size_t n = 0; n < unitsCount() && !importsPresent; ++n) {
        libcellml::UnitsPtr units = Model::units(n);
        if (units->isImport()) {
            importsPresent = true;
        }
    }

    if (!importsPresent) {
        importsPresent = hasComponentImports(shared_from_this());
    }

    return importsPresent;
}

size_t getComponentIndexInComponentEntity(const ComponentEntityPtr &componentParent, const ComponentEntityPtr &component)
{
    size_t index = 0;
    bool found = false;
    while (index < componentParent->componentCount() && !found) {
        if (componentParent->component(index) == component) {
            found = true;
        } else {
            ++index;
        }
    }

    return index;
}

IndexStack reverseEngineerIndexStack(const VariablePtr &variable)
{
    IndexStack indexStack;
    ComponentPtr component = std::dynamic_pointer_cast<Component>(variable->parent());
    indexStack.push_back(getVariableIndexInComponent(component, variable));

    ComponentEntityPtr parent = component;
    ComponentEntityPtr grandParent = std::dynamic_pointer_cast<ComponentEntity>(parent->parent());
    while (grandParent != nullptr) {
        indexStack.push_back(getComponentIndexInComponentEntity(grandParent, parent));
        parent = grandParent;
        grandParent = std::dynamic_pointer_cast<ComponentEntity>(parent->parent());
    }

    std::reverse(std::begin(indexStack), std::end(indexStack));

    return indexStack;
}

void recordVariableEquivalences(const ComponentPtr &component, EquivalenceMap &equivalenceMap, IndexStack &indexStack)
{
    for (size_t index = 0; index < component->variableCount(); ++index) {
        auto variable = component->variable(index);
        for (size_t j = 0; j < variable->equivalentVariableCount(); ++j) {
            if (j == 0) {
                indexStack.push_back(index);
            }
            auto equivalentVariable = variable->equivalentVariable(j);
            auto equivalentVariableIndexStack = reverseEngineerIndexStack(equivalentVariable);
            if (equivalenceMap.count(indexStack) == 0) {
                equivalenceMap[indexStack] = std::vector<IndexStack>();
            }
            equivalenceMap[indexStack].push_back(equivalentVariableIndexStack);
        }
        if (variable->equivalentVariableCount() > 0) {
            indexStack.pop_back();
        }
    }
}

void generateEquivalenceMap(const ComponentPtr &component, EquivalenceMap &map, IndexStack &indexStack)
{
    for (size_t index = 0; index < component->componentCount(); ++index) {
        indexStack.push_back(index);
        auto c = component->component(index);
        recordVariableEquivalences(c, map, indexStack);
        generateEquivalenceMap(c, map, indexStack);
        indexStack.pop_back();
    }
}

VariablePtr getVariableLocatedAt(const IndexStack &stack, const ModelPtr &model)
{
    ComponentPtr component;
    for (size_t index = 0; index < stack.size() - 1; ++index) {
        if (index == 0) {
            component = model->component(stack.at(index));
        } else {
            component = component->component(stack.at(index));
        }
    }

    return component->variable(stack.back());
}

void makeEquivalence(const IndexStack &stack1, const IndexStack &stack2, const ModelPtr &model)
{
    auto v1 = getVariableLocatedAt(stack1, model);
    auto v2 = getVariableLocatedAt(stack2, model);
    Variable::addEquivalence(v1, v2);
}

void applyEquivalenceMapToModel(const EquivalenceMap &map, const ModelPtr &model)
{
    for (const auto &iter : map) {
        auto key = iter.first;
        auto vector = iter.second;
        for (auto vectorIter = vector.begin(); vectorIter < vector.end(); ++vectorIter) {
            makeEquivalence(key, *vectorIter, model);
        }
    }
}

ModelPtr Model::clone() const
{
    auto m = create();

    m->setId(id());
    m->setName(name());

    m->setEncapsulationId(encapsulationId());

    for (size_t index = 0; index < mPimpl->mUnits.size(); ++index) {
        m->addUnits(units(index)->clone());
    }

    for (size_t index = 0; index < componentCount(); ++index) {
        m->addComponent(component(index)->clone());
    }

    // Generate equivalence map starting from the models components.
    EquivalenceMap map;
    IndexStack indexStack;
    for (size_t index = 0; index < componentCount(); ++index) {
        indexStack.push_back(index);
        auto c = component(index);
        recordVariableEquivalences(c, map, indexStack);
        generateEquivalenceMap(c, map, indexStack);
        indexStack.pop_back();
    }
    applyEquivalenceMapToModel(map, m);

    return m;
}

IndexStack reverseEngineerIndexStack(const ComponentPtr &component)
{
    auto dummyVariable = Variable::create();
    component->addVariable(dummyVariable);
    IndexStack indexStack = reverseEngineerIndexStack(dummyVariable);
    indexStack.pop_back();
    component->removeVariable(dummyVariable);

    return indexStack;
}

IndexStack rebaseIndexStack(const IndexStack &stack, const IndexStack &originStack, const IndexStack &destinationStack)
{
    auto rebasedStack = stack;

    rebasedStack.resize(originStack.size(), SIZE_MAX);
    if (rebasedStack == originStack) {
        rebasedStack = destinationStack;
        auto offsetIt = stack.begin() + static_cast<int64_t>(originStack.size());
        rebasedStack.insert(rebasedStack.end(), offsetIt, stack.end());
    } else {
        rebasedStack.clear();
    }

    return rebasedStack;
}

EquivalenceMap rebaseEquivalenceMap(const EquivalenceMap &map, const IndexStack &originStack, const IndexStack &destinationStack)
{
    EquivalenceMap rebasedMap;
    for (const auto &entry : map) {
        auto key = entry.first;
        auto rebasedKey = rebaseIndexStack(key, originStack, destinationStack);
        if (!rebasedKey.empty()) {
            auto vector = entry.second;
            std::vector<IndexStack> rebasedVector;
            for (const auto &stack : vector) {
                auto rebasedTarget = rebaseIndexStack(stack, originStack, destinationStack);
                if (!rebasedTarget.empty()) {
                    rebasedVector.push_back(rebasedTarget);
                }
            }

            if (!rebasedVector.empty()) {
                rebasedMap[rebasedKey] = rebasedVector;
            }
        }
    }

    return rebasedMap;
}

void componentNames(const ComponentPtr &component, NameList &names)
{
    for (size_t index = 0; index < component->componentCount(); ++index) {
        auto c = component->component(index);
        names.push_back(c->name());
        componentNames(c, names);
    }
}

NameList componentNames(const ModelPtr &model)
{
    NameList names;
    for (size_t index = 0; index < model->componentCount(); ++index) {
        auto component = model->component(index);
        names.push_back(component->name());
        componentNames(component, names);
    }
    return names;
}

ComponentNameMap createComponentNamesMap(const ComponentPtr &component)
{
    ComponentNameMap nameMap;
    for (size_t index = 0; index < component->componentCount(); ++index) {
        auto c = component->component(index);
        nameMap[c->name()] = c;
        ComponentNameMap childrenNameMap = createComponentNamesMap(c);
        nameMap.insert(childrenNameMap.begin(), childrenNameMap.end());
    }

    return nameMap;
}

std::vector<UnitsPtr> unitsUsed(const ComponentPtr &component)
{
    std::vector<UnitsPtr> usedUnits;
    for (size_t i = 0; i < component->variableCount(); ++i) {
        auto v = component->variable(i);
        auto u = v->units();
        if (u != nullptr && !isStandardUnitName(u->name())) {
            usedUnits.push_back(u);
        }
    }
    for (size_t i = 0; i < component->componentCount(); ++i) {
        auto childComponent = component->component(i);
        auto childUsedUnits = unitsUsed(childComponent);
        usedUnits.insert(usedUnits.end(), childUsedUnits.begin(), childUsedUnits.end());
    }

    return usedUnits;
}

void flattenComponent(const ComponentEntityPtr &parent, const ComponentPtr &component, size_t index)
{
    if (component->isImport()) {
        auto model = owningModel(component);
        auto importSource = component->importSource();
        auto importModel = importSource->model();
        auto importedComponent = importModel->component(component->importReference());

        // Determine names of components already in use.
        NameList compNames = componentNames(model);

        // Determine the stack for the destination component.
        IndexStack destinationComponentBaseIndexStack = reverseEngineerIndexStack(component);

        // Determine the stack for the source component.
        IndexStack importedComponentBaseIndexStack = reverseEngineerIndexStack(importedComponent);

        // Generate equivalence map for the source component.
        EquivalenceMap map;
        recordVariableEquivalences(importedComponent, map, importedComponentBaseIndexStack);
        generateEquivalenceMap(importedComponent, map, importedComponentBaseIndexStack);

        // Rebase the generated equivalence map from the source component to the destination component.
        auto rebasedMap = rebaseEquivalenceMap(map, importedComponentBaseIndexStack, destinationComponentBaseIndexStack);

        // Take a copy of the imported component which will be used to replace the import defined in this model.
        auto importedComponentCopy = importedComponent->clone();
        importedComponentCopy->setName(component->name());
        for (size_t i = 0; i < component->componentCount(); ++i) {
            importedComponentCopy->addComponent(component->component(i));
        }

<<<<<<< HEAD
        // Temporarily add component to new model to find units used by the variables.
        auto tempModel = Model::create();
        tempModel->addComponent(importedComponentCopy);
        tempModel->linkUnits();

        std::vector<UnitsPtr> requiredUnits;
        for (size_t i = 0; i < tempModel->unitsCount(); ++i) {
            auto u = tempModel->units(i);
            requiredUnits.push_back(u);
        }
=======
        // Get list of required units from component's variables.
        std::vector<UnitsPtr> requiredUnits = unitsUsed(importedComponentCopy);
>>>>>>> 349e951f

        // Get the names of the units used by the <cn> elements in all the components' MathML and add them
        // to the required units.
        auto cnList = cnUnits(tempModel);
        for (auto &name : cnList) {
            if (!tempModel->hasUnits(name)) {
                auto u = importModel->units(name);
                if (u != nullptr) {
                    requiredUnits.push_back(u);
                } // TODO else warning
            }
        }

        // Make a map of component name to component pointer.
        ComponentNameMap newComponentNames = createComponentNamesMap(importedComponentCopy);
        for (const auto &entry : newComponentNames) {
            std::string newName = entry.first;
            size_t count = 1;
            while (std::find(compNames.begin(), compNames.end(), newName) != compNames.end()) {
                newName += "_" + convertToString(count++);
            }
            if (newName != entry.first) {
                entry.second->setName(newName);
            }
        }

        // If the component 'component' has variables then they are equivalent variables and they
        // need to be exchanged with the real variables from the component 'importedComponent'.
        for (size_t i = 0; i < component->variableCount(); ++i) {
            auto placeholderVariable = component->variable(i);
            for (size_t j = 0; j < placeholderVariable->equivalentVariableCount(); ++j) {
                auto localModelVariable = placeholderVariable->equivalentVariable(j);
                auto importedComponentVariable = importedComponentCopy->variable(placeholderVariable->name());
                Variable::removeEquivalence(placeholderVariable, localModelVariable);
                Variable::addEquivalence(importedComponentVariable, localModelVariable);
            }
        }
        parent->replaceComponent(index, importedComponentCopy);

        // Apply the rebased equivalence map onto the modified model.
        applyEquivalenceMapToModel(rebasedMap, model);

        // Copy over units used in imported component to this model.
        for (const auto &u : requiredUnits) {
            if (!model->hasUnits(u)) {
                size_t count = 0;
                while (!model->hasUnits(u) && model->hasUnits(u->name())) {
                    auto name = u->name();
                    name += "_" + convertToString(++count);
                    u->setName(name);
                }
                model->addUnits(u);
            }
        }
    }
}

void flattenComponentTree(const ComponentEntityPtr &parent, const ComponentPtr &component, size_t componentIndex)
{
    flattenComponent(parent, component, componentIndex);
    auto flattenedComponent = parent->component(componentIndex);
    for (size_t index = 0; index < flattenedComponent->componentCount(); ++index) {
        auto c = flattenedComponent->component(index);
        flattenComponentTree(flattenedComponent, c, index);
    }
}

void Model::flatten()
{
    if (hasUnresolvedImports()) {
        return;
    }

    while (hasImports()) {
        // Go through Units and instantiate any imported Units.
        for (size_t index = 0; index < unitsCount(); ++index) {
            auto u = units(index);
            if (u->isImport()) {
                auto importedUnits = u->importSource()->model()->units(u->importReference());
                auto importedUnitsCopy = importedUnits->clone();
                importedUnitsCopy->setName(u->name());
                replaceUnits(index, importedUnitsCopy);
            }
        }

        // Go through Components and instatiate any imported Components
        for (size_t index = 0; index < componentCount(); ++index) {
            auto c = component(index);
            flattenComponentTree(shared_from_this(), c, index);
        }
    }
}

} // namespace libcellml<|MERGE_RESOLUTION|>--- conflicted
+++ resolved
@@ -758,7 +758,7 @@
             importedComponentCopy->addComponent(component->component(i));
         }
 
-<<<<<<< HEAD
+        // KRM
         // Temporarily add component to new model to find units used by the variables.
         auto tempModel = Model::create();
         tempModel->addComponent(importedComponentCopy);
@@ -769,10 +769,12 @@
             auto u = tempModel->units(i);
             requiredUnits.push_back(u);
         }
-=======
+
+        // DEV
         // Get list of required units from component's variables.
         std::vector<UnitsPtr> requiredUnits = unitsUsed(importedComponentCopy);
->>>>>>> 349e951f
+
+        // END CHANGES
 
         // Get the names of the units used by the <cn> elements in all the components' MathML and add them
         // to the required units.
