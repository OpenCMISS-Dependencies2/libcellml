/*
Copyright libCellML Contributors

Licensed under the Apache License, Version 2.0 (the "License");
you may not use this file except in compliance with the License.
You may obtain a copy of the License at

    http://www.apache.org/licenses/LICENSE-2.0

Unless required by applicable law or agreed to in writing, software
distributed under the License is distributed on an "AS IS" BASIS,
WITHOUT WARRANTIES OR CONDITIONS OF ANY KIND, either express or implied.
See the License for the specific language governing permissions and
limitations under the License.
*/

#include "libcellml/component.h"
#include "libcellml/importsource.h"
#include "libcellml/model.h"
#include "libcellml/parser.h"
#include "libcellml/units.h"
#include "libcellml/variable.h"

#include <algorithm>
#include <fstream>
#include <map>
#include <sstream>
#include <stack>
#include <utility>
#include <vector>

namespace libcellml {

/**
 * @brief The Model::ModelImpl struct.
 *
 * This struct is the private implementation struct for the Model class.  Separating
 * the implementation from the definition allows for greater flexibility when
 * distributing the code.
 */
struct Model::ModelImpl
{
    std::vector<UnitsPtr>::iterator findUnits(const std::string &name);
    std::vector<UnitsPtr>::iterator findUnits(const UnitsPtr &units);
    std::vector<UnitsPtr> mUnits;
};

std::vector<UnitsPtr>::iterator Model::ModelImpl::findUnits(const std::string &name)
{
    return std::find_if(mUnits.begin(), mUnits.end(),
                        [=](const UnitsPtr &u) -> bool { return u->getName() == name; });
}

std::vector<UnitsPtr>::iterator Model::ModelImpl::findUnits(const UnitsPtr &units)
{
    return std::find_if(mUnits.begin(), mUnits.end(),
                        [=](const UnitsPtr &u) -> bool { return u == units; });
}

Model::Model()
    : mPimpl(new ModelImpl())
{
}

Model::~Model()
{
    delete mPimpl;
}

Model::Model(const Model &rhs)
    : ComponentEntity(rhs)
#ifndef SWIG
    , std::enable_shared_from_this<Model>(rhs)
#endif
    , mPimpl(new ModelImpl())
{
    mPimpl->mUnits = rhs.mPimpl->mUnits;
}

Model::Model(Model &&rhs) noexcept
    : ComponentEntity(std::move(rhs))
<<<<<<< HEAD
=======
#ifndef SWIG
    , std::enable_shared_from_this<Model>()
#endif
>>>>>>> d5d1b516
    , mPimpl(rhs.mPimpl)
{
    rhs.mPimpl = nullptr;
}

<<<<<<< HEAD
Model& Model::operator=(Model rhs)
{
    ComponentEntity::operator= (rhs);
    rhs.swap(*this);
=======
Model &Model::operator=(Model m)
{
    ComponentEntity::operator=(m);
    m.swap(*this);
>>>>>>> d5d1b516
    return *this;
}

void Model::swap(Model &rhs)
{
    std::swap(this->mPimpl, rhs.mPimpl);
}

void Model::doAddComponent(const ComponentPtr &component)
{
    // Check for cycles.
    if (!hasParent(component.get())) {
        component->setParent(this);
        ComponentEntity::doAddComponent(component);
    }
}

void Model::addUnits(const UnitsPtr &units)
{
    mPimpl->mUnits.push_back(units);
}

bool Model::removeUnits(size_t index)
{
    bool status = false;
    if (index < mPimpl->mUnits.size()) {
        mPimpl->mUnits.erase(mPimpl->mUnits.begin() + int64_t(index));
        status = true;
    }

    return status;
}

bool Model::removeUnits(const std::string &name)
{
    bool status = false;
    auto result = mPimpl->findUnits(name);
    if (result != mPimpl->mUnits.end()) {
        mPimpl->mUnits.erase(result);
        status = true;
    }

    return status;
}

bool Model::removeUnits(const UnitsPtr &units)
{
    bool status = false;
    auto result = mPimpl->findUnits(units);
    if (result != mPimpl->mUnits.end()) {
        mPimpl->mUnits.erase(result);
        status = true;
    }

    return status;
}

void Model::removeAllUnits()
{
    mPimpl->mUnits.clear();
}

bool Model::hasUnits(const std::string &name) const
{
    return mPimpl->findUnits(name) != mPimpl->mUnits.end();
}

bool Model::hasUnits(const UnitsPtr &units) const
{
    return mPimpl->findUnits(units) != mPimpl->mUnits.end();
}

UnitsPtr Model::getUnits(size_t index) const
{
    UnitsPtr units = nullptr;
    if (index < mPimpl->mUnits.size()) {
        units = mPimpl->mUnits.at(index);
    }

    return units;
}

UnitsPtr Model::getUnits(const std::string &name) const
{
    UnitsPtr units = nullptr;
    auto result = mPimpl->findUnits(name);
    if (result != mPimpl->mUnits.end()) {
        units = *result;
    }

    return units;
}

UnitsPtr Model::takeUnits(size_t index)
{
    UnitsPtr units = nullptr;
    if (index < mPimpl->mUnits.size()) {
        units = mPimpl->mUnits.at(index);
        removeUnits(index);
        units->clearParent();
    }

    return units;
}

UnitsPtr Model::takeUnits(const std::string &name)
{
    return takeUnits(size_t(mPimpl->findUnits(name) - mPimpl->mUnits.begin()));
}

bool Model::replaceUnits(size_t index, const UnitsPtr &units)
{
    bool status = false;
    if (removeUnits(index)) {
        mPimpl->mUnits.insert(mPimpl->mUnits.begin() + int64_t(index), units);
        status = true;
    }

    return status;
}

bool Model::replaceUnits(const std::string &name, const UnitsPtr &units)
{
    return replaceUnits(size_t(mPimpl->findUnits(name) - mPimpl->mUnits.begin()), units);
}

bool Model::replaceUnits(const UnitsPtr &oldUnits, const UnitsPtr &newUnits)
{
    return replaceUnits(size_t(mPimpl->findUnits(oldUnits) - mPimpl->mUnits.begin()), newUnits);
}

size_t Model::unitsCount() const
{
    return mPimpl->mUnits.size();
}

/**
 * @brief Resolve the path of the given filename using the given base.
 *
 * Resolves the full path to the given @p filename using the @p base.
 *
 * This function is only intended to work with local files.  It may not
 * work with bases that use the 'file://' prefix.
 *
 * @param filename The @c std::string relative path from the base path.
 * @param base The @c std::string location on local disk for determining the full path from.
 * @return The full path from the @p base location to the @p filename
 */
std::string resolvePath(const std::string &filename, const std::string &base)
{
    // We can be naive here as we know what we are dealing with
    std::string path = base.substr(0, base.find_last_of('/') + 1) + filename;
    return path;
}

void resolveImport(const ImportedEntityPtr &importedEntity,
                   const std::string &baseFile)
{
    if (importedEntity->isImport()) {
        ImportSourcePtr importSource = importedEntity->getImportSource();
        if (!importSource->hasModel()) {
            std::string url = resolvePath(importSource->getUrl(), baseFile);
            std::ifstream file(url);
            if (file.good()) {
                std::stringstream buffer;
                buffer << file.rdbuf();
                Parser parser;
                ModelPtr model = parser.parseModel(buffer.str());
                importSource->setModel(model);
                model->resolveImports(url);
            }
        }
    }
}

void resolveComponentImports(const ComponentEntityPtr &parentComponentEntity,
                             const std::string &baseFile)
{
<<<<<<< HEAD
    for (size_t n = 0; n < parentComponentEntity->componentCount(); ++n)
    {
        ComponentPtr component = parentComponentEntity->getComponent(n);
=======
    for (size_t n = 0; n < parentComponentEntity->componentCount(); ++n) {
        libcellml::ComponentPtr component = parentComponentEntity->getComponent(n);
>>>>>>> d5d1b516
        if (component->isImport()) {
            resolveImport(component, baseFile);
        } else {
            resolveComponentImports(component, baseFile);
        }
    }
}

void Model::resolveImports(const std::string &baseFile)
{
<<<<<<< HEAD
    for (size_t n = 0; n < unitsCount(); ++n)
    {
        UnitsPtr units = getUnits(n);
=======
    for (size_t n = 0; n < unitsCount(); ++n) {
        libcellml::UnitsPtr units = getUnits(n);
>>>>>>> d5d1b516
        resolveImport(units, baseFile);
    }
    resolveComponentImports(shared_from_this(), baseFile);
}

bool isUnresolvedImport(const ImportedEntityPtr &importedEntity)
{
    bool unresolvedImport = false;
    if (importedEntity->isImport()) {
        ImportSourcePtr importedSource = importedEntity->getImportSource();
        if (!importedSource->hasModel()) {
            unresolvedImport = true;
        }
    }
    return unresolvedImport;
}

bool hasUnresolvedComponentImports(const ComponentEntityPtr &parentComponentEntity);

bool doHasUnresolvedComponentImports(const ComponentPtr &component)
{
    bool unresolvedImports = false;
    if (component->isImport()) {
        unresolvedImports = isUnresolvedImport(component);
        if (!unresolvedImports) {
            // Check that the imported component can import all it needs from its model.
            ImportSourcePtr importedSource = component->getImportSource();
            if (importedSource->hasModel()) {
                ModelPtr importedModel = importedSource->getModel();
                ComponentPtr importedComponent = importedModel->getComponent(component->getImportReference());
                unresolvedImports = doHasUnresolvedComponentImports(importedComponent);
            }
        }
    } else {
        unresolvedImports = hasUnresolvedComponentImports(component);
    }
    return unresolvedImports;
}

bool hasUnresolvedComponentImports(const ComponentEntityPtr &parentComponentEntity)
{
    bool unresolvedImports = false;
<<<<<<< HEAD
    for (size_t n = 0; n < parentComponentEntity->componentCount() && !unresolvedImports; ++n)
    {
        ComponentPtr component = parentComponentEntity->getComponent(n);
=======
    for (size_t n = 0; n < parentComponentEntity->componentCount() && !unresolvedImports; ++n) {
        libcellml::ComponentPtr component = parentComponentEntity->getComponent(n);
>>>>>>> d5d1b516
        unresolvedImports = doHasUnresolvedComponentImports(component);
    }
    return unresolvedImports;
}

bool Model::hasUnresolvedImports()
{
    bool unresolvedImports = false;
<<<<<<< HEAD
    for (size_t n = 0; n < unitsCount() && !unresolvedImports; ++n)
    {
        UnitsPtr units = getUnits(n);
=======
    for (size_t n = 0; n < unitsCount() && !unresolvedImports; ++n) {
        libcellml::UnitsPtr units = getUnits(n);
>>>>>>> d5d1b516
        unresolvedImports = isUnresolvedImport(units);
    }
    if (!unresolvedImports) {
        unresolvedImports = hasUnresolvedComponentImports(shared_from_this());
    }
    return unresolvedImports;
}

} // namespace libcellml<|MERGE_RESOLUTION|>--- conflicted
+++ resolved
@@ -79,28 +79,15 @@
 
 Model::Model(Model &&rhs) noexcept
     : ComponentEntity(std::move(rhs))
-<<<<<<< HEAD
-=======
-#ifndef SWIG
-    , std::enable_shared_from_this<Model>()
-#endif
->>>>>>> d5d1b516
     , mPimpl(rhs.mPimpl)
 {
     rhs.mPimpl = nullptr;
 }
 
-<<<<<<< HEAD
-Model& Model::operator=(Model rhs)
-{
-    ComponentEntity::operator= (rhs);
+Model &Model::operator=(Model rhs)
+{
+    ComponentEntity::operator=(rhs);
     rhs.swap(*this);
-=======
-Model &Model::operator=(Model m)
-{
-    ComponentEntity::operator=(m);
-    m.swap(*this);
->>>>>>> d5d1b516
     return *this;
 }
 
@@ -279,14 +266,8 @@
 void resolveComponentImports(const ComponentEntityPtr &parentComponentEntity,
                              const std::string &baseFile)
 {
-<<<<<<< HEAD
-    for (size_t n = 0; n < parentComponentEntity->componentCount(); ++n)
-    {
-        ComponentPtr component = parentComponentEntity->getComponent(n);
-=======
     for (size_t n = 0; n < parentComponentEntity->componentCount(); ++n) {
         libcellml::ComponentPtr component = parentComponentEntity->getComponent(n);
->>>>>>> d5d1b516
         if (component->isImport()) {
             resolveImport(component, baseFile);
         } else {
@@ -297,14 +278,8 @@
 
 void Model::resolveImports(const std::string &baseFile)
 {
-<<<<<<< HEAD
-    for (size_t n = 0; n < unitsCount(); ++n)
-    {
-        UnitsPtr units = getUnits(n);
-=======
     for (size_t n = 0; n < unitsCount(); ++n) {
         libcellml::UnitsPtr units = getUnits(n);
->>>>>>> d5d1b516
         resolveImport(units, baseFile);
     }
     resolveComponentImports(shared_from_this(), baseFile);
@@ -347,14 +322,8 @@
 bool hasUnresolvedComponentImports(const ComponentEntityPtr &parentComponentEntity)
 {
     bool unresolvedImports = false;
-<<<<<<< HEAD
-    for (size_t n = 0; n < parentComponentEntity->componentCount() && !unresolvedImports; ++n)
-    {
-        ComponentPtr component = parentComponentEntity->getComponent(n);
-=======
     for (size_t n = 0; n < parentComponentEntity->componentCount() && !unresolvedImports; ++n) {
         libcellml::ComponentPtr component = parentComponentEntity->getComponent(n);
->>>>>>> d5d1b516
         unresolvedImports = doHasUnresolvedComponentImports(component);
     }
     return unresolvedImports;
@@ -363,14 +332,8 @@
 bool Model::hasUnresolvedImports()
 {
     bool unresolvedImports = false;
-<<<<<<< HEAD
-    for (size_t n = 0; n < unitsCount() && !unresolvedImports; ++n)
-    {
-        UnitsPtr units = getUnits(n);
-=======
     for (size_t n = 0; n < unitsCount() && !unresolvedImports; ++n) {
         libcellml::UnitsPtr units = getUnits(n);
->>>>>>> d5d1b516
         unresolvedImports = isUnresolvedImport(units);
     }
     if (!unresolvedImports) {
