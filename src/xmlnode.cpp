--- conflicted
+++ resolved
@@ -156,18 +156,14 @@
     return parentHandle;
 }
 
-<<<<<<< HEAD
-std::string XmlNode::convertToString(bool format) {
-=======
-std::string XmlNode::convertToString()
+std::string XmlNode::convertToString(bool format)
 {
->>>>>>> 16136e22
     std::string contentString;
     xmlBufferPtr buffer = xmlBufferCreate();
     if (format) {
         xmlKeepBlanksDefault(0);
     }
-    int len = xmlNodeDump(buffer, mPimpl->mXmlNodePtr->doc, mPimpl->mXmlNodePtr, 0, format?1:0);
+    int len = xmlNodeDump(buffer, mPimpl->mXmlNodePtr->doc, mPimpl->mXmlNodePtr, 0, format ? 1 : 0);
     if (len > 0) {
         contentString = std::string(reinterpret_cast<const char *>(buffer->content));
     }
