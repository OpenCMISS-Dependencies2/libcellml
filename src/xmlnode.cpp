--- conflicted
+++ resolved
@@ -17,18 +17,13 @@
 #include "xmlattribute.h"
 #include "xmlnode.h"
 
+#include "libcellml/namespaces.h"
+
 #include <string>
 
 #include <libxml/parser.h>
 #include <libxml/tree.h>
 
-<<<<<<< HEAD
-#include "xmlattribute.h"
-
-#include "libcellml/namespaces.h"
-
-=======
->>>>>>> 41be7c40
 namespace libcellml {
 
 /**
