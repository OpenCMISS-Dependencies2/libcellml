/*
Copyright libCellML Contributors

Licensed under the Apache License, Version 2.0 (the "License");
you may not use this file except in compliance with the License.
You may obtain a copy of the License at

    http://www.apache.org/licenses/LICENSE-2.0

Unless required by applicable law or agreed to in writing, software
distributed under the License is distributed on an "AS IS" BASIS,
WITHOUT WARRANTIES OR CONDITIONS OF ANY KIND, either express or implied.
See the License for the specific language governing permissions and
limitations under the License.
*/

#include "namespaces.h"
#include "xmlattribute.h"
#include "xmlnode.h"

#include <string>

#include <libxml/parser.h>
#include <libxml/tree.h>

namespace libcellml {

/**
 * @brief The XmlNode::XmlNodeImpl struct.
 *
 * This struct is the private implementation struct for the XmlNode class.  Separating
 * the implementation from the definition allows for greater flexibility when
 * distributing the code.
 */
struct XmlNode::XmlNodeImpl
{
    xmlNodePtr mXmlNodePtr;
};

XmlNode::XmlNode()
    : mPimpl(new XmlNodeImpl())
{
}

XmlNode::~XmlNode()
{
    delete mPimpl;
}

void XmlNode::setXmlNode(const xmlNodePtr &node)
{
    mPimpl->mXmlNodePtr = node;
}

std::string XmlNode::getNamespace() const
{
    if (mPimpl->mXmlNodePtr->ns == nullptr) {
        return std::string();
    }
    return std::string(reinterpret_cast<const char *>(mPimpl->mXmlNodePtr->ns->href));
}

bool XmlNode::isElement(const char *name, const char *ns)
{
    bool found = false;
<<<<<<< HEAD
    if (    (mPimpl->mXmlNodePtr->type == XML_ELEMENT_NODE)
        && (xmlStrcmp(reinterpret_cast<const xmlChar *>(getNamespace().c_str()), reinterpret_cast<const xmlChar *>(ns)) == 0)
        && (xmlStrcmp(mPimpl->mXmlNodePtr->name, reinterpret_cast<const xmlChar *>(name)) == 0)) {
=======
    if ((mPimpl->mXmlNodePtr->type == XML_ELEMENT_NODE)
        && !xmlStrcmp(BAD_CAST getNamespace().c_str(), BAD_CAST ns)
        && !xmlStrcmp(mPimpl->mXmlNodePtr->name, BAD_CAST name)) {
>>>>>>> d5d1b516
        found = true;
    }
    return found;
}

bool XmlNode::isCellmlElement(const char *name)
{
    return isElement(name, CELLML_2_0_NS);
}

bool XmlNode::isText()
{
    return mPimpl->mXmlNodePtr->type == XML_TEXT_NODE;
}

bool XmlNode::isComment()
{
    return mPimpl->mXmlNodePtr->type == XML_COMMENT_NODE;
}

std::string XmlNode::getName() const
{
    return std::string(reinterpret_cast<const char *>(mPimpl->mXmlNodePtr->name));
}

bool XmlNode::hasAttribute(const char *attributeName)
{
    bool found = false;
    xmlAttrPtr attribute = xmlHasProp(mPimpl->mXmlNodePtr, reinterpret_cast<const xmlChar *>(attributeName));
    if (attribute != nullptr) {
        found = true;
    }
    return found;
}

std::string XmlNode::getAttribute(const char *attributeName)
{
    std::string attributeValueString;
    if (hasAttribute(attributeName)) {
        xmlChar *attributeValue = xmlGetProp(mPimpl->mXmlNodePtr, reinterpret_cast<const xmlChar *>(attributeName));
        attributeValueString = std::string(reinterpret_cast<const char *>(attributeValue));
        xmlFree(attributeValue);
    }
    return attributeValueString;
}

XmlAttributePtr XmlNode::getFirstAttribute()
{
    xmlAttrPtr attribute = mPimpl->mXmlNodePtr->properties;
    XmlAttributePtr attributeHandle = nullptr;
    if (attribute != nullptr) {
        attributeHandle = std::make_shared<XmlAttribute>();
        attributeHandle->setXmlAttribute(attribute);
    }
    return attributeHandle;
}

XmlNodePtr XmlNode::getFirstChild()
{
    xmlNodePtr child = mPimpl->mXmlNodePtr->children;
    XmlNodePtr childHandle = nullptr;
    if (child != nullptr) {
        childHandle = std::make_shared<XmlNode>();
        childHandle->setXmlNode(child);
    }
    return childHandle;
}

XmlNodePtr XmlNode::getNext()
{
    xmlNodePtr next = mPimpl->mXmlNodePtr->next;
    XmlNodePtr nextHandle = nullptr;
    if (next != nullptr) {
        nextHandle = std::make_shared<XmlNode>();
        nextHandle->setXmlNode(next);
    }
    return nextHandle;
}

XmlNodePtr XmlNode::getParent()
{
    xmlNodePtr parent = mPimpl->mXmlNodePtr->parent;
    XmlNodePtr parentHandle = nullptr;
    if (parent != nullptr) {
        parentHandle = std::make_shared<XmlNode>();
        parentHandle->setXmlNode(parent);
    }
    return parentHandle;
}

std::string XmlNode::convertToString()
{
    std::string contentString;
    xmlBufferPtr buffer = xmlBufferCreate();
    int len = xmlNodeDump(buffer, mPimpl->mXmlNodePtr->doc, mPimpl->mXmlNodePtr, 0, 0);
    if (len > 0) {
        contentString = std::string(reinterpret_cast<const char *>(buffer->content));
    }
    xmlBufferFree(buffer);
    return contentString;
}

} // namespace libcellml<|MERGE_RESOLUTION|>--- conflicted
+++ resolved
@@ -63,15 +63,9 @@
 bool XmlNode::isElement(const char *name, const char *ns)
 {
     bool found = false;
-<<<<<<< HEAD
-    if (    (mPimpl->mXmlNodePtr->type == XML_ELEMENT_NODE)
+    if (   (mPimpl->mXmlNodePtr->type == XML_ELEMENT_NODE)
         && (xmlStrcmp(reinterpret_cast<const xmlChar *>(getNamespace().c_str()), reinterpret_cast<const xmlChar *>(ns)) == 0)
         && (xmlStrcmp(mPimpl->mXmlNodePtr->name, reinterpret_cast<const xmlChar *>(name)) == 0)) {
-=======
-    if ((mPimpl->mXmlNodePtr->type == XML_ELEMENT_NODE)
-        && !xmlStrcmp(BAD_CAST getNamespace().c_str(), BAD_CAST ns)
-        && !xmlStrcmp(mPimpl->mXmlNodePtr->name, BAD_CAST name)) {
->>>>>>> d5d1b516
         found = true;
     }
     return found;
