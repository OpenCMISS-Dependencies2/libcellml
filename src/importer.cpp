/*
Copyright libCellML Contributors

Licensed under the Apache License, Version 2.0 (the "License");
you may not use this file except in compliance with the License.
You may obtain a copy of the License at

    http://www.apache.org/licenses/LICENSE-2.0

Unless required by applicable law or agreed to in writing, software
distributed under the License is distributed on an "AS IS" BASIS,
WITHOUT WARRANTIES OR CONDITIONS OF ANY KIND, either express or implied.
See the License for the specific language governing permissions and
limitations under the License.
*/

#include "libcellml/importer.h"

#include <algorithm>
#include <cmath>
#include <fstream>
#include <libxml/uri.h>
#include <set>
#include <sstream>
#include <stdexcept>

#include "libcellml/component.h"
#include "libcellml/importsource.h"
#include "libcellml/model.h"
#include "libcellml/parser.h"
#include "libcellml/reset.h"
#include "libcellml/types.h"
#include "libcellml/units.h"
#include "libcellml/variable.h"

#include "namespaces.h"
#include "utilities.h"
#include "xmldoc.h"
#include "xmlutils.h"

namespace libcellml {

using HistorySearchVector = std::vector<std::tuple<std::string, std::string, std::string>>;

/**
 * @brief The Importer::ImporterImpl struct.
 *
 * This struct is the private implementation struct for the Importer class.  Separating
 * the implementation from the definition allows for greater flexibility when
 * distributing the code.
 */
struct Importer::ImporterImpl
{
    enum class Type
    {
        UNITS,
        COMPONENT
    };

    Importer *mImporter = nullptr;

    ImportLibrary mLibrary;

    IssuePtr makeIssueCyclicDependency(const ModelPtr &model, Type type,
                                       HistorySearchVector &history,
                                       const std::string &action) const;

    bool fetchModel(const ImportSourcePtr &importSource, const std::string &baseFile);
    bool fetchImportSource(const ModelPtr &origModel, const ImportSourcePtr &importSource, Type type, const std::string &baseFile, HistorySearchVector &history);

    bool fetchComponent(const ModelPtr &origModel, const ComponentPtr &importComponent, const std::string &baseFile, HistorySearchVector &history);
    bool fetchUnits(const ModelPtr &origModel, const UnitsPtr &importUnits, const std::string &baseFile, HistorySearchVector &history);

    bool checkUnitsForCycles(const ModelPtr &origModel, const UnitsPtr &units, HistorySearchVector &history);
    bool checkComponentForCycles(const ModelPtr &origModel, const ComponentPtr &component, HistorySearchVector &history);
    bool hasImportCycles(const ModelPtr &model);
};

Importer::Importer()
    : mPimpl(new ImporterImpl())
{
    mPimpl->mImporter = this;
}

ImporterPtr Importer::create() noexcept
{
    return std::shared_ptr<Importer> {new Importer {}};
}

Importer::~Importer()
{
    delete mPimpl;
}

bool Importer::ImporterImpl::checkUnitsForCycles(const ModelPtr &origModel, const UnitsPtr &units, HistorySearchVector &history)
{
    // Even if these units are not imported, they might have imported children.
    if (!units->isImport()) {
        for (size_t u = 0; u < units->unitCount(); ++u) {
            std::string ref;
            std::string prefix;
            std::string id;
            double multiplier;
            double exponent;

            units->unitAttributes(u, ref, prefix, exponent, multiplier, id);
            // If the child units are imported, check them too.
            auto model = owningModel(units);
            if ((model != nullptr) && model->hasUnits(ref)) {
                if (checkUnitsForCycles(origModel, model->units(ref), history)) {
                    return true;
                }
            }
        }
        return false;
    }

    // If they are imported, then they can't have any child unit elements anyway.
    auto h = std::make_tuple(units->name(), units->importReference(), units->importSource()->url());

    // If the dependencies have not been recorded already, then check it.
    if (std::find(history.begin(), history.end(), h) == history.end()) {
        history.emplace_back(h);

        auto model = units->importSource()->model();
        if (model == nullptr) {
            auto issue = Issue::create();
            issue->setDescription("Units '" + units->name() + "' requires a model imported from '" + units->importSource()->url() + "' which is not available in the importer.");
            issue->setLevel(Issue::Level::ERROR);
            issue->setImportSource(units->importSource());
            issue->setReferenceRule(Issue::ReferenceRule::IMPORTER_NULL_MODEL);
            mImporter->addIssue(issue);
            return true;
        }
        auto importedUnits = model->units(units->importReference());
        if (importedUnits == nullptr) {
            auto issue = Issue::create();
            issue->setDescription("Units '" + units->name() + "' imports units named '" + units->importReference() + "' from the model imported from '" + units->importSource()->url() + "'. The units could not be found.");
            issue->setLevel(Issue::Level::ERROR);
            issue->setImportSource(units->importSource());
            issue->setReferenceRule(Issue::ReferenceRule::IMPORTER_MISSING_UNITS);
            mImporter->addIssue(issue);
            return true;
        }
        return checkUnitsForCycles(origModel, importedUnits, history);
    }
    // Otherwise, return true indicating that cycles have been found.
    history.emplace_back(h);
    mImporter->addIssue(makeIssueCyclicDependency(origModel, Type::UNITS, history, "flatten"));
    return true;
}

bool Importer::ImporterImpl::checkComponentForCycles(const ModelPtr &origModel, const ComponentPtr &component, HistorySearchVector &history)
{
    auto h = std::make_tuple(component->name(), component->importReference(), component->importSource()->url());

    // If the dependencies have not been recorded already, then check it.
    if (std::find(history.begin(), history.end(), h) == history.end()) {
        history.emplace_back(h);

        if (component->isImport()) {
            auto model = component->importSource()->model();
            if (model == nullptr) {
                auto issue = Issue::create();
                issue->setDescription("Component '" + component->name() + "' requires a model imported from '" + component->importSource()->url() + "' which is not available in the importer.");
                issue->setLevel(Issue::Level::ERROR);
                issue->setImportSource(component->importSource());
                issue->setReferenceRule(Issue::ReferenceRule::IMPORTER_NULL_MODEL);
                mImporter->addIssue(issue);
                return true;
            }
            auto importedComponent = model->component(component->importReference(), true);
            if (importedComponent == nullptr) {
                auto issue = Issue::create();
                issue->setDescription("Component '" + component->name() + "' imports a component named '" + component->importReference() + "' from the model imported from '" + component->importSource()->url() + "'. The component could not be found.");
                issue->setLevel(Issue::Level::ERROR);
                issue->setImportSource(component->importSource());
                issue->setReferenceRule(Issue::ReferenceRule::IMPORTER_MISSING_COMPONENT);
                mImporter->addIssue(issue);
                return true;
            }
            if (importedComponent->isImport() && checkComponentForCycles(origModel, importedComponent, history)) {
                return true;
            }
        }
        return false;
    }

    // Otherwise, return true indicating that cycles have been found.
    history.emplace_back(h);
    mImporter->addIssue(makeIssueCyclicDependency(origModel, Type::COMPONENT, history, "flatten"));
    return true;
}

bool Importer::ImporterImpl::hasImportCycles(const ModelPtr &model)
{
    HistorySearchVector history;

    for (const UnitsPtr &units : getImportedUnits(model)) {
        if (checkUnitsForCycles(model, units, history)) {
            return true;
        }
    }

    for (const ComponentPtr &component : getImportedComponents(model)) {
        if (checkComponentForCycles(model, component, history)) {
            return true;
        }
    }

    return false;
}

bool hasImportCycle(ModelPtr &model, HistorySearchVector &history)
{
    for (const UnitsPtr &units : getImportedUnits(model)) {
        auto importSource = units->importSource();
        auto h = std::make_tuple(units->name(), units->importReference(), importSource->url());
        if (std::find(history.begin(), history.end(), h) != history.end()) {
            history.emplace_back(h);
            return true;
        }
    }

    for (const ComponentPtr &component : getImportedComponents(model)) {
        auto importSource = component->importSource();
        auto h = std::make_tuple(component->name(), component->importReference(), importSource->url());
        if (std::find(history.begin(), history.end(), h) != history.end()) {
            history.emplace_back(h);
            return true;
        }
    }

    return false;
}

/**
 * @brief Resolve the path of the given filename using the given base.
 *
 * Resolves the full path to the given @p filename using the @p base.
 *
 * This function is only intended to work with local files.  It may not
 * work with bases that use the 'file://' prefix.
 *
 * @param filename The @c std::string relative path from the base path.
 * @param base The @c std::string location on local disk for determining the full path from.
 *
 * @return The full path from the @p base location to the @p filename
 */
std::string directoryPath(const std::string &filename)
{
    // We can be naive here as we know what we are dealing with.
    return filename.substr(0, filename.find_last_of('/') + 1);
}

std::string resolvePath(const std::string &filename, const std::string &base)
{
    return directoryPath(base) + filename;
}

bool Importer::ImporterImpl::fetchModel(const ImportSourcePtr &importSource, const std::string &baseFile)
{
    std::string url = importSource->url();
    if (mLibrary.count(url) == 0) {
        url = resolvePath(importSource->url(), baseFile);
    }

    ModelPtr model;
    if (mLibrary.count(url) == 0) {
        // If the URL has not ever been resolved into a model in this library, with or
        // without baseFile, parse it and save.
        std::ifstream file(url);
        if (!file.good()) {
            auto issue = Issue::create();
            issue->setDescription("The attempt to resolve imports with the model at '" + url + "' failed: the file could not be opened.");
            issue->setImportSource(importSource);
            issue->setReferenceRule(Issue::ReferenceRule::UNSPECIFIED);
            mImporter->addIssue(issue);
            return false;
        }
        std::stringstream buffer;
        buffer << file.rdbuf();
        auto parser = Parser::create();
        model = parser->parseModel(buffer.str());
        mLibrary.insert(std::make_pair(url, model));
    } else {
        model = mLibrary[url];
    }
    importSource->setModel(model);
    return true;
}

bool Importer::ImporterImpl::fetchImportSource(const ModelPtr &origModel, const ImportSourcePtr &importSource, Type type, const std::string &baseFile, HistorySearchVector &history)
{
    // If the model has never been retrieved, get it and add to library.
    if (!importSource->hasModel()) {
        if (!fetchModel(importSource, baseFile)) {
            return false;
        }
    }
    // Check for cycles.
    std::string url = importSource->url();
    if (mLibrary.count(url) == 0) {
        url = resolvePath(url, baseFile);
    }
    auto model = mLibrary[url];
    if (hasImportCycle(model, history)) {
        auto issue = makeIssueCyclicDependency(origModel, type, history, "resolve");
        issue->setImportSource(importSource);
        mImporter->addIssue(issue);
        return false;
    }
    return true;
}

bool Importer::ImporterImpl::fetchComponent(const ModelPtr &origModel, const ComponentPtr &importComponent, const std::string &baseFile, HistorySearchVector &history)
{
    // Given the importComponent, check whether it has been resolved previously.  If so, return.
    // If not, check for model, and parse/instantiate/add to library if needed.
    // If model exists, resolve component's requirements, including child components and units required.

    if (!importComponent->requiresImports()) {
        return true;
    }

    if (!importComponent->isImport()) {
        // This component is not an import, but a descendant is.
        for (size_t c = 0; c < importComponent->componentCount(); ++c) {
            if (!fetchComponent(origModel, importComponent->component(c), baseFile, history)) {
                return false;
            }
        }
        return true;
    }

    history.emplace_back(std::make_tuple(importComponent->name(), importComponent->importReference(), importComponent->importSource()->url()));
    if (!fetchImportSource(origModel, importComponent->importSource(), Type::COMPONENT, baseFile, history)) {
        return false;
    }

    // Check that the model instance in the library has resolved all of the required dependencies.
    auto sourceModel = importComponent->importSource()->model();
    auto sourceComponent = sourceModel->component(importComponent->importReference());
    if (sourceComponent != nullptr) {
        // Check whether the sourceComponent is itself an import. Note that the file path passed in
        // here must be the path to the sourceModel, rather than the path to the previous import, so that
        // the chain always tests local to the importing model first.
        auto newBase = baseFile + directoryPath(importComponent->importSource()->url());

        // Fetch this component, if needed.
        if (!fetchComponent(origModel, sourceComponent, newBase, history)) {
            return false;
        }

        // Fetch any components encapsulated inside the imported component.
        for (size_t c = 0; c < sourceComponent->componentCount(); ++c) {
            if (!fetchComponent(origModel, sourceComponent->component(c), newBase, history)) {
                return false;
            }
        }

        // Fetch any units needed by this component.
        for (const auto &unitName : unitsNamesUsed(sourceComponent)) {
            auto units = sourceModel->units(unitName);
            if (units == nullptr) {
                auto issue = Issue::create();
                issue->setDescription("Import of component '" + importComponent->name() + "' from '" + importComponent->importReference() + "' requires units named '" + unitName + "' which cannot be found.");
                issue->setComponent(importComponent);
                issue->setReferenceRule(Issue::ReferenceRule::UNSPECIFIED);
                mImporter->addIssue(issue);
                return false;
            }
            if (!fetchUnits(origModel, units, newBase, history)) {
                return false;
            }
        }
    } else {
        auto issue = Issue::create();
        issue->setDescription("Import of component '" + importComponent->name() + "' from '" + importComponent->importSource()->url() + "' requires component named '" + importComponent->importReference() + "' which cannot be found.");
        issue->setComponent(importComponent);
        issue->setReferenceRule(Issue::ReferenceRule::UNSPECIFIED);
        mImporter->addIssue(issue);
        return false;
    }

    return true;
}

bool Importer::ImporterImpl::fetchUnits(const ModelPtr &origModel, const UnitsPtr &importUnits, const std::string &baseFile, HistorySearchVector &history)
{
    if (!importUnits->isImport()) {
        return true;
    }

    history.emplace_back(std::make_tuple(importUnits->name(), importUnits->importReference(), importUnits->importSource()->url()));
    if (!fetchImportSource(origModel, importUnits->importSource(), Type::UNITS, baseFile, history)) {
        return false;
    }

    // Check Unit children for reliance on imported Units items.
    auto sourceModel = importUnits->importSource()->model();
    auto sourceUnits = sourceModel->units(importUnits->importReference());

    if (sourceUnits != nullptr) {
        auto newBase = baseFile + directoryPath(importUnits->importSource()->url());

        // Check whether the sourceUnits are themselves an import.
        if (!fetchUnits(origModel, sourceUnits, newBase, history)) {
            return false;
        }

        for (size_t u = 0; u < sourceUnits->unitCount(); ++u) {
            std::string reference;
            std::string prefix;
            std::string id;
            double exponent;
            double multiplier;
            sourceUnits->unitAttributes(u, reference, prefix, exponent, multiplier, id);
            if (isStandardUnitName(reference)) {
                continue;
            }
            auto sourceUnit = sourceModel->units(reference);
            if (sourceUnit == nullptr) {
                auto issue = Issue::create();
                issue->setDescription("Import of units '" + importUnits->name() + "' from '" + importUnits->importSource()->url() + "' requires units named '" + importUnits->importReference() + "', which relies on child units named '" + reference + "', which cannot be found.");
                issue->setUnits(sourceUnits);
                issue->setReferenceRule(Issue::ReferenceRule::UNSPECIFIED);
                mImporter->addIssue(issue);
                return false;
            }
            if (sourceUnit->isImport() && !sourceUnit->isResolved()) {
                if (!fetchUnits(origModel, sourceUnit, newBase, history)) {
                    return false;
                }
            }
        }
    } else {
        auto issue = Issue::create();
        issue->setDescription("Import of units '" + importUnits->name() + "' from '" + importUnits->importSource()->url() + "' requires units named '" + importUnits->importReference() + "' which cannot be found.");
        issue->setUnits(importUnits);
        issue->setReferenceRule(Issue::ReferenceRule::UNSPECIFIED);
        mImporter->addIssue(issue);
        return false;
    }

    return true;
}

IssuePtr Importer::ImporterImpl::makeIssueCyclicDependency(const ModelPtr &model,
                                                           Type type,
                                                           HistorySearchVector &history,
                                                           const std::string &action) const
{
    std::string msg = "Cyclic dependencies were found when attempting to " + action + " "
                      + std::string((type == Type::UNITS) ? "units" : "a component") + " in the model '"
                      + model->name() + "'. The dependency loop is:\n";
    std::tuple<std::string, std::string, std::string> h;
    auto hSize = history.size();
    std::string typeString = (type == Type::UNITS) ? "units" : "component";
    for (size_t i = 0; i < hSize; ++i) {
        h = history[i];
        msg += " - " + typeString + " '" + std::get<0>(h) + "' is imported from '" + std::get<1>(h) + "' in '" + std::get<2>(h) + "'";
        if (i != hSize - 1) {
            msg += ";";
            if (i == hSize - 2) {
                msg += " and";
            }
            msg += "\n";
        } else {
            msg += ".";
        }
    }
    auto issue = Issue::create();
    issue->setDescription(msg);
    issue->setLevel(Issue::Level::ERROR);
    issue->setReferenceRule(Issue::ReferenceRule::IMPORT_EQUIVALENT);
    history.clear();
    return issue;
}

bool Importer::resolveImports(ModelPtr &model, const std::string &baseFile)
{
    bool status = true;
    HistorySearchVector history;

    clearImports(model);

    for (const UnitsPtr &units : getImportedUnits(model)) {
        history.clear();
        if (!mPimpl->fetchUnits(model, units, baseFile, history)) {
            status = false;
        }
    }

    for (const ComponentPtr &component : getImportedComponents(model)) {
        history.clear();
        if (!mPimpl->fetchComponent(model, component, baseFile, history)) {
            status = false;
        }
    }

    return status;
}

void clearComponentImports(const ComponentPtr &component)
{
    if (component->isImport()) {
        component->importSource()->removeModel();
    }
    for (size_t c = 0; c < component->componentCount(); ++c) {
        clearComponentImports(component->component(c));
    }
}

void Importer::clearImports(ModelPtr &model)
{
    // Clear the models from all import sources in the model.
    for (size_t u = 0; u < model->unitsCount(); ++u) {
        auto mu = model->units(u);
        if (mu->isImport()) {
            mu->importSource()->removeModel();
        }
    }
    for (size_t c = 0; c < model->componentCount(); ++c) {
        clearComponentImports(model->component(c));
    }
}

void flattenComponent(const ComponentEntityPtr &parent, ComponentPtr &component, size_t index)
{
    if (component->isImport()) {
        auto model = owningModel(component);
        auto importSource = component->importSource();
        auto importModel = importSource->model();
        auto importedComponent = importModel->component(component->importReference());

        // Determine names of components already in use.
        NameList compNames = componentNames(model);

        // Determine the stack for the destination component.
        IndexStack destinationComponentBaseIndexStack = reverseEngineerIndexStack(component);

        // Determine the stack for the source component.
        IndexStack importedComponentBaseIndexStack = reverseEngineerIndexStack(importedComponent);

        // Generate equivalence map for the source component.
        EquivalenceMap map;
        recordVariableEquivalences(importedComponent, map, importedComponentBaseIndexStack);
        generateEquivalenceMap(importedComponent, map, importedComponentBaseIndexStack);

        // Rebase the generated equivalence map from the source component to the destination component.
        auto rebasedMap = rebaseEquivalenceMap(map, importedComponentBaseIndexStack, destinationComponentBaseIndexStack);

        // Take a copy of the imported component which will be used to replace the import defined in this model.
        auto importedComponentCopy = importedComponent->clone();
        importedComponentCopy->setName(component->name());
        for (size_t i = 0; i < component->componentCount(); ++i) {
            importedComponentCopy->addComponent(component->component(i));
        }

        // Get list of required units from component's variables.
        std::vector<UnitsPtr> requiredUnits = unitsUsed(importModel, importedComponentCopy);

        // Add all required units to a model so referenced units can be resolved.
        auto requiredUnitsModel = Model::create();
        for (const auto &units : requiredUnits) {
            // Cloning units present elsewhere so that they don't get moved by the addUnits function.
            if (units->parent() == nullptr) {
                requiredUnitsModel->addUnits(units);
            } else {
                auto cloned = units->clone();
                requiredUnitsModel->addUnits(cloned);
            }
        }

        // Make a map of component name to component pointer.
        ComponentNameMap newComponentNames = createComponentNamesMap(importedComponentCopy);
        for (const auto &entry : newComponentNames) {
            std::string newName = entry.first;
            size_t count = 0;
            while (std::find(compNames.begin(), compNames.end(), newName) != compNames.end()) {
                newName += "_" + convertToString(++count);
            }
            if (newName != entry.first) {
                entry.second->setName(newName);
            }
        }

        // If the component 'component' has variables then they are equivalent variables and they
        // need to be exchanged with the real variables from the component 'importedComponent'.
        for (size_t i = 0; i < component->variableCount(); ++i) {
            auto placeholderVariable = component->variable(i);
            for (size_t j = 0; j < placeholderVariable->equivalentVariableCount(); ++j) {
                auto localModelVariable = placeholderVariable->equivalentVariable(j);
                auto importedComponentVariable = importedComponentCopy->variable(placeholderVariable->name());
                Variable::removeEquivalence(placeholderVariable, localModelVariable);
                Variable::addEquivalence(importedComponentVariable, localModelVariable);
            }
        }
        parent->replaceComponent(index, importedComponentCopy);

        // Apply the re-based equivalence map onto the modified model.
        applyEquivalenceMapToModel(rebasedMap, model);

        // Copy over units used in imported component to this model.
        std::map<std::string, std::string> unitsNamesToReplace;
        for (const auto &u : requiredUnits) {
            if (!model->hasUnits(u)) {
                auto originalName = u->name();
                size_t count = 0;
                while (!model->hasUnits(u) && model->hasUnits(u->name())) {
                    auto name = u->name();
                    name += "_" + convertToString(++count);
                    u->setName(name);
                }
                model->addUnits(u);
                if (originalName != u->name()) {
                    unitsNamesToReplace[originalName] = u->name();
                }
            }
        }
        findAndReplaceComponentsCnUnitsNames(importedComponentCopy, unitsNamesToReplace);
    }
}

void flattenComponentTree(const ComponentEntityPtr &parent, ComponentPtr &component, size_t componentIndex)
{
    flattenComponent(parent, component, componentIndex);
    auto flattenedComponent = parent->component(componentIndex);
    for (size_t index = 0; index < flattenedComponent->componentCount(); ++index) {
        auto c = flattenedComponent->component(index);
        flattenComponentTree(flattenedComponent, c, index);
    }
}

ModelPtr Importer::flattenModel(const ModelPtr &model)
{
    ModelPtr flatModel;
    if (model == nullptr) {
        auto issue = Issue::create();
        issue->setReferenceRule(Issue::ReferenceRule::INVALID_ARGUMENT);
        issue->setDescription("The model is null.");
        addIssue(issue);

        return flatModel;
    }

    if (mPimpl->hasImportCycles(model)) {
        return flatModel;
    }

    flatModel = model->clone();

    while (flatModel->hasImports()) {
        // Go through Units and instantiate any imported Units.
        for (size_t index = 0; index < flatModel->unitsCount(); ++index) {
            auto u = flatModel->units(index);
            if (u->isImport()) {
                auto importSource = u->importSource();
                auto importedUnits = importSource->model()->units(u->importReference());
                auto importedUnitsCopy = importedUnits->clone();
                importedUnitsCopy->setName(u->name());
                flatModel->replaceUnits(index, importedUnitsCopy);
            }
        }

        // Go through Components and instantiate any imported Components.
        for (size_t index = 0; index < flatModel->componentCount(); ++index) {
            auto c = flatModel->component(index);
            flattenComponentTree(flatModel, c, index);
        }
    }

    flatModel->linkUnits();

    flatModel->removeAllImportSources();

    return flatModel;
}

size_t Importer::libraryCount()
{
    return mPimpl->mLibrary.size();
}

ModelPtr Importer::library(const std::string &key)
{
    if (mPimpl->mLibrary.count(key) != 0) {
        return mPimpl->mLibrary[key];
    }
    return nullptr;
}

ModelPtr Importer::library(const size_t &index)
{
    if (index >= mPimpl->mLibrary.size()) {
        return nullptr;
    }
    auto it = mPimpl->mLibrary.begin();
    size_t i = 0;
    while (i < index) {
        ++it;
        ++i;
    }
    return it->second;
}

bool Importer::addModel(const ModelPtr &model, const std::string &key)
{
    if (mPimpl->mLibrary.count(key) != 0) {
        // If the key already exists in the library, do nothing.
        return false;
    }
    mPimpl->mLibrary.insert(std::make_pair(key, model));
    return true;
}

bool Importer::replaceModel(const ModelPtr &model, const std::string &key)
{
    if (mPimpl->mLibrary.count(key) == 0) {
        // If the key is not found, do nothing.
        return false;
    }
    mPimpl->mLibrary[key] = model;
    return true;
}

std::string Importer::key(const size_t &index)
{
    if (index >= mPimpl->mLibrary.size()) {
        return "";
    }
    auto it = mPimpl->mLibrary.begin();
    size_t i = 0;
    while (i < index) {
        ++it;
        ++i;
    }
    return it->first;
}

<<<<<<< HEAD
void addRequirement(std::vector<ImportRequirementPtr> &reqs, const ImportRequirementPtr &req)
{
    if (std::find_if(reqs.begin(), reqs.end(),
                     [&req](ImportRequirementPtr &i) {
                         return req->url() == i->url();
                     })
        == reqs.end()) {
        reqs.push_back(req);
    }
}

void getUnitsRequirements(const UnitsPtr &units, std::vector<ImportRequirementPtr> &requirementsList)
{
    // The given units is imported, and has a model attached to it. We need to check that anything that this Units
    // item depends on is also listed in the requirements list.

    if (units->isImport()) {
        auto importedModel = units->importSource()->model();
        auto importedUnits = importedModel->units(units->importReference());
        addRequirement(requirementsList, ImportRequirement::create(units->importSource()->url(), importedModel));
        getUnitsRequirements(importedUnits, requirementsList);
    }

    auto parent = owningModel(units);
    for (size_t u = 0; u < units->unitCount(); u++) {
        // Check that the units item with this name in the imported model are listed
        std::string id;
        std::string childUnitsName;
        std::string prefix;
        double exponent;
        double multiplier;
        units->unitAttributes(u, childUnitsName, prefix, exponent, multiplier, id);
        if (!isStandardUnitName(childUnitsName) && parent->units(childUnitsName)->requiresImports()) {
            getUnitsRequirements(parent->units(childUnitsName), requirementsList);
        }
    }
}

void getComponentRequirements(const ComponentPtr &component, std::vector<ImportRequirementPtr> &requirementsList)
{
    if (component->isImport()) {
        auto importedModel = component->importSource()->model();
        auto importedComponent = importedModel->component(component->importReference(), true);
        if (importedComponent->requiresImports()) {
            getComponentRequirements(importedComponent, requirementsList);
        }
        addRequirement(requirementsList, ImportRequirement::create(component->importSource()->url(), component->importSource()->model()));
    }

    for (size_t c = 0; c < component->componentCount(); ++c) {
        auto childComponent = component->component(c);
        if (childComponent->requiresImports()) {
            getComponentRequirements(childComponent, requirementsList);
        }
    }
}

std::vector<ImportRequirementPtr> Importer::requirements(const ModelPtr &model)
{
    std::vector<ImportRequirementPtr> requirementsList;
    if (model->hasUnresolvedImports()) {
        auto issue = Issue::create();
        issue->setDescription("The model has unresolved imports.  Please resolve the imports before calling for a requirements list.");
        issue->setModel(model);
        issue->setLevel(Issue::Level::HINT);
        addIssue(issue);
        return requirementsList;
    }

    for (size_t i = 0; i < model->importSourceCount(); ++i) {
        auto import = model->importSource(i);
        auto importedModel = import->model();

        // Add pointer to imported model which are used:
        if ((import->unitsCount() != 0) || (import->componentCount() != 0)) {
            addRequirement(requirementsList, ImportRequirement::create(import->url(), importedModel));

            for (size_t u = 0; u < import->unitsCount(); ++u) {
                auto importedUnits = import->units(u);
                getUnitsRequirements(importedUnits, requirementsList);
            }
            for (size_t c = 0; c < import->componentCount(); ++c) {
                auto importedComponent = import->component(c);
                if (importedComponent->requiresImports()) {
                    getComponentRequirements(import->component(c), requirementsList);
                }
            }
        }
    }

    return requirementsList;
=======
void Importer::removeAllModels()
{
    mPimpl->mLibrary.clear();
>>>>>>> eb722a0f
}

} // namespace libcellml<|MERGE_RESOLUTION|>--- conflicted
+++ resolved
@@ -739,103 +739,9 @@
     return it->first;
 }
 
-<<<<<<< HEAD
-void addRequirement(std::vector<ImportRequirementPtr> &reqs, const ImportRequirementPtr &req)
-{
-    if (std::find_if(reqs.begin(), reqs.end(),
-                     [&req](ImportRequirementPtr &i) {
-                         return req->url() == i->url();
-                     })
-        == reqs.end()) {
-        reqs.push_back(req);
-    }
-}
-
-void getUnitsRequirements(const UnitsPtr &units, std::vector<ImportRequirementPtr> &requirementsList)
-{
-    // The given units is imported, and has a model attached to it. We need to check that anything that this Units
-    // item depends on is also listed in the requirements list.
-
-    if (units->isImport()) {
-        auto importedModel = units->importSource()->model();
-        auto importedUnits = importedModel->units(units->importReference());
-        addRequirement(requirementsList, ImportRequirement::create(units->importSource()->url(), importedModel));
-        getUnitsRequirements(importedUnits, requirementsList);
-    }
-
-    auto parent = owningModel(units);
-    for (size_t u = 0; u < units->unitCount(); u++) {
-        // Check that the units item with this name in the imported model are listed
-        std::string id;
-        std::string childUnitsName;
-        std::string prefix;
-        double exponent;
-        double multiplier;
-        units->unitAttributes(u, childUnitsName, prefix, exponent, multiplier, id);
-        if (!isStandardUnitName(childUnitsName) && parent->units(childUnitsName)->requiresImports()) {
-            getUnitsRequirements(parent->units(childUnitsName), requirementsList);
-        }
-    }
-}
-
-void getComponentRequirements(const ComponentPtr &component, std::vector<ImportRequirementPtr> &requirementsList)
-{
-    if (component->isImport()) {
-        auto importedModel = component->importSource()->model();
-        auto importedComponent = importedModel->component(component->importReference(), true);
-        if (importedComponent->requiresImports()) {
-            getComponentRequirements(importedComponent, requirementsList);
-        }
-        addRequirement(requirementsList, ImportRequirement::create(component->importSource()->url(), component->importSource()->model()));
-    }
-
-    for (size_t c = 0; c < component->componentCount(); ++c) {
-        auto childComponent = component->component(c);
-        if (childComponent->requiresImports()) {
-            getComponentRequirements(childComponent, requirementsList);
-        }
-    }
-}
-
-std::vector<ImportRequirementPtr> Importer::requirements(const ModelPtr &model)
-{
-    std::vector<ImportRequirementPtr> requirementsList;
-    if (model->hasUnresolvedImports()) {
-        auto issue = Issue::create();
-        issue->setDescription("The model has unresolved imports.  Please resolve the imports before calling for a requirements list.");
-        issue->setModel(model);
-        issue->setLevel(Issue::Level::HINT);
-        addIssue(issue);
-        return requirementsList;
-    }
-
-    for (size_t i = 0; i < model->importSourceCount(); ++i) {
-        auto import = model->importSource(i);
-        auto importedModel = import->model();
-
-        // Add pointer to imported model which are used:
-        if ((import->unitsCount() != 0) || (import->componentCount() != 0)) {
-            addRequirement(requirementsList, ImportRequirement::create(import->url(), importedModel));
-
-            for (size_t u = 0; u < import->unitsCount(); ++u) {
-                auto importedUnits = import->units(u);
-                getUnitsRequirements(importedUnits, requirementsList);
-            }
-            for (size_t c = 0; c < import->componentCount(); ++c) {
-                auto importedComponent = import->component(c);
-                if (importedComponent->requiresImports()) {
-                    getComponentRequirements(import->component(c), requirementsList);
-                }
-            }
-        }
-    }
-
-    return requirementsList;
-=======
 void Importer::removeAllModels()
 {
     mPimpl->mLibrary.clear();
->>>>>>> eb722a0f
 }
 
 } // namespace libcellml