/*
Copyright libCellML Contributors

Licensed under the Apache License, Version 2.0 (the "License");
you may not use this file except in compliance with the License.
You may obtain a copy of the License at

    http://www.apache.org/licenses/LICENSE-2.0

Unless required by applicable law or agreed to in writing, software
distributed under the License is distributed on an "AS IS" BASIS,
WITHOUT WARRANTIES OR CONDITIONS OF ANY KIND, either express or implied.
See the License for the specific language governing permissions and
limitations under the License.
*/

#include "libcellml/reset.h"
#include "libcellml/when.h"

#include <algorithm>
#include <vector>

namespace libcellml {

/**
 * @brief The Reset::ResetImpl struct.
 *
 * The private implementation for the Reset class.
 */
struct Reset::ResetImpl
{
    int mOrder = 0; /**< An integer for determining relative order.*/
    VariablePtr mVariable; /**< The associated variable for the reset.*/
    std::vector<WhenPtr>::iterator findWhen(const WhenPtr &when);
    std::vector<WhenPtr> mWhens;
};

std::vector<WhenPtr>::iterator Reset::ResetImpl::findWhen(const WhenPtr &when)
{
    return std::find_if(mWhens.begin(), mWhens.end(),
                        [=](const WhenPtr &w) -> bool { return w == when; });
}

Reset::Reset()
    : mPimpl(new ResetImpl())
{
}

Reset::~Reset()
{
    delete mPimpl;
}

Reset::Reset(const Reset &rhs)
    : OrderedEntity(rhs)
    , mPimpl(new ResetImpl())
{
    mPimpl->mOrder = rhs.mPimpl->mOrder;
    mPimpl->mVariable = rhs.mPimpl->mVariable;
    mPimpl->mWhens = rhs.mPimpl->mWhens;
}

Reset::Reset(Reset &&rhs) noexcept
    : OrderedEntity(std::move(rhs))
    , mPimpl(rhs.mPimpl)
{
    rhs.mPimpl = nullptr;
}

<<<<<<< HEAD
Reset& Reset::operator=(Reset rhs)
{
    OrderedEntity::operator= (rhs);
    rhs.swap(*this);
=======
Reset &Reset::operator=(Reset e)
{
    OrderedEntity::operator=(e);
    e.swap(*this);
>>>>>>> d5d1b516
    return *this;
}

void Reset::swap(Reset &rhs)
{
    std::swap(this->mPimpl, rhs.mPimpl);
}

void Reset::setVariable(const VariablePtr &variable)
{
    mPimpl->mVariable = variable;
}

VariablePtr Reset::getVariable() const
{
    return mPimpl->mVariable;
}

void Reset::addWhen(const WhenPtr &when)
{
    mPimpl->mWhens.push_back(when);
}

bool Reset::removeWhen(size_t index)
{
    bool status = false;

    if (index < mPimpl->mWhens.size()) {
        mPimpl->mWhens.erase(mPimpl->mWhens.begin() + int64_t(index));
        status = true;
    }

    return status;
}

bool Reset::removeWhen(const WhenPtr &when)
{
    bool status = false;
    auto result = mPimpl->findWhen(when);
    if (result != mPimpl->mWhens.end()) {
        mPimpl->mWhens.erase(result);
        status = true;
    }

    return status;
}

void Reset::removeAllWhens()
{
    mPimpl->mWhens.clear();
}

bool Reset::containsWhen(const WhenPtr &when) const
{
    bool status = false;
    auto result = mPimpl->findWhen(when);
    if (result != mPimpl->mWhens.end()) {
        status = true;
    }

    return status;
}

WhenPtr Reset::getWhen(size_t index) const
{
    WhenPtr when = nullptr;
    if (index < mPimpl->mWhens.size()) {
        when = mPimpl->mWhens.at(index);
    }

    return when;
}

WhenPtr Reset::takeWhen(size_t index)
{
    WhenPtr when = nullptr;
    if (index < mPimpl->mWhens.size()) {
        when = mPimpl->mWhens.at(index);
        mPimpl->mWhens.erase(mPimpl->mWhens.begin() + int64_t(index));
    }

    return when;
}

bool Reset::replaceWhen(size_t index, const WhenPtr &when)
{
    bool status = false;
    if (removeWhen(index)) {
        mPimpl->mWhens.insert(mPimpl->mWhens.begin() + int64_t(index), when);
        status = true;
    }

    return status;
}

size_t Reset::whenCount() const
{
    return mPimpl->mWhens.size();
}

} // namespace libcellml<|MERGE_RESOLUTION|>--- conflicted
+++ resolved
@@ -67,17 +67,10 @@
     rhs.mPimpl = nullptr;
 }
 
-<<<<<<< HEAD
-Reset& Reset::operator=(Reset rhs)
+Reset &Reset::operator=(Reset rhs)
 {
-    OrderedEntity::operator= (rhs);
+    OrderedEntity::operator=(rhs);
     rhs.swap(*this);
-=======
-Reset &Reset::operator=(Reset e)
-{
-    OrderedEntity::operator=(e);
-    e.swap(*this);
->>>>>>> d5d1b516
     return *this;
 }
 
