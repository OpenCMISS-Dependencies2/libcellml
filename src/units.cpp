/*
Copyright libCellML Contributors

Licensed under the Apache License, Version 2.0 (the "License");
you may not use this file except in compliance with the License.
You may obtain a copy of the License at

    http://www.apache.org/licenses/LICENSE-2.0

Unless required by applicable law or agreed to in writing, software
distributed under the License is distributed on an "AS IS" BASIS,
WITHOUT WARRANTIES OR CONDITIONS OF ANY KIND, either express or implied.
See the License for the specific language governing permissions and
limitations under the License.
*/

#include "libcellml/units.h"

#include "libcellml/importsource.h"
#include "libcellml/model.h"

#include <algorithm>
#include <cassert>
#include <cmath>
#include <map>
#include <stdexcept>
#include <string>
#include <vector>

#include "utilities.h"

namespace libcellml {

/**
 * @brief Map Prefix to their string forms.
 *
 * An internal map used to convert a Prefix into its string form.
 */
static const std::map<Units::Prefix, const std::string> prefixToString = {
    {Units::Prefix::ATTO, "atto"},
    {Units::Prefix::CENTI, "centi"},
    {Units::Prefix::DECA, "deca"},
    {Units::Prefix::DECI, "deci"},
    {Units::Prefix::EXA, "exa"},
    {Units::Prefix::FEMTO, "femto"},
    {Units::Prefix::GIGA, "giga"},
    {Units::Prefix::HECTO, "hecto"},
    {Units::Prefix::KILO, "kilo"},
    {Units::Prefix::MEGA, "mega"},
    {Units::Prefix::MICRO, "micro"},
    {Units::Prefix::MILLI, "milli"},
    {Units::Prefix::NANO, "nano"},
    {Units::Prefix::PETA, "peta"},
    {Units::Prefix::PICO, "pico"},
    {Units::Prefix::TERA, "tera"},
    {Units::Prefix::YOCTO, "yocto"},
    {Units::Prefix::YOTTA, "yotta"},
    {Units::Prefix::ZEPTO, "zepto"},
    {Units::Prefix::ZETTA, "zetta"}};

/**
 * @brief Map StandardUnit to their string forms.
 *
 * An internal map used to convert a standard unit into its string form.
 */
static const std::map<Units::StandardUnit, const std::string> standardUnitToString = {
    {Units::StandardUnit::AMPERE, "ampere"},
    {Units::StandardUnit::BECQUEREL, "becquerel"},
    {Units::StandardUnit::CANDELA, "candela"},
    {Units::StandardUnit::COULOMB, "coulomb"},
    {Units::StandardUnit::DIMENSIONLESS, "dimensionless"},
    {Units::StandardUnit::FARAD, "farad"},
    {Units::StandardUnit::GRAM, "gram"},
    {Units::StandardUnit::GRAY, "gray"},
    {Units::StandardUnit::HENRY, "henry"},
    {Units::StandardUnit::HERTZ, "hertz"},
    {Units::StandardUnit::JOULE, "joule"},
    {Units::StandardUnit::KATAL, "katal"},
    {Units::StandardUnit::KELVIN, "kelvin"},
    {Units::StandardUnit::KILOGRAM, "kilogram"},
    {Units::StandardUnit::LITRE, "litre"},
    {Units::StandardUnit::LUMEN, "lumen"},
    {Units::StandardUnit::LUX, "lux"},
    {Units::StandardUnit::METRE, "metre"},
    {Units::StandardUnit::MOLE, "mole"},
    {Units::StandardUnit::NEWTON, "newton"},
    {Units::StandardUnit::OHM, "ohm"},
    {Units::StandardUnit::PASCAL, "pascal"},
    {Units::StandardUnit::RADIAN, "radian"},
    {Units::StandardUnit::SECOND, "second"},
    {Units::StandardUnit::SIEMENS, "siemens"},
    {Units::StandardUnit::SIEVERT, "sievert"},
    {Units::StandardUnit::STERADIAN, "steradian"},
    {Units::StandardUnit::TESLA, "tesla"},
    {Units::StandardUnit::VOLT, "volt"},
    {Units::StandardUnit::WATT, "watt"},
    {Units::StandardUnit::WEBER, "weber"}};

/**
 * @brief The Unit struct.
 *
 * An internal structure to capture a unit definition.  The
 * prefix can be expressed using either an integer or an enum.
 * The enum structure member is given preference if both are set.
 */
struct Unit
{
    std::string mReference; /**< Reference to the units for the unit.*/
    std::string mPrefix; /**< String expression of the prefix for the unit.*/
    std::string mExponent; /**< Exponent for the unit.*/
    std::string mMultiplier; /**< Multiplier for the unit.*/
    std::string mId; /**< Id for the unit.*/
};

/**
 * @brief The Units::UnitsImpl struct.
 *
 * The private implementation for the Units class.
 */
struct Units::UnitsImpl
{
    std::vector<Unit> mUnits; /**< A vector of unit defined for this Units.*/

    std::vector<Unit>::iterator findUnit(const std::string &reference);

    /**
     * @brief Test if this units is a standard unit that is a base unit.
     *
     * Only tests if the name of the units matches a standard unit name
     * that is a base units.  Returns @c true if the unit name does match
     * a base units name and @c false otherwise.
     *
     * @param name The name of the units.
     *
     * @return @c true if the name of the units is one of: "ampere",
     * "candela", "dimensionless", "kelvin", "kilogram", "metre", "mole" , "second".
     */
    bool isBaseUnit(const std::string &name) const;
};

std::vector<Unit>::iterator Units::UnitsImpl::findUnit(const std::string &reference)
{
    return std::find_if(mUnits.begin(), mUnits.end(),
                        [=](const Unit &u) -> bool { return u.mReference == reference; });
}

bool Units::UnitsImpl::isBaseUnit(const std::string &name) const
{
    return name == "ampere" || name == "candela" || name == "dimensionless" || name == "kelvin" || name == "kilogram" || name == "metre" || name == "mole" || name == "second";
}

/**
 * @brief Finds and updates the multiplier of the unit.
 *
 * We pass in the unit and use its attributes to find the relevant multiplier.
 * If the units are not base units, we travel up the model hierarchy to find
 * the base units.
 *
 * @param units The units to find the multiplier for.
 * @param direction The direction to update multiplier. Either 1 or -1.
 * @param multiplier The multiplier to find.
 *
 * @return Either @c true or @c false, depending if the units were successfully updated.
 */
bool updateUnitMultiplier(const UnitsPtr &units, int direction, double &multiplier)
{
    double localMultiplier = 0;
    bool updated = false;

    if (units->unitCount() == 0) {
        updated = true;
    } else {
        std::string ref;
        std::string pre;
        std::string id;
        double exp;
        double mult;
        double expMult;
        double standardMult = 0.0;
        double prefixMult = 0.0;
        for (size_t i = 0; i < units->unitCount(); ++i) {
            units->unitAttributes(i, ref, pre, exp, expMult, id);
            mult = std::log10(expMult);

            if (isStandardPrefixName(pre)) {
                prefixMult = standardPrefixList.at(pre);
            } else {
                return false;
            }

            if (isStandardUnitName(ref)) {
                standardMult = standardMultiplierList.at(ref);
                // Combine the information into a single local multiplier: exponent only applies to standard multiplier.
                localMultiplier += mult + standardMult * exp + prefixMult;
            } else {
                auto model = owningModel(units);
                if (model != nullptr) {
                    auto refUnits = model->units(ref);
                    double branchMult = 0.0;
                    updated = updateUnitMultiplier(refUnits, 1, branchMult);
                    // Make the direction positive on all branches, direction is only applied at the end.
                    localMultiplier += mult + branchMult * exp + prefixMult;
                } else {
                    return false;
                }
            }
        }
        multiplier += localMultiplier * direction;
        updated = true;
    }
    return updated;
}

Units::Units()
    : mPimpl(new UnitsImpl())
{
}

Units::Units(const std::string &name)
    : mPimpl(new UnitsImpl())
{
    setName(name);
}

Units::~Units()
{
    delete mPimpl;
}

UnitsPtr Units::create() noexcept
{
    return std::shared_ptr<Units> {new Units {}};
}

UnitsPtr Units::create(const std::string &name) noexcept
{
    return std::shared_ptr<Units> {new Units {name}};
}

bool Units::isBaseUnit() const
{
    if (isImport()) {
        ImportSourcePtr importedSource = importSource();
        if (importedSource != nullptr) {
            ModelPtr model = importedSource->model();
            if (model != nullptr && model->hasUnits(importReference())) {
                auto unit = model->units(importReference());
                return unit->isBaseUnit(); // Call isBaseUnit recursively until unit is no longer an import
            }
        }
        return false;
    }

    auto unitsName = name();
    bool standardUnitCheck = true;
    if (isStandardUnitName(unitsName)) {
        standardUnitCheck = mPimpl->isBaseUnit(unitsName);
    }
    return unitCount() == 0 && standardUnitCheck;
}

void Units::addUnit(const std::string &reference, const std::string &prefix, double exponent,
                    double multiplier, const std::string &id)
{
    Unit u;
    u.mReference = reference;
    // Allow all nonzero user-specified prefixes
    try {
        int prefixInteger = std::stoi(prefix);
        if (prefixInteger != 0.0) {
            u.mPrefix = prefix;
        }
    } catch (std::invalid_argument &) {
        u.mPrefix = prefix;
    } catch (std::out_of_range &) {
        u.mPrefix = prefix;
    }
    if (exponent != 1.0) {
        u.mExponent = convertToString(exponent);
    }
    if (multiplier != 1.0) {
        u.mMultiplier = convertToString(multiplier);
    }
    if (!id.empty()) {
        u.mId = id;
    }
    mPimpl->mUnits.push_back(u);
}

void Units::addUnit(const std::string &reference, Prefix prefix, double exponent,
                    double multiplier, const std::string &id)
{
    auto search = prefixToString.find(prefix);
    const std::string prefixString = search->second;
    addUnit(reference, prefixString, exponent, multiplier, id);
}

void Units::addUnit(const std::string &reference, int prefix, double exponent,
                    double multiplier, const std::string &id)
{
    const std::string prefixString = convertToString(prefix);
    addUnit(reference, prefixString, exponent, multiplier, id);
}

void Units::addUnit(const std::string &reference, double exponent, const std::string &id)
{
    addUnit(reference, "0", exponent, 1.0, id);
}

void Units::addUnit(const std::string &reference)
{
    addUnit(reference, "0", 1.0, 1.0, "");
}

void Units::addUnit(StandardUnit standardRef, const std::string &prefix, double exponent,
                    double multiplier, const std::string &id)
{
    const std::string reference = standardUnitToString.find(standardRef)->second;
    addUnit(reference, prefix, exponent, multiplier, id);
}

void Units::addUnit(StandardUnit standardRef, Prefix prefix, double exponent,
                    double multiplier, const std::string &id)
{
    const std::string reference = standardUnitToString.find(standardRef)->second;
    const std::string prefixString = prefixToString.find(prefix)->second;
    addUnit(reference, prefixString, exponent, multiplier, id);
}

void Units::addUnit(StandardUnit standardRef, int prefix, double exponent,
                    double multiplier, const std::string &id)
{
    const std::string reference = standardUnitToString.find(standardRef)->second;
    const std::string prefixString = convertToString(prefix);
    addUnit(reference, prefixString, exponent, multiplier, id);
}

void Units::addUnit(StandardUnit standardRef, double exponent, const std::string &id)
{
    const std::string reference = standardUnitToString.find(standardRef)->second;
    addUnit(reference, "0", exponent, 1.0, id);
}

void Units::addUnit(StandardUnit standardRef)
{
    const std::string reference = standardUnitToString.find(standardRef)->second;
    addUnit(reference, "0", 1.0, 1.0, "");
}

void Units::unitAttributes(StandardUnit standardRef, std::string &prefix, double &exponent, double &multiplier, std::string &id) const
{
    std::string dummyReference;
    const std::string reference = standardUnitToString.find(standardRef)->second;
    auto result = mPimpl->findUnit(reference);
    unitAttributes(size_t(result - mPimpl->mUnits.begin()), dummyReference, prefix, exponent, multiplier, id);
}

void Units::unitAttributes(const std::string &reference, std::string &prefix, double &exponent, double &multiplier, std::string &id) const
{
    std::string dummyReference;
    auto result = mPimpl->findUnit(reference);
    unitAttributes(size_t(result - mPimpl->mUnits.begin()), dummyReference, prefix, exponent, multiplier, id);
}

void Units::unitAttributes(size_t index, std::string &reference, std::string &prefix, double &exponent, double &multiplier, std::string &id) const
{
    Unit u;
    if (index < mPimpl->mUnits.size()) {
        u = mPimpl->mUnits.at(index);
    }
    reference = u.mReference;
    prefix = u.mPrefix;
    if (u.mExponent.empty() || !convertToDouble(u.mExponent, exponent)) {
        exponent = 1.0;
    }
    if (u.mMultiplier.empty() || !convertToDouble(u.mMultiplier, multiplier)) {
        multiplier = 1.0;
    }
    id = u.mId;
}

bool Units::removeUnit(const std::string &reference)
{
    bool status = false;
    auto result = mPimpl->findUnit(reference);
    if (result != mPimpl->mUnits.end()) {
        mPimpl->mUnits.erase(result);
        status = true;
    }

    return status;
}

bool Units::removeUnit(size_t index)
{
    bool status = false;
    if (index < mPimpl->mUnits.size()) {
        mPimpl->mUnits.erase(mPimpl->mUnits.begin() + int64_t(index));
        status = true;
    }

    return status;
}

bool Units::removeUnit(StandardUnit standardRef)
{
    const std::string reference = standardUnitToString.find(standardRef)->second;
    return removeUnit(reference);
}

void Units::removeAllUnits()
{
    mPimpl->mUnits.clear();
}

void Units::setImportSource(ImportSourcePtr &importSource)
{
    auto model = owningModel(shared_from_this());
    auto units = shared_from_this();

    auto oldImportSource = units->importSource();

    if (model != nullptr) {
        model->addImportSource(importSource);
    }
    if (importSource != nullptr) {
        importSource->addUnits(units);
    }
    if (oldImportSource != nullptr) {
        oldImportSource->removeUnits(units, false);
    }
    ImportedEntity::setImportSource(importSource);
}

void Units::setSourceUnits(ImportSourcePtr &importSource, const std::string &name)
{
    setImportSource(importSource);
    setImportReference(name);
}

size_t Units::unitCount() const
{
    return mPimpl->mUnits.size();
}

double Units::scalingFactor(const UnitsPtr &units1, const UnitsPtr &units2, bool checkCompatibility)
{
    if (checkCompatibility && !Units::compatible(units1, units2)) {
        return 0.0;
    }

    bool updateUnits1 = false;
    bool updateUnits2 = false;

    if ((units1 != nullptr) && (units2 != nullptr)) {
        double multiplier = 0.0;

        updateUnits1 = updateUnitMultiplier(units1, -1, multiplier);
        updateUnits2 = updateUnitMultiplier(units2, 1, multiplier);

        if (updateUnits1 && updateUnits2) {
            return std::pow(10, multiplier);
        }

        if (units1->name() == units2->name()) {
            return 1.0;
        }
    }

    return 0.0;
}

using UnitsMap = std::map<std::string, double>;

void updateUnitsMapWithStandardUnit(const std::string &name, UnitsMap &unitsMap, double exp)
{
    auto unitsListIter = standardUnitsList.find(name);
    for (const auto &baseUnitsComponent : unitsListIter->second) {
        auto unitsMapIter = unitsMap.find(baseUnitsComponent.first);
        if (unitsMapIter == unitsMap.end()) {
            unitsMap[baseUnitsComponent.first] = 0.0;
        }
        unitsMap[baseUnitsComponent.first] += baseUnitsComponent.second * exp;
    }
}

bool updateUnitsMap(const UnitsPtr &units, UnitsMap &unitsMap, double exp = 1.0)
{
    if (units->isBaseUnit()) {
        auto unitsName = units->name();
        auto found = unitsMap.find(unitsName);
        if (found == unitsMap.end()) {
            unitsMap.emplace(unitsName, exp);
        } else {
            found->second += exp;
        }
    } else if (isStandardUnit(units)) {
        updateUnitsMapWithStandardUnit(units->name(), unitsMap, exp);
    } else {
        for (size_t i = 0; i < units->unitCount(); ++i) {
            std::string ref;
            std::string pre;
            std::string id;
            double expMult;
            double uExp;
            units->unitAttributes(i, ref, pre, uExp, expMult, id);
            if (isStandardUnitName(ref)) {
                updateUnitsMapWithStandardUnit(ref, unitsMap, uExp * exp);
            } else {
                auto model = owningModel(units);
                if (model == nullptr) {
                    // We cannot resolve the reference for this units so we add
                    // what we do know.
                    unitsMap[ref] = uExp * exp;
                } else {
                    auto refUnits = model->units(ref);
                    if ((refUnits == nullptr) || refUnits->isImport()) {
                        return false;
                    }
                    if (!updateUnitsMap(refUnits, unitsMap, uExp * exp)) {
                        return false;
                    }
                }
            }
        }
    }
    return true;
}

UnitsMap createUnitsMap(const UnitsPtr &units, bool &isValid)
{
    UnitsMap unitsMap;
    isValid = true;
    if (!updateUnitsMap(units, unitsMap)) {
        isValid = false;
        return unitsMap;
    }

    // Checking for exponents of zero in the map, which can be removed.
    auto it = unitsMap.begin();
    while (it != unitsMap.end()) {
        if (it->second == 0.0) {
            it = unitsMap.erase(it);
        } else if (it->first == "dimensionless") {
            it = unitsMap.erase(it);
        } else {
            ++it;
        }
    }
    return unitsMap;
}

bool Units::requiresImports() const
{
    // Function to check child unit dependencies for imports.

    auto model = owningModel(shared_from_this());
    if (model != nullptr) {
        std::string ref;
        std::string prefix;
        double exponent;
        double multiplier;
        std::string id;

        for (size_t u = 0; u < unitCount(); ++u) {
            unitAttributes(u, ref, prefix, exponent, multiplier, id);
            auto child = model->units(ref);
            if (child == nullptr) {
                continue;
            }
            if (child->isImport() || child->requiresImports()) {
                return true;
            }
        }
    }
    return false;
}

bool Units::compatible(const UnitsPtr &units1, const UnitsPtr &units2)
{
    // Initial checks.
    if ((units1 == nullptr) || (units2 == nullptr)) {
        return false;
    }
    if ((units1->isImport()) || (units2->isImport())) {
        return false;
    }
    if ((units1->requiresImports()) || (units2->requiresImports())) {
        return false;
    }
    bool isValid;
    auto units1Map = createUnitsMap(units1, isValid);
    if (!isValid) {
        return false;
    }
    auto units2Map = createUnitsMap(units2, isValid);
    if (!isValid) {
        return false;
    }

    if (units1Map.size() == units2Map.size()) {
        for (const auto &units : units1Map) {
            std::string unit = units.first;
            auto found = units2Map.find(unit);

            if (found == units2Map.end()) {
                return false;
            }
            if (!areEqual(found->second, units.second)) {
                return false;
            }
        }
        return true;
    }
    return false;
}

bool Units::equivalent(const UnitsPtr &units1, const UnitsPtr &units2)
{
    // Units must be compatible and return a scaling factor of 1.0.
    return Units::scalingFactor(units1, units2) == 1.0;
}

UnitsPtr Units::clone() const
{
    auto units = create();

    units->setId(id());
    units->setName(name());
<<<<<<< HEAD

    auto i = importSource();
    units->setImportSource(i);
=======
    if (isImport()) {
        auto imp = importSource()->clone();
        units->setImportSource(imp);
    }
>>>>>>> 4eda134e
    units->setImportReference(importReference());

    std::string reference;
    std::string prefix;
    std::string id;
    double exponent;
    double multiplier;
    for (size_t index = 0; index < mPimpl->mUnits.size(); ++index) {
        unitAttributes(index, reference, prefix, exponent, multiplier, id);
        units->addUnit(reference, prefix, exponent, multiplier, id);
    }

    return units;
}

} // namespace libcellml<|MERGE_RESOLUTION|>--- conflicted
+++ resolved
@@ -627,16 +627,12 @@
 
     units->setId(id());
     units->setName(name());
-<<<<<<< HEAD
-
-    auto i = importSource();
-    units->setImportSource(i);
-=======
+
     if (isImport()) {
         auto imp = importSource()->clone();
         units->setImportSource(imp);
     }
->>>>>>> 4eda134e
+
     units->setImportReference(importReference());
 
     std::string reference;
