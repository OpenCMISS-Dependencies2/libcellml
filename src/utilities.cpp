/*
Copyright libCellML Contributors

Licensed under the Apache License, Version 2.0 (the "License");
you may not use this file except in compliance with the License.
You may obtain a copy of the License at

    http://www.apache.org/licenses/LICENSE-2.0

Unless required by applicable law or agreed to in writing, software
distributed under the License is distributed on an "AS IS" BASIS,
WITHOUT WARRANTIES OR CONDITIONS OF ANY KIND, either express or implied.
See the License for the specific language governing permissions and
limitations under the License.
*/

#include "utilities.h"

#include <algorithm>
#include <cmath>
#include <cstring>
#include <iomanip>
#include <limits>
#include <numeric>
#include <set>
#include <sstream>
#include <vector>

#include "libcellml/component.h"
#include "libcellml/importsource.h"
#include "libcellml/model.h"
#include "libcellml/namedentity.h"
#include "libcellml/reset.h"
#include "libcellml/units.h"
#include "libcellml/variable.h"

#include "xmldoc.h"
#include "xmlutils.h"

namespace libcellml {

<<<<<<< HEAD
bool canConvertToBasicDouble(const std::string &in)
{
    if (!isCellMLBasicReal(in)) {
        return false;
    }

    try {
        std::stod(in);
    } catch (std::out_of_range &) {
        return false;
    }

    return true;
}

double convertToDouble(const std::string &in, bool *ok)
=======
bool stringToDouble(const std::string &in, double &out)
>>>>>>> 46d0bae2
{
    try {
        out = std::stod(in);
    } catch (std::out_of_range &) {
        return false;
    }

    return true;
}

bool canConvertToBasicDouble(const std::string &in)
{
    if (!isCellMLBasicReal(in)) {
        return false;
    }

    double temp;
    return stringToDouble(in, temp);
}

bool convertToDouble(const std::string &in, double &out)
{
    if (!isCellMLReal(in)) {
        return false;
    }

    return stringToDouble(in, out);
}

bool hasNonWhitespaceCharacters(const std::string &input)
{
    return input.find_first_not_of(" \t\n\v\f\r") != std::string::npos;
}

Strings split(const std::string &content, const std::string &delimiter)
{
    Strings strings;
    size_t current;
    size_t previous = 0;
    current = content.find(delimiter);
    while (current != std::string::npos) {
        strings.push_back(content.substr(previous, current - previous));
        previous = current + delimiter.size();
        current = content.find(delimiter, previous);
    }
    strings.push_back(content.substr(previous, current - previous));

    return strings;
}

std::string convertToString(double value, bool fullPrecision)
{
    std::ostringstream strs;
    if (fullPrecision) {
        strs << std::setprecision(std::numeric_limits<double>::digits10) << value;
    } else {
        strs << value;
    }
    return strs.str();
}

bool convertToInt(const std::string &in, int &out)
{
    if (!isCellMLInteger(in)) {
        return false;
    }

    try {
        out = std::stoi(in);
    } catch (std::out_of_range &) {
        return false;
    }
    return true;
}

int convertPrefixToInt(const std::string &in, bool *ok)
{
    int prefixInt = 0;

    if (ok != nullptr) {
        *ok = true;
    }

    if (isStandardPrefixName(in)) {
        prefixInt = standardPrefixList.at(in);
    } else if (!in.empty()) {
        bool success = convertToInt(in, prefixInt);
        if (ok != nullptr) {
            *ok = success;
        }
    }
    return prefixInt;
}

std::string convertToString(size_t value)
{
    std::ostringstream strs;
    strs << value;
    return strs.str();
}

std::string convertToString(int value)
{
    std::ostringstream strs;
    strs << value;
    return strs.str();
}

bool isEuropeanNumericCharacter(char c)
{
    const std::set<char> validIntegerCharacters = {'0', '1', '2', '3', '4', '5', '6', '7', '8', '9'};
    return validIntegerCharacters.find(c) != validIntegerCharacters.end();
}

bool isNonNegativeCellMLInteger(const std::string &candidate)
{
    if (candidate.empty()) {
        return false;
    }
    return std::all_of(candidate.begin(), candidate.end(), isEuropeanNumericCharacter);
}

bool isCellMLInteger(const std::string &candidate)
{
    if (!candidate.empty() && ((*candidate.begin() == '-') || (*candidate.begin() == '+'))) {
        return isNonNegativeCellMLInteger(candidate.substr(1));
    }
    return isNonNegativeCellMLInteger(candidate);
}

bool isCellMLExponent(const std::string &candidate)
{
    return isCellMLInteger(candidate);
}

std::vector<size_t> findOccurrences(const std::string &candidate, const std::string &sub)
{
    std::vector<size_t> occurrences;
    size_t pos = candidate.find(sub, 0);
    while (pos != std::string::npos) {
        occurrences.push_back(pos);
        pos = candidate.find(sub, pos + 1);
    }
    return occurrences;
}

bool isCellMLBasicReal(const std::string &candidate)
{
    if (!candidate.empty()) {
        std::vector<size_t> decimalOccurrences = findOccurrences(candidate, ".");
        if (decimalOccurrences.size() < 2) {
            bool beginsMinus = *candidate.begin() == '-';
            std::string numbersOnlyCandidate = candidate;
            if (decimalOccurrences.size() == 1) {
                numbersOnlyCandidate.erase(decimalOccurrences.at(0), 1);
            }
            if (beginsMinus) {
                numbersOnlyCandidate.erase(0, 1);
            }
            return std::all_of(numbersOnlyCandidate.begin(), numbersOnlyCandidate.end(), isEuropeanNumericCharacter);
        }
    }
    return false;
}

bool isCellMLReal(const std::string &candidate)
{
    bool isReal = false;
    if (!candidate.empty()) {
        std::string normalisedCandidate = candidate;
        std::vector<size_t> eOccurrences = findOccurrences(candidate, "E");
        for (const auto &ePos : eOccurrences) {
            normalisedCandidate.replace(ePos, 1, "e");
        }
        std::vector<size_t> lowerEOccurrences = findOccurrences(normalisedCandidate, "e");
        size_t eIndicatorCount = lowerEOccurrences.size();
        if (eIndicatorCount < 2) {
            if (eIndicatorCount == 1) {
                size_t ePos = lowerEOccurrences.at(0);
                std::string significand = normalisedCandidate.substr(0, ePos);
                std::string exponent = normalisedCandidate.substr(ePos + 1, std::string::npos);
                if (isCellMLBasicReal(significand) && isCellMLExponent(exponent)) {
                    isReal = true;
                }
            } else {
                isReal = isCellMLBasicReal(normalisedCandidate);
            }
        }
    }
    return isReal;
}

bool areEqual(double a, double b)
{
    // Note: we add 0.0 in case a is, for instance, equal to 0.0 and b is equal
    //       to -0.0.
    return convertToString(a + 0.0) == convertToString(b + 0.0);
}

uint64_t ulpsDistance(double a, double b)
{
    static const auto max = std::numeric_limits<uint64_t>::max();

    // Max distance for NaN.
    if (std::isnan(a) || std::isnan(b)) {
        return max;
    }

    // If one's infinite and they're not equal, max distance.
    if (std::isinf(a) != std::isinf(b)) {
        return max;
    }

    static const int SIZE_OF_DOUBLE = sizeof(double);

    uint64_t ia;
    uint64_t ib;
    memcpy(&ia, &a, SIZE_OF_DOUBLE);
    memcpy(&ib, &b, SIZE_OF_DOUBLE);

    // Return the absolute value of the distance in ULPs.
    uint64_t distance = max;
    if (ia < ib) {
        distance = ib + ~ia + 1;
    } else {
        distance = ia + ~ib + 1;
    }
    return distance;
}

bool areNearlyEqual(double a, double b)
{
    static const double fixedEpsilon = std::numeric_limits<double>::epsilon();
    static const ptrdiff_t ulpsEpsilon = 1;

    if (fabs(a - b) <= fixedEpsilon) {
        return true;
    }

    // If they are not the same sign then return false.
    if ((a < 0.0) != (b < 0.0)) {
        return false;
    }

    return ulpsDistance(a, b) <= ulpsEpsilon;
}

std::vector<ComponentPtr> getImportedComponents(const ComponentEntityConstPtr &componentEntity)
{
    std::vector<ComponentPtr> importedComponents;
    for (size_t i = 0; i < componentEntity->componentCount(); ++i) {
        auto component = componentEntity->component(i);
        if (component->isImport()) {
            importedComponents.push_back(component);
        }

        auto childImportedComponents = getImportedComponents(component);
        importedComponents.reserve(importedComponents.size() + childImportedComponents.size());
        importedComponents.insert(importedComponents.end(), childImportedComponents.begin(), childImportedComponents.end());
    }

    return importedComponents;
}

std::vector<UnitsPtr> getImportedUnits(const ModelConstPtr &model)
{
    std::vector<UnitsPtr> importedUnits;
    for (size_t i = 0; i < model->unitsCount(); ++i) {
        auto units = model->units(i);
        if (units->isImport()) {
            importedUnits.push_back(units);
        }
    }

    return importedUnits;
}

std::vector<ImportSourcePtr> getAllImportSources(const ModelConstPtr &model)
{
    std::vector<ImportSourcePtr> importSources;

    auto importedComponents = getImportedComponents(model);
    auto importedUnits = getImportedUnits(model);

    importSources.reserve(importedComponents.size() + importedUnits.size());
    for (auto &component : importedComponents) {
        importSources.push_back(component->importSource());
    }
    for (auto &units : importedUnits) {
        importSources.push_back(units->importSource());
    }

    return importSources;
}

bool isStandardUnitName(const std::string &name)
{
    return standardUnitsList.count(name) != 0;
}

bool isStandardUnit(const UnitsPtr &units)
{
    return (units != nullptr) && (units->unitCount() == 0) && isStandardUnitName(units->name());
}

bool isStandardPrefixName(const std::string &name)
{
    return standardPrefixList.count(name) != 0;
}

void removeComponentFromEntity(const EntityPtr &entity, const ComponentPtr &component)
{
    auto componentEntity = std::dynamic_pointer_cast<ComponentEntity>(entity);
    componentEntity->removeComponent(component, false);
}

size_t indexOf(const VariablePtr &variable, const ComponentConstPtr &component)
{
    size_t index = 0;
    bool found = false;
    while (index < component->variableCount() && !found) {
        if (component->variable(index) == variable) {
            found = true;
        } else {
            ++index;
        }
    }

    return index;
}

bool areEquivalentVariables(const VariablePtr &variable1,
                            const VariablePtr &variable2)
{
    return (variable1 == variable2) || variable1->hasEquivalentVariable(variable2, true);
}

bool isEntityChildOf(const ParentedEntityPtr &entity1, const ParentedEntityPtr &entity2)
{
    return entity1->parent() == entity2;
}

bool areEntitiesSiblings(const ParentedEntityPtr &entity1, const ParentedEntityPtr &entity2)
{
    auto entity1Parent = entity1->parent();
    return entity1Parent != nullptr && entity1Parent == entity2->parent();
}

using PublicPrivateRequiredPair = std::pair<bool, bool>;

/**
 * @brief Determine whether a public and/or private interface is required for the given @p variable.
 *
 * Determine whether a public and/or private interface is required for the given @p variable.  Returns
 * a pair of booleans where the first item in the pair indicates whether a public interface is required,
 * the second item in the pair indicates whether a private interface is required, and if both items
 * in the pair are @c false then this indicates an error has occurred and the interface type cannot be
 * determined.
 *
 * @param variable The variable to detect the interface type required.
 *
 * @return A pair of booleans.
 */
PublicPrivateRequiredPair publicAndOrPrivateInterfaceTypeRequired(const VariablePtr &variable)
{
    PublicPrivateRequiredPair pair = std::make_pair(false, false);
    for (size_t index = 0; index < variable->equivalentVariableCount() && !(pair.first && pair.second); ++index) {
        auto equivalentVariable = variable->equivalentVariable(index);
        auto componentOfVariable = variable->parent();
        auto componentOfEquivalentVariable = equivalentVariable->parent();
        if (componentOfVariable == nullptr || componentOfEquivalentVariable == nullptr) {
            return std::make_pair(false, false);
        }
        if (areEntitiesSiblings(componentOfVariable, componentOfEquivalentVariable)
            || isEntityChildOf(componentOfVariable, componentOfEquivalentVariable)) {
            pair.first = true;
        } else if (isEntityChildOf(componentOfEquivalentVariable, componentOfVariable)) {
            pair.second = true;
        } else {
            return std::make_pair(false, false);
        }
    }
    return pair;
}

/**
 * @brief Get the interface type for the given public private pair.
 *
 * Get the interface type for the @p pair.  The default return type is
 * Variable::InterfaceType::NONE.
 *
 * @param pair The pair for which the interface type is determined.
 *
 * @return The interface type as specified in the @p pair.
 */
Variable::InterfaceType interfaceTypeFor(const PublicPrivateRequiredPair &pair)
{
    Variable::InterfaceType interfaceType = Variable::InterfaceType::NONE;
    if (pair.first && pair.second) {
        interfaceType = Variable::InterfaceType::PUBLIC_AND_PRIVATE;
    } else if (pair.first) {
        interfaceType = Variable::InterfaceType::PUBLIC;
    } else if (pair.second) {
        interfaceType = Variable::InterfaceType::PRIVATE;
    }

    return interfaceType;
}

Variable::InterfaceType determineInterfaceType(const VariablePtr &variable)
{
    auto publicAndOrPrivatePair = publicAndOrPrivateInterfaceTypeRequired(variable);

    return interfaceTypeFor(publicAndOrPrivatePair);
}

void findAllVariablesWithEquivalences(const ComponentPtr &component, VariablePtrs &variables)
{
    for (size_t index = 0; index < component->variableCount(); ++index) {
        auto variable = component->variable(index);
        if (variable->equivalentVariableCount() > 0) {
            if (std::find(variables.begin(), variables.end(), variable) == variables.end()) {
                variables.push_back(variable);
            }
        }
    }
    for (size_t index = 0; index < component->componentCount(); ++index) {
        findAllVariablesWithEquivalences(component->component(index), variables);
    }
}

NameList findCnUnitsNames(const XmlNodePtr &node);
NameList findComponentCnUnitsNames(const ComponentPtr &component);
void findAndReplaceCnUnitsNames(const XmlNodePtr &node, const StringStringMap &replaceMap);
void findAndReplaceComponentCnUnitsNames(const ComponentPtr &component, const StringStringMap &replaceMap);
size_t getComponentIndexInComponentEntity(const ComponentEntityPtr &componentParent, const ComponentEntityPtr &component);
IndexStack indexStackOf(const VariablePtr &variable);
VariablePtr getVariableLocatedAt(const IndexStack &stack, const ModelPtr &model);
void makeEquivalence(const IndexStack &stack1, const IndexStack &stack2, const ModelPtr &model);
IndexStack rebaseIndexStack(const IndexStack &stack, const IndexStack &originStack, const IndexStack &destinationStack);
void componentNames(const ComponentPtr &component, NameList &names);
std::vector<UnitsPtr> referencedUnits(const ModelPtr &model, const UnitsPtr &units);

NameList findCnUnitsNames(const XmlNodePtr &node)
{
    NameList names;
    XmlNodePtr childNode = node->firstChild();
    while (childNode != nullptr) {
        if (childNode->isMathmlElement("cn")) {
            std::string u = childNode->attribute("units");
            if (!u.empty() && !isStandardUnitName(u)) {
                names.push_back(u);
            }
        }
        auto childNames = findCnUnitsNames(childNode);
        names.insert(names.end(), childNames.begin(), childNames.end());
        childNode = childNode->next();
    }

    return names;
}

NameList findComponentCnUnitsNames(const ComponentPtr &component)
{
    NameList names;
    // Inspect the MathML in this component for any specified constant <cn> units.
    std::string mathContent = component->math();
    if (mathContent.empty()) {
        return names;
    }
    std::vector<XmlDocPtr> mathDocs = multiRootXml(mathContent);
    for (const auto &doc : mathDocs) {
        auto rootNode = doc->rootNode();
        if (rootNode->isMathmlElement("math")) {
            auto nodesNames = findCnUnitsNames(rootNode);
            names.insert(names.end(), nodesNames.begin(), nodesNames.end());
        }
    }

    return names;
}

void findAndReplaceCnUnitsNames(const XmlNodePtr &node, const StringStringMap &replaceMap)
{
    XmlNodePtr childNode = node->firstChild();
    while (childNode != nullptr) {
        if (childNode->isMathmlElement("cn")) {
            std::string unitsName = childNode->attribute("units");
            auto foundNameIter = replaceMap.find(unitsName);
            if (foundNameIter != replaceMap.end()) {
                childNode->setAttribute("units", foundNameIter->second.c_str());
            }
        }
        findAndReplaceCnUnitsNames(childNode, replaceMap);
        childNode = childNode->next();
    }
}

void findAndReplaceComponentCnUnitsNames(const ComponentPtr &component, const StringStringMap &replaceMap)
{
    std::string mathContent = component->math();
    if (mathContent.empty()) {
        return;
    }
    bool contentModified = false;
    std::string newMathContent;
    std::vector<XmlDocPtr> mathDocs = multiRootXml(mathContent);
    for (const auto &doc : mathDocs) {
        auto rootNode = doc->rootNode();
        if (rootNode->isMathmlElement("math")) {
            auto originalMath = rootNode->convertToString();
            findAndReplaceCnUnitsNames(rootNode, replaceMap);
            auto newMath = rootNode->convertToString();
            newMathContent += newMath;
            if (newMath != originalMath) {
                contentModified = true;
            }
        }
    }

    if (contentModified) {
        component->setMath(newMathContent);
    }
}

void findAndReplaceComponentsCnUnitsNames(const ComponentPtr &component, const StringStringMap &replaceMap)
{
    findAndReplaceComponentCnUnitsNames(component, replaceMap);
    for (size_t index = 0; index < component->componentCount(); ++index) {
        auto childComponent = component->component(index);
        findAndReplaceComponentCnUnitsNames(childComponent, replaceMap);
    }
}

size_t getComponentIndexInComponentEntity(const ComponentEntityPtr &componentParent, const ComponentEntityPtr &component)
{
    size_t index = 0;
    bool found = false;
    while ((index < componentParent->componentCount()) && !found) {
        if (componentParent->component(index) == component) {
            found = true;
        } else {
            ++index;
        }
    }

    return index;
}

IndexStack indexStackOf(const ComponentPtr &component)
{
    auto dummyVariable = Variable::create();
    component->addVariable(dummyVariable);
    IndexStack indexStack = indexStackOf(dummyVariable);
    indexStack.pop_back();
    component->removeVariable(dummyVariable);

    return indexStack;
}

IndexStack rebaseIndexStack(const IndexStack &stack, const IndexStack &originStack, const IndexStack &destinationStack)
{
    auto rebasedStack = stack;

    rebasedStack.resize(originStack.size(), SIZE_MAX);
    if (rebasedStack == originStack) {
        rebasedStack = destinationStack;
        auto offsetIt = stack.begin() + ptrdiff_t(originStack.size());
        rebasedStack.insert(rebasedStack.end(), offsetIt, stack.end());
    } else {
        rebasedStack.clear();
    }

    return rebasedStack;
}

EquivalenceMap rebaseEquivalenceMap(const EquivalenceMap &map, const IndexStack &originStack, const IndexStack &destinationStack)
{
    EquivalenceMap rebasedMap;
    for (const auto &entry : map) {
        auto key = entry.first;
        auto rebasedKey = rebaseIndexStack(key, originStack, destinationStack);
        if (!rebasedKey.empty()) {
            auto vector = entry.second;
            std::vector<IndexStack> rebasedVector;
            for (auto stack : vector) {
                // Temporarily remove the variable index whilst we rebase the component part of the stack.
                size_t variableIndex = stack.back();
                stack.pop_back();
                auto rebasedTarget = rebaseIndexStack(stack, originStack, destinationStack);
                if (!rebasedTarget.empty()) {
                    rebasedTarget.push_back(variableIndex);
                    rebasedVector.push_back(rebasedTarget);
                }
            }

            if (!rebasedVector.empty()) {
                rebasedMap.emplace(rebasedKey, rebasedVector);
            }
        }
    }

    return rebasedMap;
}

void componentNames(const ComponentPtr &component, NameList &names)
{
    for (size_t index = 0; index < component->componentCount(); ++index) {
        auto c = component->component(index);
        names.push_back(c->name());
        componentNames(c, names);
    }
}

NameList componentNames(const ModelPtr &model)
{
    NameList names;
    for (size_t index = 0; index < model->componentCount(); ++index) {
        auto component = model->component(index);
        names.push_back(component->name());
        componentNames(component, names);
    }
    return names;
}

ComponentNameMap createComponentNamesMap(const ComponentPtr &component)
{
    ComponentNameMap nameMap;
    for (size_t index = 0; index < component->componentCount(); ++index) {
        auto c = component->component(index);
        nameMap.emplace(c->name(), c);
        ComponentNameMap childrenNameMap = createComponentNamesMap(c);
        nameMap.insert(childrenNameMap.begin(), childrenNameMap.end());
    }

    return nameMap;
}

std::vector<UnitsPtr> referencedUnits(const ModelPtr &model, const UnitsPtr &units)
{
    std::vector<UnitsPtr> requiredUnits;

    std::string ref;
    std::string pre;
    std::string id;
    double expMult;
    double uExp;

    for (size_t index = 0; index < units->unitCount(); ++index) {
        units->unitAttributes(index, ref, pre, uExp, expMult, id);
        if (!isStandardUnitName(ref)) {
            auto refUnits = model->units(ref);
            if (refUnits != nullptr) {
                auto requiredUnitsUnits = referencedUnits(model, refUnits);
                requiredUnits.insert(requiredUnits.end(), requiredUnitsUnits.begin(), requiredUnitsUnits.end());
                requiredUnits.push_back(refUnits);
            }
        }
    }

    return requiredUnits;
}

std::vector<UnitsPtr> unitsUsed(const ModelPtr &model, const ComponentPtr &component)
{
    std::vector<UnitsPtr> usedUnits;
    for (size_t i = 0; i < component->variableCount(); ++i) {
        auto v = component->variable(i);
        auto u = v->units();
        if ((u != nullptr) && !isStandardUnitName(u->name())) {
            auto requiredUnits = referencedUnits(model, u);
            usedUnits.insert(usedUnits.end(), requiredUnits.begin(), requiredUnits.end());
            usedUnits.push_back(u);
        }
    }
    auto componentCnUnitsNames = findComponentCnUnitsNames(component);
    for (const auto &unitsName : componentCnUnitsNames) {
        auto u = model->units(unitsName);
        if ((u != nullptr) && !isStandardUnitName(u->name())) {
            auto requiredUnits = referencedUnits(model, u);
            usedUnits.insert(usedUnits.end(), requiredUnits.begin(), requiredUnits.end());
            usedUnits.push_back(u);
        }
    }

    for (size_t i = 0; i < component->componentCount(); ++i) {
        auto childComponent = component->component(i);
        auto childUsedUnits = unitsUsed(model, childComponent);
        usedUnits.insert(usedUnits.end(), childUsedUnits.begin(), childUsedUnits.end());
    }

    return usedUnits;
}

NameList unitsNamesUsed(const ComponentPtr &component)
{
    auto unitNames = findComponentCnUnitsNames(component);
    for (size_t i = 0; i < component->variableCount(); ++i) {
        auto u = component->variable(i)->units();
        if ((u != nullptr) && !isStandardUnitName(u->name())) {
            unitNames.push_back(u->name());
        }
    }
    return unitNames;
}

IndexStack indexStackOf(const VariablePtr &variable)
{
    IndexStack indexStack;
    ComponentPtr component = std::dynamic_pointer_cast<Component>(variable->parent());
    indexStack.push_back(indexOf(variable, component));

    ComponentEntityPtr parent = component;
    ComponentEntityPtr grandParent = std::dynamic_pointer_cast<ComponentEntity>(parent->parent());
    while (grandParent != nullptr) {
        indexStack.push_back(getComponentIndexInComponentEntity(grandParent, parent));
        parent = grandParent;
        grandParent = std::dynamic_pointer_cast<ComponentEntity>(parent->parent());
    }

    std::reverse(std::begin(indexStack), std::end(indexStack));

    return indexStack;
}

void recordVariableEquivalences(const ComponentPtr &component, EquivalenceMap &equivalenceMap, IndexStack &indexStack)
{
    for (size_t index = 0; index < component->variableCount(); ++index) {
        auto variable = component->variable(index);
        for (size_t j = 0; j < variable->equivalentVariableCount(); ++j) {
            if (j == 0) {
                indexStack.push_back(index);
            }
            auto equivalentVariable = variable->equivalentVariable(j);
            auto equivalentVariableIndexStack = indexStackOf(equivalentVariable);
            if (equivalenceMap.count(indexStack) == 0) {
                equivalenceMap.emplace(indexStack, std::vector<IndexStack>());
            }
            equivalenceMap[indexStack].push_back(equivalentVariableIndexStack);
        }
        if (variable->equivalentVariableCount() > 0) {
            indexStack.pop_back();
        }
    }
}

void generateEquivalenceMap(const ComponentPtr &component, EquivalenceMap &map, IndexStack &indexStack)
{
    for (size_t index = 0; index < component->componentCount(); ++index) {
        indexStack.push_back(index);
        auto c = component->component(index);
        recordVariableEquivalences(c, map, indexStack);
        generateEquivalenceMap(c, map, indexStack);
        indexStack.pop_back();
    }
}

VariablePtr getVariableLocatedAt(const IndexStack &stack, const ModelPtr &model)
{
    ComponentPtr component;
    for (size_t index = 0; index < stack.size() - 1; ++index) {
        if (index == 0) {
            component = model->component(stack.at(index));
        } else {
            component = component->component(stack.at(index));
        }
    }

    return component->variable(stack.back());
}

void makeEquivalence(const IndexStack &stack1, const IndexStack &stack2, const ModelPtr &model)
{
    auto v1 = getVariableLocatedAt(stack1, model);
    auto v2 = getVariableLocatedAt(stack2, model);
    Variable::addEquivalence(v1, v2);
}

void applyEquivalenceMapToModel(const EquivalenceMap &map, const ModelPtr &model)
{
    for (const auto &iter : map) {
        auto key = iter.first;
        auto vector = iter.second;
        for (auto vectorIter = vector.begin(); vectorIter < vector.end(); ++vectorIter) {
            makeEquivalence(key, *vectorIter, model);
        }
    }
}

void listComponentIds(const ComponentPtr &component, IdList &idList)
{
    std::string id = component->id();
    if (!id.empty()) {
        idList.insert(id);
    }
    // Imports.
    if (component->isImport()) {
        if (component->importSource() != nullptr) {
            id = component->importSource()->id();
            if (!id.empty()) {
                idList.insert(id);
            }
        }
    }
    // Component reference in encapsulation structure.
    id = component->encapsulationId();
    if (!id.empty()) {
        idList.insert(id);
    }
    // Variables.
    for (size_t v = 0; v < component->variableCount(); ++v) {
        id = component->variable(v)->id();
        if (!id.empty()) {
            idList.insert(id);
        }

        for (size_t e = 0; e < component->variable(v)->equivalentVariableCount(); ++e) {
            // Equivalent variable mappings.
            id = Variable::equivalenceMappingId(component->variable(v), component->variable(v)->equivalentVariable(e));
            if (!id.empty()) {
                idList.insert(id);
            }
            // Connections.
            id = Variable::equivalenceConnectionId(component->variable(v), component->variable(v)->equivalentVariable(e));
            if (!id.empty()) {
                idList.insert(id);
            }
        }
    }
    // Resets.
    for (size_t r = 0; r < component->resetCount(); ++r) {
        id = component->reset(r)->id();
        if (!id.empty()) {
            idList.insert(id);
        }
        id = component->reset(r)->testValueId();
        if (!id.empty()) {
            idList.insert(id);
        }
        id = component->reset(r)->resetValueId();
        if (!id.empty()) {
            idList.insert(id);
        }
    }

    // Note: identifiers on component and reset MathML blocks and their children are not yet included.

    for (size_t c = 0; c < component->componentCount(); ++c) {
        listComponentIds(component->component(c), idList);
    }
}

IdList listIds(const ModelPtr &model)
{
    // Collect all existing identifiers in a list and return. NB can't use a map or a set as we need to be able to print
    // invalid models (with duplicated identifiers) too.

    std::unordered_set<std::string> idList;
    // Model.
    std::string id = model->id();
    if (!id.empty()) {
        idList.insert(id);
    }
    // Units.
    for (size_t u = 0; u < model->unitsCount(); ++u) {
        auto units = model->units(u);
        id = units->id();
        if (!id.empty()) {
            idList.insert(id);
        }
        // Imports.
        if (units->isImport()) {
            if (units->importSource() != nullptr) {
                id = units->importSource()->id();
                if (!id.empty()) {
                    idList.insert(id);
                }
            }
        }
        for (size_t i = 0; i < model->units(u)->unitCount(); ++i) {
            std::string prefix;
            std::string reference;
            double exponent;
            double multiplier;
            model->units(u)->unitAttributes(i, reference, prefix, exponent, multiplier, id);
            if (!id.empty()) {
                idList.insert(id);
            }
        }
    }
    // Components.
    for (size_t c = 0; c < model->componentCount(); ++c) {
        listComponentIds(model->component(c), idList);
    }
    // Encapsulation.
    id = model->encapsulationId();
    if (!id.empty()) {
        idList.insert(id);
    }

    return idList;
}

std::string makeUniqueId(IdList &idList)
{
    // Because the hexadecimal counter starts high enough that it will always have a letter as the first character,
    // we don't need to prefix it with any other string to be valid.
    int counter = 0xb4da55;
    std::stringstream stream;
    stream << std::hex << counter;
    std::string id = stream.str();
    stream.str(std::string());

    while (idList.count(id) != 0) {
        ++counter;
        stream << std::hex << counter;
        id = stream.str();
        stream.str(std::string());
    }
    idList.insert(id);
    return id;
}

ConnectionMap createConnectionMap(const VariablePtr &variable1, const VariablePtr &variable2)
{
    ConnectionMap map;

    ComponentPtr component1 = owningComponent(variable1);
    ComponentPtr component2 = owningComponent(variable2);
    if ((component1 != nullptr) && (component2 != nullptr)) {
        for (size_t i = 0; i < component1->variableCount(); ++i) {
            auto v = component1->variable(i);
            for (const auto &vEquiv : equivalentVariables(v)) {
                if (owningComponent(vEquiv) == component2) {
                    map.insert(std::make_pair(v, vEquiv));
                }
            }
        }
    }

    return map;
}

void recursiveEquivalentVariables(const VariablePtr &variable, std::vector<VariablePtr> &equivalentVariables)
{
    for (size_t i = 0; i < variable->equivalentVariableCount(); ++i) {
        VariablePtr equivalentVariable = variable->equivalentVariable(i);

        if (std::find(equivalentVariables.begin(), equivalentVariables.end(), equivalentVariable) == equivalentVariables.end()) {
            equivalentVariables.push_back(equivalentVariable);

            recursiveEquivalentVariables(equivalentVariable, equivalentVariables);
        }
    }
}

std::vector<VariablePtr> equivalentVariables(const VariablePtr &variable)
{
    std::vector<VariablePtr> res = {variable};

    recursiveEquivalentVariables(variable, res);

    return res;
}

bool linkComponentVariableUnits(const ComponentPtr &component, DescriptionList &descriptionList)
{
    bool status = true;
    for (size_t index = 0; index < component->variableCount(); ++index) {
        auto v = component->variable(index);
        auto u = v->units();

        if (u != nullptr) {
            auto model = owningModel(u);
            if (model == owningModel(v)) {
                // Units are already linked, and exist in this model.
                continue;
            }
            if ((model == nullptr) && !isStandardUnit(u)) {
                model = owningModel(component);
                if (model->hasUnits(u->name())) {
                    v->setUnits(model->units(u->name()));
                } else {
                    descriptionList.push_back(std::make_pair(v, "Model does not contain the units '" + u->name() + "' required by variable '" + v->name() + "' in component '" + component->name() + "'."));
                    status = false;
                }
            } else if (model != nullptr) {
                descriptionList.push_back(std::make_pair(v, "The units '" + u->name() + "' assigned to variable '" + v->name() + "' in component '" + component->name() + "' belong to a different model, '" + model->name() + "'."));
                status = false;
            }
        }
    }
    return status;
}

bool traverseComponentEntityTreeLinkingUnits(const ComponentEntityPtr &componentEntity)
{
    DescriptionList descriptionList;
    return traverseComponentEntityTreeLinkingUnits(componentEntity, descriptionList);
}

bool traverseComponentEntityTreeLinkingUnits(const ComponentEntityPtr &componentEntity, DescriptionList &descriptionList)
{
    auto component = std::dynamic_pointer_cast<Component>(componentEntity);
    bool status = (component != nullptr) ?
                      linkComponentVariableUnits(component, descriptionList) :
                      true;
    for (size_t index = 0; index < componentEntity->componentCount(); ++index) {
        auto c = componentEntity->component(index);
        status = traverseComponentEntityTreeLinkingUnits(c, descriptionList) && status;
    }
    return status;
}

bool areComponentVariableUnitsUnlinked(const ComponentPtr &component)
{
    bool unlinked = false;
    for (size_t index = 0; index < component->variableCount() && !unlinked; ++index) {
        auto v = component->variable(index);
        auto u = v->units();
        if ((u != nullptr) && !isStandardUnit(u)) {
            auto model = owningModel(u);
            unlinked = (model == nullptr) || (owningModel(component) != model);
        }
    }
    return unlinked;
}

std::string replace(std::string string, const std::string &from, const std::string &to)
{
    auto index = string.find(from);

    return (index == std::string::npos) ?
               string :
               string.replace(index, from.length(), to);
}

bool equalEntities(const EntityPtr &owner, const std::vector<EntityPtr> &entities)
{
    std::vector<size_t> unmatchedIndex(entities.size());
    std::iota(unmatchedIndex.begin(), unmatchedIndex.end(), 0);
    for (const auto &entity : entities) {
        bool entityFound = false;
        size_t index = 0;
        for (index = 0; index < unmatchedIndex.size() && !entityFound; ++index) {
            size_t currentIndex = unmatchedIndex.at(index);
            auto model = std::dynamic_pointer_cast<Model>(owner);
            if (model != nullptr) {
                auto unitsOther = model->units(currentIndex);
                if (entity->equals(unitsOther)) {
                    entityFound = true;
                }
            } else {
                auto component = std::dynamic_pointer_cast<Component>(owner);
                auto variable = std::dynamic_pointer_cast<Variable>(entity);
                if (variable != nullptr) {
                    auto variableOther = component->variable(currentIndex);
                    if (variable->equals(variableOther)) {
                        entityFound = true;
                    }
                } else {
                    auto reset = std::dynamic_pointer_cast<Reset>(entity);
                    auto resetOther = component->reset(currentIndex);
                    if (reset->equals(resetOther)) {
                        entityFound = true;
                    }
                }
            }
        }
        if (entityFound && index < size_t(std::numeric_limits<ptrdiff_t>::max())) {
            // We are going to assume here that nobody is going to add more
            // than 2,147,483,647 units to this component. And much more than
            // that in a 64-bit environment.
            unmatchedIndex.erase(unmatchedIndex.begin() + ptrdiff_t(index) - 1);
        } else {
            return false;
        }
    }
    return true;
}

bool areEqual(const std::string &str1, const std::string &str2)
{
    return str1 == str2;
}

void recordUrl(const HistoryEpochPtr &historyEpoch, const ImportedEntityConstPtr &importedEntity)
{
    if (importedEntity->isImport()) {
        historyEpoch->mDestinationUrl = importedEntity->importSource()->url();
    }
}

HistoryEpochPtr createHistoryEpoch(const UnitsConstPtr &units, const std::string &sourceUrl, const std::string &destinationUrl)
{
    auto h = std::make_shared<HistoryEpoch>(units, sourceUrl, destinationUrl);
    if (destinationUrl.empty()) {
        recordUrl(h, units);
    }
    return h;
}

HistoryEpochPtr createHistoryEpoch(const ComponentConstPtr &component, const std::string &sourceUrl, const std::string &destinationUrl)
{
    auto h = std::make_shared<HistoryEpoch>(component, sourceUrl, destinationUrl);
    if (destinationUrl.empty()) {
        recordUrl(h, component);
    }
    return h;
}

std::string importeeModelUrl(const History &history, const std::string &url)
{
    for (auto i = history.size(); i-- > 0;) {
        auto historyEpoch = history[i];
        if (historyEpoch->mDestinationUrl != url) {
            return historyEpoch->mDestinationUrl;
        }
    }

    return ORIGIN_MODEL_REF;
}

bool checkForImportCycles(const History &history, const HistoryEpochPtr &h)
{
    return std::any_of(history.begin(), history.end(), [h](const auto &entry) {
        return ((h->mDestinationUrl == entry->mSourceUrl) || ((entry->mSourceUrl == ORIGIN_MODEL_REF) && (entry->mSourceModel != nullptr) && (entry->mSourceModel->equals(h->mDestinationModel))));
    });
}

std::string formDescriptionOfCyclicDependency(const History &history, const std::string &action)
{
    auto origin = history.front();
    auto model = origin->mSourceModel;
    bool isComponent = origin->mType == "component";
    std::string typeStringPrefix = isComponent ? "a " : "";
    std::string msgHeader = "Cyclic dependencies were found when attempting to " + action + " "
                            + typeStringPrefix + origin->mType + " in the model '"
                            + model->name() + "'. The dependency loop is:\n";
    HistoryEpochPtr h;
    size_t i = 0;
    std::string msgHistory;
    while (i < history.size()) {
        h = history[i];
        msgHistory += " - " + h->mType + " '" + h->mName + "' specifies an import from '" + h->mSourceUrl + "' to '" + h->mDestinationUrl + "'";
        if (i == history.size() - 2) {
            msgHistory += "; and\n";
        } else if (i == history.size() - 1) {
            msgHistory += ".";
        } else {
            msgHistory += ";\n";
        }
        ++i;
    }

    return msgHeader + msgHistory;
}

size_t nonCommentChildCount(const XmlNodePtr &node)
{
    size_t res = 0;
    auto childNode = node->firstChild();

    while (childNode != nullptr) {
        if (!childNode->isComment()) {
            ++res;
        }

        childNode = childNode->next();
    }

    return res;
}

XmlNodePtr nonCommentChildNode(const XmlNodePtr &node, size_t index)
{
    // Note: we assume that there is always a non-comment child at the given
    //       index, hence we never test res for nullptr.

    auto res = node->firstChild();
    auto childNodeIndex = res->isComment() ? MAX_SIZE_T : 0;

    while (childNodeIndex != index) {
        res = res->next();

        if (!res->isComment()) {
            ++childNodeIndex;
        }
    }

    return res;
}

size_t mathmlChildCount(const XmlNodePtr &node)
{
    size_t res = 0;
    auto childNode = node->firstChild();

    while (childNode != nullptr) {
        if (childNode->isMathmlElement()) {
            ++res;
        }

        childNode = childNode->next();
    }

    return res;
}

XmlNodePtr mathmlChildNode(const XmlNodePtr &node, size_t index)
{
    auto res = node->firstChild();
    auto childNodeIndex = res->isMathmlElement() ? 0 : MAX_SIZE_T;

    while ((res != nullptr) && (childNodeIndex != index)) {
        res = res->next();

        if ((res != nullptr) && res->isMathmlElement()) {
            ++childNodeIndex;
        }
    }

    return res;
}

} // namespace libcellml<|MERGE_RESOLUTION|>--- conflicted
+++ resolved
@@ -39,26 +39,7 @@
 
 namespace libcellml {
 
-<<<<<<< HEAD
-bool canConvertToBasicDouble(const std::string &in)
-{
-    if (!isCellMLBasicReal(in)) {
-        return false;
-    }
-
-    try {
-        std::stod(in);
-    } catch (std::out_of_range &) {
-        return false;
-    }
-
-    return true;
-}
-
-double convertToDouble(const std::string &in, bool *ok)
-=======
 bool stringToDouble(const std::string &in, double &out)
->>>>>>> 46d0bae2
 {
     try {
         out = std::stod(in);
