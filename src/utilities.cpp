/*
Copyright libCellML Contributors

Licensed under the Apache License, Version 2.0 (the "License");
you may not use this file except in compliance with the License.
You may obtain a copy of the License at

    http://www.apache.org/licenses/LICENSE-2.0

Unless required by applicable law or agreed to in writing, software
distributed under the License is distributed on an "AS IS" BASIS,
WITHOUT WARRANTIES OR CONDITIONS OF ANY KIND, either express or implied.
See the License for the specific language governing permissions and
limitations under the License.
*/

#include "utilities.h"

#include <algorithm>
#include <array>
#include <cmath>
#include <iomanip>
#include <limits>
#include <set>
#include <sstream>
#include <vector>

#include "libcellml/component.h"
#include "libcellml/importsource.h"
#include "libcellml/model.h"
#include "libcellml/namedentity.h"
#include "libcellml/reset.h"
#include "libcellml/units.h"
#include "libcellml/variable.h"

namespace libcellml {

bool convertToDouble(const std::string &in, double &out)
{
    try {
        out = std::stod(in);
    } catch (...) {
        return false;
    }
    return true;
}

bool hasNonWhitespaceCharacters(const std::string &input)
{
    return input.find_first_not_of(" \t\n\v\f\r") != std::string::npos;
}

std::string convertToString(double value)
{
    std::ostringstream strs;
    strs << std::setprecision(std::numeric_limits<double>::digits10) << value;
    return strs.str();
}

bool convertToInt(const std::string &in, int &out)
{
    try {
        out = std::stoi(in);
    } catch (...) {
        return false;
    }
    return true;
}

std::string convertToString(size_t value)
{
    std::ostringstream strs;
    strs << value;
    return strs.str();
}

std::string convertToString(int value)
{
    std::ostringstream strs;
    strs << value;
    return strs.str();
}

bool isEuropeanNumericCharacter(char c)
{
    const std::set<char> validIntegerCharacters = {'0', '1', '2', '3', '4', '5', '6', '7', '8', '9'};
    return validIntegerCharacters.find(c) != validIntegerCharacters.end();
}

bool isNonNegativeCellMLInteger(const std::string &candidate)
{
    if (candidate.empty()) {
        return false;
    }
    return std::all_of(candidate.begin(), candidate.end(), isEuropeanNumericCharacter);
}

bool isCellMLInteger(const std::string &candidate)
{
    if (!candidate.empty() && *candidate.begin() == '-') {
        return isNonNegativeCellMLInteger(candidate.substr(1));
    }
    return isNonNegativeCellMLInteger(candidate);
}

bool isCellMLExponent(const std::string &candidate)
{
    if (!candidate.empty() && *candidate.begin() == '+') {
        return isCellMLInteger(candidate.substr(1));
    }
    return isCellMLInteger(candidate);
}

std::vector<size_t> findOccurences(const std::string &candidate, const std::string &sub)
{
    std::vector<size_t> occurences;
    size_t pos = candidate.find(sub, 0);
    while (pos != std::string::npos) {
        occurences.push_back(pos);
        pos = candidate.find(sub, pos + 1);
    }
    return occurences;
}

bool isCellMLBasicReal(const std::string &candidate)
{
    if (!candidate.empty()) {
        std::vector<size_t> decimalOccurences = findOccurences(candidate, ".");
        if (decimalOccurences.size() < 2) {
            bool beginsMinus = *candidate.begin() == '-';
            std::string numbersOnlyCandidate = candidate;
            if (decimalOccurences.size() == 1) {
                numbersOnlyCandidate.erase(decimalOccurences.at(0), 1);
            }
            if (beginsMinus) {
                numbersOnlyCandidate.erase(0, 1);
            }
            return std::all_of(numbersOnlyCandidate.begin(), numbersOnlyCandidate.end(), isEuropeanNumericCharacter);
        }
    }
    return false;
}

bool isCellMLReal(const std::string &candidate)
{
    bool isReal = false;
    if (!candidate.empty()) {
        std::string normalisedCandidate = candidate;
        std::vector<size_t> eOccurences = findOccurences(candidate, "E");
        for (const auto &ePos : eOccurences) {
            normalisedCandidate.replace(ePos, 1, "e");
        }
        std::vector<size_t> lowerEOccurences = findOccurences(normalisedCandidate, "e");
        size_t eIndicatorCount = lowerEOccurences.size();
        if (eIndicatorCount < 2) {
            if (eIndicatorCount == 1) {
                size_t ePos = lowerEOccurences.at(0);
                std::string significand = normalisedCandidate.substr(0, ePos);
                std::string exponent = normalisedCandidate.substr(ePos + 1, std::string::npos);
                if (isCellMLBasicReal(significand) && isCellMLExponent(exponent)) {
                    isReal = true;
                }
            } else {
                isReal = isCellMLBasicReal(normalisedCandidate);
            }
        }
    }
    return isReal;
}

bool areEqual(double value1, double value2)
{
    return std::abs(value1 - value2) < std::numeric_limits<double>::epsilon();
}

// The below code is used to compute the SHA-1 value of a string, based on the
// code available at https://github.com/vog/sha1.

static const size_t BLOCK_INTS = 16;
static const size_t BLOCK_BYTES = BLOCK_INTS * 4;

static void bufferToBlock(const std::string &buffer,
                          std::array<uint32_t, BLOCK_INTS> &block)
{
    for (size_t i = 0; i < BLOCK_INTS; ++i) {
        block.at(i) = (uint32_t(buffer[4 * i + 3]) & 0xffU)
                      | (uint32_t(buffer[4 * i + 2]) & 0xffU) << 8U
                      | (uint32_t(buffer[4 * i + 1]) & 0xffU) << 16U
                      | (uint32_t(buffer[4 * i + 0]) & 0xffU) << 24U;
    }
}

static uint32_t rol(const uint32_t value, const size_t bits)
{
    return (value << bits) | (value >> (32 - bits));
}

static uint32_t blk(const std::array<uint32_t, BLOCK_INTS> block,
                    const size_t i)
{
    return rol(block.at((i + 13) & 15U) ^ block.at((i + 8) & 15U) ^ block.at((i + 2) & 15U) ^ block.at(i), 1);
}

static void r0(const std::array<uint32_t, BLOCK_INTS> block, const uint32_t v,
               uint32_t &w, const uint32_t x, const uint32_t y, uint32_t &z,
               const size_t i)
{
    z += ((w & (x ^ y)) ^ y) + block.at(i) + 0x5a827999U + rol(v, 5);
    w = rol(w, 30);
}

static void r1(std::array<uint32_t, BLOCK_INTS> &block, const uint32_t v,
               uint32_t &w, const uint32_t x, const uint32_t y, uint32_t &z,
               const size_t i)
{
    block.at(i) = blk(block, i);

    z += ((w & (x ^ y)) ^ y) + block.at(i) + 0x5a827999U + rol(v, 5);
    w = rol(w, 30);
}

static void r2(std::array<uint32_t, BLOCK_INTS> &block, const uint32_t v,
               uint32_t &w, const uint32_t x, const uint32_t y, uint32_t &z,
               const size_t i)
{
    block.at(i) = blk(block, i);

    z += (w ^ x ^ y) + block.at(i) + 0x6ed9eba1U + rol(v, 5);
    w = rol(w, 30);
}

static void r3(std::array<uint32_t, BLOCK_INTS> &block, const uint32_t v,
               uint32_t &w, const uint32_t x, const uint32_t y, uint32_t &z,
               const size_t i)
{
    block.at(i) = blk(block, i);

    z += (((w | x) & y) | (w & x)) + block.at(i) + 0x8f1bbcdcU + rol(v, 5);
    w = rol(w, 30);
}

static void r4(std::array<uint32_t, BLOCK_INTS> &block, const uint32_t v,
               uint32_t &w, const uint32_t x, const uint32_t y, uint32_t &z,
               const size_t i)
{
    block.at(i) = blk(block, i);

    z += (w ^ x ^ y) + block.at(i) + 0xca62c1d6U + rol(v, 5);
    w = rol(w, 30);
}

static void transform(std::array<uint32_t, 5> &digest,
                      std::array<uint32_t, BLOCK_INTS> &block,
                      uint64_t &transforms)
{
    uint32_t a = digest[0];
    uint32_t b = digest[1];
    uint32_t c = digest[2];
    uint32_t d = digest[3];
    uint32_t e = digest[4];

    r0(block, a, b, c, d, e, 0);
    r0(block, e, a, b, c, d, 1);
    r0(block, d, e, a, b, c, 2);
    r0(block, c, d, e, a, b, 3);
    r0(block, b, c, d, e, a, 4);
    r0(block, a, b, c, d, e, 5);
    r0(block, e, a, b, c, d, 6);
    r0(block, d, e, a, b, c, 7);
    r0(block, c, d, e, a, b, 8);
    r0(block, b, c, d, e, a, 9);
    r0(block, a, b, c, d, e, 10);
    r0(block, e, a, b, c, d, 11);
    r0(block, d, e, a, b, c, 12);
    r0(block, c, d, e, a, b, 13);
    r0(block, b, c, d, e, a, 14);
    r0(block, a, b, c, d, e, 15);
    r1(block, e, a, b, c, d, 0);
    r1(block, d, e, a, b, c, 1);
    r1(block, c, d, e, a, b, 2);
    r1(block, b, c, d, e, a, 3);
    r2(block, a, b, c, d, e, 4);
    r2(block, e, a, b, c, d, 5);
    r2(block, d, e, a, b, c, 6);
    r2(block, c, d, e, a, b, 7);
    r2(block, b, c, d, e, a, 8);
    r2(block, a, b, c, d, e, 9);
    r2(block, e, a, b, c, d, 10);
    r2(block, d, e, a, b, c, 11);
    r2(block, c, d, e, a, b, 12);
    r2(block, b, c, d, e, a, 13);
    r2(block, a, b, c, d, e, 14);
    r2(block, e, a, b, c, d, 15);
    r2(block, d, e, a, b, c, 0);
    r2(block, c, d, e, a, b, 1);
    r2(block, b, c, d, e, a, 2);
    r2(block, a, b, c, d, e, 3);
    r2(block, e, a, b, c, d, 4);
    r2(block, d, e, a, b, c, 5);
    r2(block, c, d, e, a, b, 6);
    r2(block, b, c, d, e, a, 7);
    r3(block, a, b, c, d, e, 8);
    r3(block, e, a, b, c, d, 9);
    r3(block, d, e, a, b, c, 10);
    r3(block, c, d, e, a, b, 11);
    r3(block, b, c, d, e, a, 12);
    r3(block, a, b, c, d, e, 13);
    r3(block, e, a, b, c, d, 14);
    r3(block, d, e, a, b, c, 15);
    r3(block, c, d, e, a, b, 0);
    r3(block, b, c, d, e, a, 1);
    r3(block, a, b, c, d, e, 2);
    r3(block, e, a, b, c, d, 3);
    r3(block, d, e, a, b, c, 4);
    r3(block, c, d, e, a, b, 5);
    r3(block, b, c, d, e, a, 6);
    r3(block, a, b, c, d, e, 7);
    r3(block, e, a, b, c, d, 8);
    r3(block, d, e, a, b, c, 9);
    r3(block, c, d, e, a, b, 10);
    r3(block, b, c, d, e, a, 11);
    r4(block, a, b, c, d, e, 12);
    r4(block, e, a, b, c, d, 13);
    r4(block, d, e, a, b, c, 14);
    r4(block, c, d, e, a, b, 15);
    r4(block, b, c, d, e, a, 0);
    r4(block, a, b, c, d, e, 1);
    r4(block, e, a, b, c, d, 2);
    r4(block, d, e, a, b, c, 3);
    r4(block, c, d, e, a, b, 4);
    r4(block, b, c, d, e, a, 5);
    r4(block, a, b, c, d, e, 6);
    r4(block, e, a, b, c, d, 7);
    r4(block, d, e, a, b, c, 8);
    r4(block, c, d, e, a, b, 9);
    r4(block, b, c, d, e, a, 10);
    r4(block, a, b, c, d, e, 11);
    r4(block, e, a, b, c, d, 12);
    r4(block, d, e, a, b, c, 13);
    r4(block, c, d, e, a, b, 14);
    r4(block, b, c, d, e, a, 15);

    digest[0] += a;
    digest[1] += b;
    digest[2] += c;
    digest[3] += d;
    digest[4] += e;

    ++transforms;
}

std::string sha1(const std::string &string)
{
    std::array<uint32_t, 5> digest = {0x67452301, 0xefcdab89, 0x98badcfe, 0x10325476, 0xc3d2e1f0};
    std::string buffer;
    uint64_t transforms = 0;
    std::istringstream is(string);

    while (true) {
        std::array<char, BLOCK_BYTES> sbuf = {};

        is.read(sbuf.data(), int64_t(BLOCK_BYTES - buffer.size()));

        buffer.append(sbuf.data(), size_t(is.gcount()));

        if (buffer.size() != BLOCK_BYTES) {
            break;
        }

        std::array<uint32_t, BLOCK_INTS> block = {};

        bufferToBlock(buffer, block);
        transform(digest, block, transforms);

        buffer.clear();
    }

    uint64_t totalBits = (transforms * BLOCK_BYTES + buffer.size()) * 8;

    buffer += "\x80";

    size_t origSize = buffer.size();

    while (buffer.size() < BLOCK_BYTES) {
        buffer += char(0x00);
    }

    std::array<uint32_t, BLOCK_INTS> block = {};

    bufferToBlock(buffer, block);

    if (origSize > BLOCK_BYTES - 8) {
        transform(digest, block, transforms);

        for (size_t i = 0; i < BLOCK_INTS - 2; ++i) {
            block.at(i) = 0;
        }
    }

    block[BLOCK_INTS - 1] = uint32_t(totalBits);
    block[BLOCK_INTS - 2] = uint32_t(totalBits >> 32U);

    transform(digest, block, transforms);

    std::ostringstream result;

    for (uint32_t d : digest) {
        result << std::hex << std::setfill('0') << std::setw(8);
        result << d;
    }

    return result.str();
}

ModelPtr owningModel(const EntityConstPtr &entity)
{
    auto model = std::dynamic_pointer_cast<Model>(entity->parent());
    auto component = owningComponent(entity);
    while ((model == nullptr) && (component != nullptr) && component->parent()) {
        model = std::dynamic_pointer_cast<Model>(component->parent());
        component = owningComponent(component);
    }

    return model;
}

ComponentPtr owningComponent(const EntityConstPtr &entity)
{
    return std::dynamic_pointer_cast<Component>(entity->parent());
}

bool isStandardUnitName(const std::string &name)
{
    return standardUnitsList.count(name) != 0;
}

bool isStandardUnit(const UnitsPtr &units)
{
    return (units != nullptr) && units->unitCount() == 0 && isStandardUnitName(units->name());
}

bool isStandardPrefixName(const std::string &name)
{
    return standardPrefixList.count(name) != 0;
}

void removeComponentFromEntity(const EntityPtr &entity, const ComponentPtr &component)
{
    auto componentEntity = std::dynamic_pointer_cast<ComponentEntity>(entity);
    componentEntity->removeComponent(component, false);
}

size_t getVariableIndexInComponent(const ComponentPtr &component, const VariablePtr &variable)
{
    size_t index = 0;
    bool found = false;
    while (index < component->variableCount() && !found) {
        if (component->variable(index) == variable) {
            found = true;
        } else {
            ++index;
        }
    }

    return index;
}

bool isEntityChildOf(const EntityPtr &entity1, const EntityPtr &entity2)
{
    return entity1->parent() == entity2;
}

bool areEntitiesSiblings(const EntityPtr &entity1, const EntityPtr &entity2)
{
    auto entity1Parent = entity1->parent();
    return entity1Parent != nullptr && entity1Parent == entity2->parent();
}

using PublicPrivateRequiredPair = std::pair<bool, bool>;

/**
 * @brief Determine whether a public and/or private interface is required for the given @p variable.
 *
 * Determine whether a public and/or private interface is required for the given @p variable.  Returns
 * a pair of booleans where the first item in the pair indicates whether a public interface is required,
 * the second item in the pair indicates whether a private interface is required, and if both items
 * in the pair are @c false then this indicates an error has occured and the interface type cannot be
 * determined.
 *
 * @param variable The variable to detect the interface type required.
 *
 * @return A pair of booleans.
 */
PublicPrivateRequiredPair publicAndOrPrivateInterfaceTypeRequired(const VariablePtr &variable)
{
    PublicPrivateRequiredPair pair = std::make_pair(false, false);
    for (size_t index = 0; index < variable->equivalentVariableCount() && !(pair.first && pair.second); ++index) {
        auto equivalentVariable = variable->equivalentVariable(index);
        auto componentOfVariable = variable->parent();
        auto componentOfEquivalentVariable = equivalentVariable->parent();
        if (componentOfVariable == nullptr || componentOfEquivalentVariable == nullptr) {
            return std::make_pair(false, false);
        }
        if (areEntitiesSiblings(componentOfVariable, componentOfEquivalentVariable)
            || isEntityChildOf(componentOfVariable, componentOfEquivalentVariable)) {
            pair.first = true;
        } else if (isEntityChildOf(componentOfEquivalentVariable, componentOfVariable)) {
            pair.second = true;
        } else {
            return std::make_pair(false, false);
        }
    }
    return pair;
}

/**
 * @brief Get the interface type for the given public private pair.
 *
 * Get the interface type for the @p pair.  The default return type is
 * Variable::InterfaceType::NONE.
 *
 * @param pair The pair for which the interface type is determined.
 *
 * @return The interface type as specified in the @p pair.
 */
Variable::InterfaceType interfaceTypeFor(const PublicPrivateRequiredPair &pair)
{
    Variable::InterfaceType interfaceType = Variable::InterfaceType::NONE;
    if (pair.first && pair.second) {
        interfaceType = Variable::InterfaceType::PUBLIC_AND_PRIVATE;
    } else if (pair.first) {
        interfaceType = Variable::InterfaceType::PUBLIC;
    } else if (pair.second) {
        interfaceType = Variable::InterfaceType::PRIVATE;
    }

    return interfaceType;
}

Variable::InterfaceType determineInterfaceType(const VariablePtr &variable)
{
    auto publicAndOrPrivatePair = publicAndOrPrivateInterfaceTypeRequired(variable);

    return interfaceTypeFor(publicAndOrPrivatePair);
}

void findAllVariablesWithEquivalences(const ComponentPtr &component, VariablePtrs &variables)
{
    for (size_t index = 0; index < component->variableCount(); ++index) {
        auto variable = component->variable(index);
        if (variable->equivalentVariableCount() > 0) {
            if (std::find(variables.begin(), variables.end(), variable) == variables.end()) {
                variables.push_back(variable);
            }
        }
    }
    for (size_t index = 0; index < component->componentCount(); ++index) {
        findAllVariablesWithEquivalences(component->component(index), variables);
    }
}

<<<<<<< HEAD
IdList listIds(const ModelPtr &model, bool mathIds)
{
    std::unordered_set<std::string> idList;
    // Model.
    std::string id = model->id();
    if (!id.empty()) {
        idList.insert(id);
    }
    // Units.
    for (size_t u = 0; u < model->unitsCount(); ++u) {
        id = model->units(u)->id();
        if (!id.empty()) {
            idList.insert(id);
        }
        for (size_t i = 0; i < model->units(u)->unitCount(); ++i) {
            std::string prefix;
            std::string reference;
            double exponent;
            double multiplier;
            model->units(u)->unitAttributes(i, reference, prefix, exponent, multiplier, id);
            if (!id.empty()) {
                idList.insert(id);
            }
        }
    }
    // Components.
    for (size_t c = 0; c < model->componentCount(); ++c) {
        listComponentIds(model->component(c), mathIds, idList);
    }
    // Encapsulation.
    id = model->encapsulationId();
    if (!id.empty()) {
        idList.insert(id);
    }

    return idList;
}

void listComponentIds(const ComponentPtr &component, bool mathIds, IdList &idList)
=======
void listComponentIds(const ComponentPtr &component, IdList &idList)
>>>>>>> 6fefecf3
{
    std::string id = component->id();
    if (!id.empty()) {
        idList.insert(id);
    }
    // Imports.
    if (component->isImport()) {
        if (component->importSource() != nullptr) {
            id = component->importSource()->id();
            if (!id.empty()) {
                idList.insert(id);
            }
        }
    }
    // Component reference in encapsulation structure.
    id = component->encapsulationId();
    if (!id.empty()) {
        idList.insert(id);
    }
    // Variables.
    for (size_t v = 0; v < component->variableCount(); ++v) {
        id = component->variable(v)->id();
        if (!id.empty()) {
            idList.insert(id);
        }

        for (size_t e = 0; e < component->variable(v)->equivalentVariableCount(); ++e) {
            // Equivalent variable mappings.
            id = Variable::equivalenceMappingId(component->variable(v), component->variable(v)->equivalentVariable(e));
            if (!id.empty()) {
                idList.insert(id);
            }
            // Connections.
            id = Variable::equivalenceConnectionId(component->variable(v), component->variable(v)->equivalentVariable(e));
            if (!id.empty()) {
                idList.insert(id);
            }
        }
    }
    // Resets.
    for (size_t r = 0; r < component->resetCount(); ++r) {
        id = component->reset(r)->id();
        if (!id.empty()) {
            idList.insert(id);
        }
        id = component->reset(r)->testValueId();
        if (!id.empty()) {
            idList.insert(id);
        }
        id = component->reset(r)->resetValueId();
        if (!id.empty()) {
            idList.insert(id);
        }
<<<<<<< HEAD
        // if(mathIds){
        //     // TODO
        // }
    }

    // Maths
    // TODO

    for (size_t c = 0; c < component->componentCount(); ++c) {
        listComponentIds(component->component(c), mathIds, idList);
    }
}

std::string makeUniqueId(const std::string &type, IdList &idList)
{
    // Construct a unique id appropriate to the type, and add it to the idList.
    int counter = 1;
    std::string id = type + "_" + std::to_string(counter);
    while (idList.count(id) != 0) {
        counter++;
        id = type + "_" + std::to_string(counter);
=======
    }

    // NB ids on component and reset MathML blocks and their children are not yet included.

    for (size_t c = 0; c < component->componentCount(); ++c) {
        listComponentIds(component->component(c), idList);
    }
}

IdList listIds(const ModelPtr &model)
{
    // Collect all existing ids in a list and return. NB can't use a map or a set as we need to be able to print
    // invalid models (with duplicated ids) too.

    std::unordered_set<std::string> idList;
    // Model.
    std::string id = model->id();
    if (!id.empty()) {
        idList.insert(id);
    }
    // Units.
    for (size_t u = 0; u < model->unitsCount(); ++u) {
        auto units = model->units(u);
        id = units->id();
        if (!id.empty()) {
            idList.insert(id);
        }
        // Imports.
        if (units->isImport()) {
            if (units->importSource() != nullptr) {
                id = units->importSource()->id();
                if (!id.empty()) {
                    idList.insert(id);
                }
            }
        }
        for (size_t i = 0; i < model->units(u)->unitCount(); ++i) {
            std::string prefix;
            std::string reference;
            double exponent;
            double multiplier;
            model->units(u)->unitAttributes(i, reference, prefix, exponent, multiplier, id);
            if (!id.empty()) {
                idList.insert(id);
            }
        }
    }
    // Components.
    for (size_t c = 0; c < model->componentCount(); ++c) {
        listComponentIds(model->component(c), idList);
    }
    // Encapsulation.
    id = model->encapsulationId();
    if (!id.empty()) {
        idList.insert(id);
    }

    return idList;
}

std::string makeUniqueId(IdList &idList)
{
    // Because the hexadecimal counter starts high enough that it will always have a letter as the first character,
    // we don't need to prefix it with any other string to be valid.
    int counter = 0xb4da55;
    std::stringstream stream;
    stream << std::hex << counter;
    std::string id = stream.str();
    stream.str(std::string());

    while (idList.count(id) != 0) {
        ++counter;
        stream << std::hex << counter;
        id = stream.str();
        stream.str(std::string());
>>>>>>> 6fefecf3
    }
    idList.insert(id);
    return id;
}

} // namespace libcellml<|MERGE_RESOLUTION|>--- conflicted
+++ resolved
@@ -559,9 +559,74 @@
     }
 }
 
-<<<<<<< HEAD
-IdList listIds(const ModelPtr &model, bool mathIds)
-{
+void listComponentIds(const ComponentPtr &component, IdList &idList)
+{
+    std::string id = component->id();
+    if (!id.empty()) {
+        idList.insert(id);
+    }
+    // Imports.
+    if (component->isImport()) {
+        if (component->importSource() != nullptr) {
+            id = component->importSource()->id();
+            if (!id.empty()) {
+                idList.insert(id);
+            }
+        }
+    }
+    // Component reference in encapsulation structure.
+    id = component->encapsulationId();
+    if (!id.empty()) {
+        idList.insert(id);
+    }
+    // Variables.
+    for (size_t v = 0; v < component->variableCount(); ++v) {
+        id = component->variable(v)->id();
+        if (!id.empty()) {
+            idList.insert(id);
+        }
+
+        for (size_t e = 0; e < component->variable(v)->equivalentVariableCount(); ++e) {
+            // Equivalent variable mappings.
+            id = Variable::equivalenceMappingId(component->variable(v), component->variable(v)->equivalentVariable(e));
+            if (!id.empty()) {
+                idList.insert(id);
+            }
+            // Connections.
+            id = Variable::equivalenceConnectionId(component->variable(v), component->variable(v)->equivalentVariable(e));
+            if (!id.empty()) {
+                idList.insert(id);
+            }
+        }
+    }
+    // Resets.
+    for (size_t r = 0; r < component->resetCount(); ++r) {
+        id = component->reset(r)->id();
+        if (!id.empty()) {
+            idList.insert(id);
+        }
+        id = component->reset(r)->testValueId();
+        if (!id.empty()) {
+            idList.insert(id);
+        }
+        id = component->reset(r)->resetValueId();
+        if (!id.empty()) {
+            idList.insert(id);
+        }
+    }
+
+    // NB ids on component and reset MathML blocks and their children are not yet included.
+
+    for (size_t c = 0; c < component->componentCount(); ++c) {
+        listComponentIds(component->component(c), idList);
+    }
+}
+
+IdList listIds(const ModelPtr &model)
+{
+    // Collect all existing ids in a list and return. NB can't use a map or a set as we need to be able to print
+    // invalid models (with duplicated ids) too.
+
     std::unordered_set<std::string> idList;
     // Model.
     std::string id = model->id();
@@ -570,9 +635,19 @@
     }
     // Units.
     for (size_t u = 0; u < model->unitsCount(); ++u) {
-        id = model->units(u)->id();
+        auto units = model->units(u);
+        id = units->id();
         if (!id.empty()) {
             idList.insert(id);
+        }
+        // Imports.
+        if (units->isImport()) {
+            if (units->importSource() != nullptr) {
+                id = units->importSource()->id();
+                if (!id.empty()) {
+                    idList.insert(id);
+                }
+            }
         }
         for (size_t i = 0; i < model->units(u)->unitCount(); ++i) {
             std::string prefix;
@@ -587,146 +662,6 @@
     }
     // Components.
     for (size_t c = 0; c < model->componentCount(); ++c) {
-        listComponentIds(model->component(c), mathIds, idList);
-    }
-    // Encapsulation.
-    id = model->encapsulationId();
-    if (!id.empty()) {
-        idList.insert(id);
-    }
-
-    return idList;
-}
-
-void listComponentIds(const ComponentPtr &component, bool mathIds, IdList &idList)
-=======
-void listComponentIds(const ComponentPtr &component, IdList &idList)
->>>>>>> 6fefecf3
-{
-    std::string id = component->id();
-    if (!id.empty()) {
-        idList.insert(id);
-    }
-    // Imports.
-    if (component->isImport()) {
-        if (component->importSource() != nullptr) {
-            id = component->importSource()->id();
-            if (!id.empty()) {
-                idList.insert(id);
-            }
-        }
-    }
-    // Component reference in encapsulation structure.
-    id = component->encapsulationId();
-    if (!id.empty()) {
-        idList.insert(id);
-    }
-    // Variables.
-    for (size_t v = 0; v < component->variableCount(); ++v) {
-        id = component->variable(v)->id();
-        if (!id.empty()) {
-            idList.insert(id);
-        }
-
-        for (size_t e = 0; e < component->variable(v)->equivalentVariableCount(); ++e) {
-            // Equivalent variable mappings.
-            id = Variable::equivalenceMappingId(component->variable(v), component->variable(v)->equivalentVariable(e));
-            if (!id.empty()) {
-                idList.insert(id);
-            }
-            // Connections.
-            id = Variable::equivalenceConnectionId(component->variable(v), component->variable(v)->equivalentVariable(e));
-            if (!id.empty()) {
-                idList.insert(id);
-            }
-        }
-    }
-    // Resets.
-    for (size_t r = 0; r < component->resetCount(); ++r) {
-        id = component->reset(r)->id();
-        if (!id.empty()) {
-            idList.insert(id);
-        }
-        id = component->reset(r)->testValueId();
-        if (!id.empty()) {
-            idList.insert(id);
-        }
-        id = component->reset(r)->resetValueId();
-        if (!id.empty()) {
-            idList.insert(id);
-        }
-<<<<<<< HEAD
-        // if(mathIds){
-        //     // TODO
-        // }
-    }
-
-    // Maths
-    // TODO
-
-    for (size_t c = 0; c < component->componentCount(); ++c) {
-        listComponentIds(component->component(c), mathIds, idList);
-    }
-}
-
-std::string makeUniqueId(const std::string &type, IdList &idList)
-{
-    // Construct a unique id appropriate to the type, and add it to the idList.
-    int counter = 1;
-    std::string id = type + "_" + std::to_string(counter);
-    while (idList.count(id) != 0) {
-        counter++;
-        id = type + "_" + std::to_string(counter);
-=======
-    }
-
-    // NB ids on component and reset MathML blocks and their children are not yet included.
-
-    for (size_t c = 0; c < component->componentCount(); ++c) {
-        listComponentIds(component->component(c), idList);
-    }
-}
-
-IdList listIds(const ModelPtr &model)
-{
-    // Collect all existing ids in a list and return. NB can't use a map or a set as we need to be able to print
-    // invalid models (with duplicated ids) too.
-
-    std::unordered_set<std::string> idList;
-    // Model.
-    std::string id = model->id();
-    if (!id.empty()) {
-        idList.insert(id);
-    }
-    // Units.
-    for (size_t u = 0; u < model->unitsCount(); ++u) {
-        auto units = model->units(u);
-        id = units->id();
-        if (!id.empty()) {
-            idList.insert(id);
-        }
-        // Imports.
-        if (units->isImport()) {
-            if (units->importSource() != nullptr) {
-                id = units->importSource()->id();
-                if (!id.empty()) {
-                    idList.insert(id);
-                }
-            }
-        }
-        for (size_t i = 0; i < model->units(u)->unitCount(); ++i) {
-            std::string prefix;
-            std::string reference;
-            double exponent;
-            double multiplier;
-            model->units(u)->unitAttributes(i, reference, prefix, exponent, multiplier, id);
-            if (!id.empty()) {
-                idList.insert(id);
-            }
-        }
-    }
-    // Components.
-    for (size_t c = 0; c < model->componentCount(); ++c) {
         listComponentIds(model->component(c), idList);
     }
     // Encapsulation.
@@ -753,7 +688,6 @@
         stream << std::hex << counter;
         id = stream.str();
         stream.str(std::string());
->>>>>>> 6fefecf3
     }
     idList.insert(id);
     return id;
