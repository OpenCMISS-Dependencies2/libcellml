/*
Copyright libCellML Contributors

Licensed under the Apache License, Version 2.0 (the "License");
you may not use this file except in compliance with the License.
You may obtain a copy of the License at

    http://www.apache.org/licenses/LICENSE-2.0

Unless required by applicable law or agreed to in writing, software
distributed under the License is distributed on an "AS IS" BASIS,
WITHOUT WARRANTIES OR CONDITIONS OF ANY KIND, either express or implied.
See the License for the specific language governing permissions and
limitations under the License.
*/

#include "utilities.h"

#include <algorithm>
#include <cmath>
#include <cstring>
#include <iomanip>
#include <limits>
#include <numeric>
#include <set>
#include <sstream>
#include <vector>

#include "libcellml/component.h"
#include "libcellml/importsource.h"
#include "libcellml/model.h"
#include "libcellml/namedentity.h"
#include "libcellml/reset.h"
#include "libcellml/units.h"
#include "libcellml/variable.h"

#include "xmldoc.h"
#include "xmlutils.h"

namespace libcellml {

<<<<<<< HEAD
double convertToBasicDouble(const std::string &in, bool *ok)
{
    double out = 0.0;
    if (ok != nullptr) {
        *ok = true;
    }

    if (!isCellMLBasicReal(in)) {
        if (ok != nullptr) {
            *ok = false;
        }

        return out;
    }

    try {
        out = std::stod(in);
    } catch (std::out_of_range &) {
        if (ok != nullptr) {
            *ok = false;
        }
    }
    return out;
=======
bool canConvertToBasicDouble(const std::string &in)
{
    if (!isCellMLBasicReal(in)) {
        return false;
    }

    try {
        std::stod(in);
    } catch (std::out_of_range &) {
        return false;
    }

    return true;
>>>>>>> 70ef4de4
}

double convertToDouble(const std::string &in, bool *ok)
{
    double out = 0.0;
    if (ok != nullptr) {
        *ok = true;
    }

    if (!isCellMLReal(in)) {
        if (ok != nullptr) {
            *ok = false;
        }

        return out;
    }

    try {
        out = std::stod(in);
    } catch (std::out_of_range &) {
        if (ok != nullptr) {
            *ok = false;
        }
    }
    return out;
}

bool hasNonWhitespaceCharacters(const std::string &input)
{
    return input.find_first_not_of(" \t\n\v\f\r") != std::string::npos;
}

Strings split(const std::string &content, const std::string &delimiter)
{
    Strings strings;
    size_t current;
    size_t previous = 0;
    current = content.find(delimiter);
    while (current != std::string::npos) {
        strings.push_back(content.substr(previous, current - previous));
        previous = current + delimiter.size();
        current = content.find(delimiter, previous);
    }
    strings.push_back(content.substr(previous, current - previous));

    return strings;
}

std::string convertToString(double value, bool fullPrecision)
{
    std::ostringstream strs;
    if (fullPrecision) {
        strs << std::setprecision(std::numeric_limits<double>::digits10) << value;
    } else {
        strs << value;
    }
    return strs.str();
}

int convertToInt(const std::string &in, bool *ok)
{
    int out = 0;
    if (ok != nullptr) {
        *ok = true;
    }

    if (!isCellMLInteger(in)) {
        if (ok != nullptr) {
            *ok = false;
        }

        return out;
    }

    try {
        out = std::stoi(in);
    } catch (std::out_of_range &) {
        if (ok != nullptr) {
            *ok = false;
        }
    }
    return out;
}

int convertPrefixToInt(const std::string &in, bool *ok)
{
    int prefixInt = 0;

    if (ok != nullptr) {
        *ok = true;
    }

    if (isStandardPrefixName(in)) {
        prefixInt = standardPrefixList.at(in);
    } else if (!in.empty()) {
        prefixInt = convertToInt(in, ok);
    }
    return prefixInt;
}

std::string convertToString(size_t value)
{
    std::ostringstream strs;
    strs << value;
    return strs.str();
}

std::string convertToString(int value)
{
    std::ostringstream strs;
    strs << value;
    return strs.str();
}

bool isEuropeanNumericCharacter(char c)
{
    const std::set<char> validIntegerCharacters = {'0', '1', '2', '3', '4', '5', '6', '7', '8', '9'};
    return validIntegerCharacters.find(c) != validIntegerCharacters.end();
}

bool isNonNegativeCellMLInteger(const std::string &candidate)
{
    if (candidate.empty()) {
        return false;
    }
    return std::all_of(candidate.begin(), candidate.end(), isEuropeanNumericCharacter);
}

bool isCellMLInteger(const std::string &candidate)
{
    if (!candidate.empty() && ((*candidate.begin() == '-') || (*candidate.begin() == '+'))) {
        return isNonNegativeCellMLInteger(candidate.substr(1));
    }
    return isNonNegativeCellMLInteger(candidate);
}

bool isCellMLExponent(const std::string &candidate)
{
    return isCellMLInteger(candidate);
}

std::vector<size_t> findOccurrences(const std::string &candidate, const std::string &sub)
{
    std::vector<size_t> occurrences;
    size_t pos = candidate.find(sub, 0);
    while (pos != std::string::npos) {
        occurrences.push_back(pos);
        pos = candidate.find(sub, pos + 1);
    }
    return occurrences;
}

bool isCellMLBasicReal(const std::string &candidate)
{
    if (!candidate.empty()) {
        std::vector<size_t> decimalOccurrences = findOccurrences(candidate, ".");
        if (decimalOccurrences.size() < 2) {
            bool beginsMinus = *candidate.begin() == '-';
            std::string numbersOnlyCandidate = candidate;
            if (decimalOccurrences.size() == 1) {
                numbersOnlyCandidate.erase(decimalOccurrences.at(0), 1);
            }
            if (beginsMinus) {
                numbersOnlyCandidate.erase(0, 1);
            }
            return std::all_of(numbersOnlyCandidate.begin(), numbersOnlyCandidate.end(), isEuropeanNumericCharacter);
        }
    }
    return false;
}

bool isCellMLReal(const std::string &candidate)
{
    bool isReal = false;
    if (!candidate.empty()) {
        std::string normalisedCandidate = candidate;
        std::vector<size_t> eOccurrences = findOccurrences(candidate, "E");
        for (const auto &ePos : eOccurrences) {
            normalisedCandidate.replace(ePos, 1, "e");
        }
        std::vector<size_t> lowerEOccurrences = findOccurrences(normalisedCandidate, "e");
        size_t eIndicatorCount = lowerEOccurrences.size();
        if (eIndicatorCount < 2) {
            if (eIndicatorCount == 1) {
                size_t ePos = lowerEOccurrences.at(0);
                std::string significand = normalisedCandidate.substr(0, ePos);
                std::string exponent = normalisedCandidate.substr(ePos + 1, std::string::npos);
                if (isCellMLBasicReal(significand) && isCellMLExponent(exponent)) {
                    isReal = true;
                }
            } else {
                isReal = isCellMLBasicReal(normalisedCandidate);
            }
        }
    }
    return isReal;
}

bool areEqual(double a, double b)
{
    // Note: we add 0.0 in case a is, for instance, equal to 0.0 and b is equal
    //       to -0.0.
    return convertToString(a + 0.0) == convertToString(b + 0.0);
}

uint64_t ulpsDistance(double a, double b)
{
    static const auto max = std::numeric_limits<uint64_t>::max();

    // Max distance for NaN.
    if (std::isnan(a) || std::isnan(b)) {
        return max;
    }

    // If one's infinite and they're not equal, max distance.
    if (std::isinf(a) != std::isinf(b)) {
        return max;
    }

    static const int SIZE_OF_DOUBLE = sizeof(double);

    uint64_t ia;
    uint64_t ib;
    memcpy(&ia, &a, SIZE_OF_DOUBLE);
    memcpy(&ib, &b, SIZE_OF_DOUBLE);

    // Return the absolute value of the distance in ULPs.
    uint64_t distance = max;
    if (ia < ib) {
        distance = ib + ~ia + 1;
    } else {
        distance = ia + ~ib + 1;
    }
    return distance;
}

bool areNearlyEqual(double a, double b)
{
    static const double fixedEpsilon = std::numeric_limits<double>::epsilon();
    static const ptrdiff_t ulpsEpsilon = 1;

    if (fabs(a - b) <= fixedEpsilon) {
        return true;
    }

    // If they are not the same sign then return false.
    if ((a < 0.0) != (b < 0.0)) {
        return false;
    }

    return ulpsDistance(a, b) <= ulpsEpsilon;
}

std::vector<ComponentPtr> getImportedComponents(const ComponentEntityConstPtr &componentEntity)
{
    std::vector<ComponentPtr> importedComponents;
    for (size_t i = 0; i < componentEntity->componentCount(); ++i) {
        auto component = componentEntity->component(i);
        if (component->isImport()) {
            importedComponents.push_back(component);
        }

        auto childImportedComponents = getImportedComponents(component);
        importedComponents.reserve(importedComponents.size() + childImportedComponents.size());
        importedComponents.insert(importedComponents.end(), childImportedComponents.begin(), childImportedComponents.end());
    }

    return importedComponents;
}

std::vector<UnitsPtr> getImportedUnits(const ModelConstPtr &model)
{
    std::vector<UnitsPtr> importedUnits;
    for (size_t i = 0; i < model->unitsCount(); ++i) {
        auto units = model->units(i);
        if (units->isImport()) {
            importedUnits.push_back(units);
        }
    }

    return importedUnits;
}

std::vector<ImportSourcePtr> getAllImportSources(const ModelConstPtr &model)
{
    std::vector<ImportSourcePtr> importSources;

    auto importedComponents = getImportedComponents(model);
    auto importedUnits = getImportedUnits(model);

    importSources.reserve(importedComponents.size() + importedUnits.size());
    for (auto &component : importedComponents) {
        importSources.push_back(component->importSource());
    }
    for (auto &units : importedUnits) {
        importSources.push_back(units->importSource());
    }

    return importSources;
}

bool isStandardUnitName(const std::string &name)
{
    return standardUnitsList.count(name) != 0;
}

bool isStandardUnit(const UnitsPtr &units)
{
    return (units != nullptr) && (units->unitCount() == 0) && isStandardUnitName(units->name());
}

bool isStandardPrefixName(const std::string &name)
{
    return standardPrefixList.count(name) != 0;
}

void removeComponentFromEntity(const EntityPtr &entity, const ComponentPtr &component)
{
    auto componentEntity = std::dynamic_pointer_cast<ComponentEntity>(entity);
    componentEntity->removeComponent(component, false);
}

size_t indexOf(const VariablePtr &variable, const ComponentConstPtr &component)
{
    size_t index = 0;
    bool found = false;
    while (index < component->variableCount() && !found) {
        if (component->variable(index) == variable) {
            found = true;
        } else {
            ++index;
        }
    }

    return index;
}

bool areEquivalentVariables(const VariablePtr &variable1,
                            const VariablePtr &variable2)
{
    return (variable1 == variable2) || variable1->hasEquivalentVariable(variable2, true);
}

bool isEntityChildOf(const ParentedEntityPtr &entity1, const ParentedEntityPtr &entity2)
{
    return entity1->parent() == entity2;
}

bool areEntitiesSiblings(const ParentedEntityPtr &entity1, const ParentedEntityPtr &entity2)
{
    auto entity1Parent = entity1->parent();
    return entity1Parent != nullptr && entity1Parent == entity2->parent();
}

using PublicPrivateRequiredPair = std::pair<bool, bool>;

/**
 * @brief Determine whether a public and/or private interface is required for the given @p variable.
 *
 * Determine whether a public and/or private interface is required for the given @p variable.  Returns
 * a pair of booleans where the first item in the pair indicates whether a public interface is required,
 * the second item in the pair indicates whether a private interface is required, and if both items
 * in the pair are @c false then this indicates an error has occurred and the interface type cannot be
 * determined.
 *
 * @param variable The variable to detect the interface type required.
 *
 * @return A pair of booleans.
 */
PublicPrivateRequiredPair publicAndOrPrivateInterfaceTypeRequired(const VariablePtr &variable)
{
    PublicPrivateRequiredPair pair = std::make_pair(false, false);
    for (size_t index = 0; index < variable->equivalentVariableCount() && !(pair.first && pair.second); ++index) {
        auto equivalentVariable = variable->equivalentVariable(index);
        auto componentOfVariable = variable->parent();
        auto componentOfEquivalentVariable = equivalentVariable->parent();
        if (componentOfVariable == nullptr || componentOfEquivalentVariable == nullptr) {
            return std::make_pair(false, false);
        }
        if (areEntitiesSiblings(componentOfVariable, componentOfEquivalentVariable)
            || isEntityChildOf(componentOfVariable, componentOfEquivalentVariable)) {
            pair.first = true;
        } else if (isEntityChildOf(componentOfEquivalentVariable, componentOfVariable)) {
            pair.second = true;
        } else {
            return std::make_pair(false, false);
        }
    }
    return pair;
}

/**
 * @brief Get the interface type for the given public private pair.
 *
 * Get the interface type for the @p pair.  The default return type is
 * Variable::InterfaceType::NONE.
 *
 * @param pair The pair for which the interface type is determined.
 *
 * @return The interface type as specified in the @p pair.
 */
Variable::InterfaceType interfaceTypeFor(const PublicPrivateRequiredPair &pair)
{
    Variable::InterfaceType interfaceType = Variable::InterfaceType::NONE;
    if (pair.first && pair.second) {
        interfaceType = Variable::InterfaceType::PUBLIC_AND_PRIVATE;
    } else if (pair.first) {
        interfaceType = Variable::InterfaceType::PUBLIC;
    } else if (pair.second) {
        interfaceType = Variable::InterfaceType::PRIVATE;
    }

    return interfaceType;
}

Variable::InterfaceType determineInterfaceType(const VariablePtr &variable)
{
    auto publicAndOrPrivatePair = publicAndOrPrivateInterfaceTypeRequired(variable);

    return interfaceTypeFor(publicAndOrPrivatePair);
}

void findAllVariablesWithEquivalences(const ComponentPtr &component, VariablePtrs &variables)
{
    for (size_t index = 0; index < component->variableCount(); ++index) {
        auto variable = component->variable(index);
        if (variable->equivalentVariableCount() > 0) {
            if (std::find(variables.begin(), variables.end(), variable) == variables.end()) {
                variables.push_back(variable);
            }
        }
    }
    for (size_t index = 0; index < component->componentCount(); ++index) {
        findAllVariablesWithEquivalences(component->component(index), variables);
    }
}

NameList findCnUnitsNames(const XmlNodePtr &node);
NameList findComponentCnUnitsNames(const ComponentPtr &component);
void findAndReplaceCnUnitsNames(const XmlNodePtr &node, const StringStringMap &replaceMap);
void findAndReplaceComponentCnUnitsNames(const ComponentPtr &component, const StringStringMap &replaceMap);
size_t getComponentIndexInComponentEntity(const ComponentEntityPtr &componentParent, const ComponentEntityPtr &component);
IndexStack indexStackOf(const VariablePtr &variable);
VariablePtr getVariableLocatedAt(const IndexStack &stack, const ModelPtr &model);
void makeEquivalence(const IndexStack &stack1, const IndexStack &stack2, const ModelPtr &model);
IndexStack rebaseIndexStack(const IndexStack &stack, const IndexStack &originStack, const IndexStack &destinationStack);
void componentNames(const ComponentPtr &component, NameList &names);
std::vector<UnitsPtr> referencedUnits(const ModelPtr &model, const UnitsPtr &units);

NameList findCnUnitsNames(const XmlNodePtr &node)
{
    NameList names;
    XmlNodePtr childNode = node->firstChild();
    while (childNode != nullptr) {
        if (childNode->isMathmlElement("cn")) {
            std::string u = childNode->attribute("units");
            if (!u.empty() && !isStandardUnitName(u)) {
                names.push_back(u);
            }
        }
        auto childNames = findCnUnitsNames(childNode);
        names.insert(names.end(), childNames.begin(), childNames.end());
        childNode = childNode->next();
    }

    return names;
}

NameList findComponentCnUnitsNames(const ComponentPtr &component)
{
    NameList names;
    // Inspect the MathML in this component for any specified constant <cn> units.
    std::string mathContent = component->math();
    if (mathContent.empty()) {
        return names;
    }
    std::vector<XmlDocPtr> mathDocs = multiRootXml(mathContent);
    for (const auto &doc : mathDocs) {
        auto rootNode = doc->rootNode();
        if (rootNode->isMathmlElement("math")) {
            auto nodesNames = findCnUnitsNames(rootNode);
            names.insert(names.end(), nodesNames.begin(), nodesNames.end());
        }
    }

    return names;
}

void findAndReplaceCnUnitsNames(const XmlNodePtr &node, const StringStringMap &replaceMap)
{
    XmlNodePtr childNode = node->firstChild();
    while (childNode != nullptr) {
        if (childNode->isMathmlElement("cn")) {
            std::string unitsName = childNode->attribute("units");
            auto foundNameIter = replaceMap.find(unitsName);
            if (foundNameIter != replaceMap.end()) {
                childNode->setAttribute("units", foundNameIter->second.c_str());
            }
        }
        findAndReplaceCnUnitsNames(childNode, replaceMap);
        childNode = childNode->next();
    }
}

void findAndReplaceComponentCnUnitsNames(const ComponentPtr &component, const StringStringMap &replaceMap)
{
    std::string mathContent = component->math();
    if (mathContent.empty()) {
        return;
    }
    bool contentModified = false;
    std::string newMathContent;
    std::vector<XmlDocPtr> mathDocs = multiRootXml(mathContent);
    for (const auto &doc : mathDocs) {
        auto rootNode = doc->rootNode();
        if (rootNode->isMathmlElement("math")) {
            auto originalMath = rootNode->convertToString();
            findAndReplaceCnUnitsNames(rootNode, replaceMap);
            auto newMath = rootNode->convertToString();
            newMathContent += newMath;
            if (newMath != originalMath) {
                contentModified = true;
            }
        }
    }

    if (contentModified) {
        component->setMath(newMathContent);
    }
}

void findAndReplaceComponentsCnUnitsNames(const ComponentPtr &component, const StringStringMap &replaceMap)
{
    findAndReplaceComponentCnUnitsNames(component, replaceMap);
    for (size_t index = 0; index < component->componentCount(); ++index) {
        auto childComponent = component->component(index);
        findAndReplaceComponentCnUnitsNames(childComponent, replaceMap);
    }
}

size_t getComponentIndexInComponentEntity(const ComponentEntityPtr &componentParent, const ComponentEntityPtr &component)
{
    size_t index = 0;
    bool found = false;
    while ((index < componentParent->componentCount()) && !found) {
        if (componentParent->component(index) == component) {
            found = true;
        } else {
            ++index;
        }
    }

    return index;
}

IndexStack indexStackOf(const ComponentPtr &component)
{
    auto dummyVariable = Variable::create();
    component->addVariable(dummyVariable);
    IndexStack indexStack = indexStackOf(dummyVariable);
    indexStack.pop_back();
    component->removeVariable(dummyVariable);

    return indexStack;
}

IndexStack rebaseIndexStack(const IndexStack &stack, const IndexStack &originStack, const IndexStack &destinationStack)
{
    auto rebasedStack = stack;

    rebasedStack.resize(originStack.size(), SIZE_MAX);
    if (rebasedStack == originStack) {
        rebasedStack = destinationStack;
        auto offsetIt = stack.begin() + ptrdiff_t(originStack.size());
        rebasedStack.insert(rebasedStack.end(), offsetIt, stack.end());
    } else {
        rebasedStack.clear();
    }

    return rebasedStack;
}

EquivalenceMap rebaseEquivalenceMap(const EquivalenceMap &map, const IndexStack &originStack, const IndexStack &destinationStack)
{
    EquivalenceMap rebasedMap;
    for (const auto &entry : map) {
        auto key = entry.first;
        auto rebasedKey = rebaseIndexStack(key, originStack, destinationStack);
        if (!rebasedKey.empty()) {
            auto vector = entry.second;
            std::vector<IndexStack> rebasedVector;
            for (auto stack : vector) {
                // Temporarily remove the variable index whilst we rebase the component part of the stack.
                size_t variableIndex = stack.back();
                stack.pop_back();
                auto rebasedTarget = rebaseIndexStack(stack, originStack, destinationStack);
                if (!rebasedTarget.empty()) {
                    rebasedTarget.push_back(variableIndex);
                    rebasedVector.push_back(rebasedTarget);
                }
            }

            if (!rebasedVector.empty()) {
                rebasedMap.emplace(rebasedKey, rebasedVector);
            }
        }
    }

    return rebasedMap;
}

void componentNames(const ComponentPtr &component, NameList &names)
{
    for (size_t index = 0; index < component->componentCount(); ++index) {
        auto c = component->component(index);
        names.push_back(c->name());
        componentNames(c, names);
    }
}

NameList componentNames(const ModelPtr &model)
{
    NameList names;
    for (size_t index = 0; index < model->componentCount(); ++index) {
        auto component = model->component(index);
        names.push_back(component->name());
        componentNames(component, names);
    }
    return names;
}

ComponentNameMap createComponentNamesMap(const ComponentPtr &component)
{
    ComponentNameMap nameMap;
    for (size_t index = 0; index < component->componentCount(); ++index) {
        auto c = component->component(index);
        nameMap.emplace(c->name(), c);
        ComponentNameMap childrenNameMap = createComponentNamesMap(c);
        nameMap.insert(childrenNameMap.begin(), childrenNameMap.end());
    }

    return nameMap;
}

std::vector<UnitsPtr> referencedUnits(const ModelPtr &model, const UnitsPtr &units)
{
    std::vector<UnitsPtr> requiredUnits;

    std::string ref;
    std::string pre;
    std::string id;
    double expMult;
    double uExp;

    for (size_t index = 0; index < units->unitCount(); ++index) {
        units->unitAttributes(index, ref, pre, uExp, expMult, id);
        if (!isStandardUnitName(ref)) {
            auto refUnits = model->units(ref);
            if (refUnits != nullptr) {
                auto requiredUnitsUnits = referencedUnits(model, refUnits);
                requiredUnits.insert(requiredUnits.end(), requiredUnitsUnits.begin(), requiredUnitsUnits.end());
                requiredUnits.push_back(refUnits);
            }
        }
    }

    return requiredUnits;
}

std::vector<UnitsPtr> unitsUsed(const ModelPtr &model, const ComponentPtr &component)
{
    std::vector<UnitsPtr> usedUnits;
    for (size_t i = 0; i < component->variableCount(); ++i) {
        auto v = component->variable(i);
        auto u = v->units();
        if ((u != nullptr) && !isStandardUnitName(u->name())) {
            auto requiredUnits = referencedUnits(model, u);
            usedUnits.insert(usedUnits.end(), requiredUnits.begin(), requiredUnits.end());
            usedUnits.push_back(u);
        }
    }
    auto componentCnUnitsNames = findComponentCnUnitsNames(component);
    for (const auto &unitsName : componentCnUnitsNames) {
        auto u = model->units(unitsName);
        if ((u != nullptr) && !isStandardUnitName(u->name())) {
            auto requiredUnits = referencedUnits(model, u);
            usedUnits.insert(usedUnits.end(), requiredUnits.begin(), requiredUnits.end());
            usedUnits.push_back(u);
        }
    }

    for (size_t i = 0; i < component->componentCount(); ++i) {
        auto childComponent = component->component(i);
        auto childUsedUnits = unitsUsed(model, childComponent);
        usedUnits.insert(usedUnits.end(), childUsedUnits.begin(), childUsedUnits.end());
    }

    return usedUnits;
}

NameList unitsNamesUsed(const ComponentPtr &component)
{
    auto unitNames = findComponentCnUnitsNames(component);
    for (size_t i = 0; i < component->variableCount(); ++i) {
        auto u = component->variable(i)->units();
        if ((u != nullptr) && !isStandardUnitName(u->name())) {
            unitNames.push_back(u->name());
        }
    }
    return unitNames;
}

IndexStack indexStackOf(const VariablePtr &variable)
{
    IndexStack indexStack;
    ComponentPtr component = std::dynamic_pointer_cast<Component>(variable->parent());
    indexStack.push_back(indexOf(variable, component));

    ComponentEntityPtr parent = component;
    ComponentEntityPtr grandParent = std::dynamic_pointer_cast<ComponentEntity>(parent->parent());
    while (grandParent != nullptr) {
        indexStack.push_back(getComponentIndexInComponentEntity(grandParent, parent));
        parent = grandParent;
        grandParent = std::dynamic_pointer_cast<ComponentEntity>(parent->parent());
    }

    std::reverse(std::begin(indexStack), std::end(indexStack));

    return indexStack;
}

void recordVariableEquivalences(const ComponentPtr &component, EquivalenceMap &equivalenceMap, IndexStack &indexStack)
{
    for (size_t index = 0; index < component->variableCount(); ++index) {
        auto variable = component->variable(index);
        for (size_t j = 0; j < variable->equivalentVariableCount(); ++j) {
            if (j == 0) {
                indexStack.push_back(index);
            }
            auto equivalentVariable = variable->equivalentVariable(j);
            auto equivalentVariableIndexStack = indexStackOf(equivalentVariable);
            if (equivalenceMap.count(indexStack) == 0) {
                equivalenceMap.emplace(indexStack, std::vector<IndexStack>());
            }
            equivalenceMap[indexStack].push_back(equivalentVariableIndexStack);
        }
        if (variable->equivalentVariableCount() > 0) {
            indexStack.pop_back();
        }
    }
}

void generateEquivalenceMap(const ComponentPtr &component, EquivalenceMap &map, IndexStack &indexStack)
{
    for (size_t index = 0; index < component->componentCount(); ++index) {
        indexStack.push_back(index);
        auto c = component->component(index);
        recordVariableEquivalences(c, map, indexStack);
        generateEquivalenceMap(c, map, indexStack);
        indexStack.pop_back();
    }
}

VariablePtr getVariableLocatedAt(const IndexStack &stack, const ModelPtr &model)
{
    ComponentPtr component;
    for (size_t index = 0; index < stack.size() - 1; ++index) {
        if (index == 0) {
            component = model->component(stack.at(index));
        } else {
            component = component->component(stack.at(index));
        }
    }

    return component->variable(stack.back());
}

void makeEquivalence(const IndexStack &stack1, const IndexStack &stack2, const ModelPtr &model)
{
    auto v1 = getVariableLocatedAt(stack1, model);
    auto v2 = getVariableLocatedAt(stack2, model);
    Variable::addEquivalence(v1, v2);
}

void applyEquivalenceMapToModel(const EquivalenceMap &map, const ModelPtr &model)
{
    for (const auto &iter : map) {
        auto key = iter.first;
        auto vector = iter.second;
        for (auto vectorIter = vector.begin(); vectorIter < vector.end(); ++vectorIter) {
            makeEquivalence(key, *vectorIter, model);
        }
    }
}

void listComponentIds(const ComponentPtr &component, IdList &idList)
{
    std::string id = component->id();
    if (!id.empty()) {
        idList.insert(id);
    }
    // Imports.
    if (component->isImport()) {
        if (component->importSource() != nullptr) {
            id = component->importSource()->id();
            if (!id.empty()) {
                idList.insert(id);
            }
        }
    }
    // Component reference in encapsulation structure.
    id = component->encapsulationId();
    if (!id.empty()) {
        idList.insert(id);
    }
    // Variables.
    for (size_t v = 0; v < component->variableCount(); ++v) {
        id = component->variable(v)->id();
        if (!id.empty()) {
            idList.insert(id);
        }

        for (size_t e = 0; e < component->variable(v)->equivalentVariableCount(); ++e) {
            // Equivalent variable mappings.
            id = Variable::equivalenceMappingId(component->variable(v), component->variable(v)->equivalentVariable(e));
            if (!id.empty()) {
                idList.insert(id);
            }
            // Connections.
            id = Variable::equivalenceConnectionId(component->variable(v), component->variable(v)->equivalentVariable(e));
            if (!id.empty()) {
                idList.insert(id);
            }
        }
    }
    // Resets.
    for (size_t r = 0; r < component->resetCount(); ++r) {
        id = component->reset(r)->id();
        if (!id.empty()) {
            idList.insert(id);
        }
        id = component->reset(r)->testValueId();
        if (!id.empty()) {
            idList.insert(id);
        }
        id = component->reset(r)->resetValueId();
        if (!id.empty()) {
            idList.insert(id);
        }
    }

    // Note: identifiers on component and reset MathML blocks and their children are not yet included.

    for (size_t c = 0; c < component->componentCount(); ++c) {
        listComponentIds(component->component(c), idList);
    }
}

IdList listIds(const ModelPtr &model)
{
    // Collect all existing identifiers in a list and return. NB can't use a map or a set as we need to be able to print
    // invalid models (with duplicated identifiers) too.

    std::unordered_set<std::string> idList;
    // Model.
    std::string id = model->id();
    if (!id.empty()) {
        idList.insert(id);
    }
    // Units.
    for (size_t u = 0; u < model->unitsCount(); ++u) {
        auto units = model->units(u);
        id = units->id();
        if (!id.empty()) {
            idList.insert(id);
        }
        // Imports.
        if (units->isImport()) {
            if (units->importSource() != nullptr) {
                id = units->importSource()->id();
                if (!id.empty()) {
                    idList.insert(id);
                }
            }
        }
        for (size_t i = 0; i < model->units(u)->unitCount(); ++i) {
            std::string prefix;
            std::string reference;
            double exponent;
            double multiplier;
            model->units(u)->unitAttributes(i, reference, prefix, exponent, multiplier, id);
            if (!id.empty()) {
                idList.insert(id);
            }
        }
    }
    // Components.
    for (size_t c = 0; c < model->componentCount(); ++c) {
        listComponentIds(model->component(c), idList);
    }
    // Encapsulation.
    id = model->encapsulationId();
    if (!id.empty()) {
        idList.insert(id);
    }

    return idList;
}

std::string makeUniqueId(IdList &idList)
{
    // Because the hexadecimal counter starts high enough that it will always have a letter as the first character,
    // we don't need to prefix it with any other string to be valid.
    int counter = 0xb4da55;
    std::stringstream stream;
    stream << std::hex << counter;
    std::string id = stream.str();
    stream.str(std::string());

    while (idList.count(id) != 0) {
        ++counter;
        stream << std::hex << counter;
        id = stream.str();
        stream.str(std::string());
    }
    idList.insert(id);
    return id;
}

ConnectionMap createConnectionMap(const VariablePtr &variable1, const VariablePtr &variable2)
{
    ConnectionMap map;

    ComponentPtr component1 = owningComponent(variable1);
    ComponentPtr component2 = owningComponent(variable2);
    if ((component1 != nullptr) && (component2 != nullptr)) {
        for (size_t i = 0; i < component1->variableCount(); ++i) {
            auto v = component1->variable(i);
            for (const auto &vEquiv : equivalentVariables(v)) {
                if (owningComponent(vEquiv) == component2) {
                    map.insert(std::make_pair(v, vEquiv));
                }
            }
        }
    }

    return map;
}

void recursiveEquivalentVariables(const VariablePtr &variable, std::vector<VariablePtr> &equivalentVariables)
{
    for (size_t i = 0; i < variable->equivalentVariableCount(); ++i) {
        VariablePtr equivalentVariable = variable->equivalentVariable(i);

        if (std::find(equivalentVariables.begin(), equivalentVariables.end(), equivalentVariable) == equivalentVariables.end()) {
            equivalentVariables.push_back(equivalentVariable);

            recursiveEquivalentVariables(equivalentVariable, equivalentVariables);
        }
    }
}

std::vector<VariablePtr> equivalentVariables(const VariablePtr &variable)
{
    std::vector<VariablePtr> res = {variable};

    recursiveEquivalentVariables(variable, res);

    return res;
}

bool linkComponentVariableUnits(const ComponentPtr &component, DescriptionList &descriptionList)
{
    bool status = true;
    for (size_t index = 0; index < component->variableCount(); ++index) {
        auto v = component->variable(index);
        auto u = v->units();

        if (u != nullptr) {
            auto model = owningModel(u);
            if (model == owningModel(v)) {
                // Units are already linked, and exist in this model.
                continue;
            }
            if ((model == nullptr) && !isStandardUnit(u)) {
                model = owningModel(component);
                if (model->hasUnits(u->name())) {
                    v->setUnits(model->units(u->name()));
                } else {
                    descriptionList.push_back(std::make_pair(v, "Model does not contain the units '" + u->name() + "' required by variable '" + v->name() + "' in component '" + component->name() + "'."));
                    status = false;
                }
            } else if (model != nullptr) {
                descriptionList.push_back(std::make_pair(v, "The units '" + u->name() + "' assigned to variable '" + v->name() + "' in component '" + component->name() + "' belong to a different model, '" + model->name() + "'."));
                status = false;
            }
        }
    }
    return status;
}

bool traverseComponentEntityTreeLinkingUnits(const ComponentEntityPtr &componentEntity)
{
    DescriptionList descriptionList;
    return traverseComponentEntityTreeLinkingUnits(componentEntity, descriptionList);
}

bool traverseComponentEntityTreeLinkingUnits(const ComponentEntityPtr &componentEntity, DescriptionList &descriptionList)
{
    auto component = std::dynamic_pointer_cast<Component>(componentEntity);
    bool status = (component != nullptr) ?
                      linkComponentVariableUnits(component, descriptionList) :
                      true;
    for (size_t index = 0; index < componentEntity->componentCount(); ++index) {
        auto c = componentEntity->component(index);
        status = traverseComponentEntityTreeLinkingUnits(c, descriptionList) && status;
    }
    return status;
}

bool areComponentVariableUnitsUnlinked(const ComponentPtr &component)
{
    bool unlinked = false;
    for (size_t index = 0; index < component->variableCount() && !unlinked; ++index) {
        auto v = component->variable(index);
        auto u = v->units();
        if ((u != nullptr) && !isStandardUnit(u)) {
            auto model = owningModel(u);
            unlinked = (model == nullptr) || (owningModel(component) != model);
        }
    }
    return unlinked;
}

std::string replace(std::string string, const std::string &from, const std::string &to)
{
    auto index = string.find(from);

    return (index == std::string::npos) ?
               string :
               string.replace(index, from.length(), to);
}

bool equalEntities(const EntityPtr &owner, const std::vector<EntityPtr> &entities)
{
    std::vector<size_t> unmatchedIndex(entities.size());
    std::iota(unmatchedIndex.begin(), unmatchedIndex.end(), 0);
    for (const auto &entity : entities) {
        bool entityFound = false;
        size_t index = 0;
        for (index = 0; index < unmatchedIndex.size() && !entityFound; ++index) {
            size_t currentIndex = unmatchedIndex.at(index);
            auto model = std::dynamic_pointer_cast<Model>(owner);
            if (model != nullptr) {
                auto unitsOther = model->units(currentIndex);
                if (entity->equals(unitsOther)) {
                    entityFound = true;
                }
            } else {
                auto component = std::dynamic_pointer_cast<Component>(owner);
                auto variable = std::dynamic_pointer_cast<Variable>(entity);
                if (variable != nullptr) {
                    auto variableOther = component->variable(currentIndex);
                    if (variable->equals(variableOther)) {
                        entityFound = true;
                    }
                } else {
                    auto reset = std::dynamic_pointer_cast<Reset>(entity);
                    auto resetOther = component->reset(currentIndex);
                    if (reset->equals(resetOther)) {
                        entityFound = true;
                    }
                }
            }
        }
        if (entityFound && index < size_t(std::numeric_limits<ptrdiff_t>::max())) {
            // We are going to assume here that nobody is going to add more
            // than 2,147,483,647 units to this component. And much more than
            // that in a 64-bit environment.
            unmatchedIndex.erase(unmatchedIndex.begin() + ptrdiff_t(index) - 1);
        } else {
            return false;
        }
    }
    return true;
}

bool areEqual(const std::string &str1, const std::string &str2)
{
    return str1 == str2;
}

void recordUrl(const HistoryEpochPtr &historyEpoch, const ImportedEntityConstPtr &importedEntity)
{
    if (importedEntity->isImport()) {
        historyEpoch->mDestinationUrl = importedEntity->importSource()->url();
    }
}

HistoryEpochPtr createHistoryEpoch(const UnitsConstPtr &units, const std::string &sourceUrl, const std::string &destinationUrl)
{
    auto h = std::make_shared<HistoryEpoch>(units, sourceUrl, destinationUrl);
    if (destinationUrl.empty()) {
        recordUrl(h, units);
    }
    return h;
}

HistoryEpochPtr createHistoryEpoch(const ComponentConstPtr &component, const std::string &sourceUrl, const std::string &destinationUrl)
{
    auto h = std::make_shared<HistoryEpoch>(component, sourceUrl, destinationUrl);
    if (destinationUrl.empty()) {
        recordUrl(h, component);
    }
    return h;
}

std::string importeeModelUrl(const History &history, const std::string &url)
{
    for (auto i = history.size(); i-- > 0;) {
        auto historyEpoch = history[i];
        if (historyEpoch->mDestinationUrl != url) {
            return historyEpoch->mDestinationUrl;
        }
    }

    return ORIGIN_MODEL_REF;
}

bool checkForImportCycles(const History &history, const HistoryEpochPtr &h)
{
    return std::any_of(history.begin(), history.end(), [h](const auto &entry) {
        return ((h->mDestinationUrl == entry->mSourceUrl) || ((entry->mSourceUrl == ORIGIN_MODEL_REF) && (entry->mSourceModel != nullptr) && (entry->mSourceModel->equals(h->mDestinationModel))));
    });
}

std::string formDescriptionOfCyclicDependency(const History &history, const std::string &action)
{
    auto origin = history.front();
    auto model = origin->mSourceModel;
    bool isComponent = origin->mType == "component";
    std::string typeStringPrefix = isComponent ? "a " : "";
    std::string msgHeader = "Cyclic dependencies were found when attempting to " + action + " "
                            + typeStringPrefix + origin->mType + " in the model '"
                            + model->name() + "'. The dependency loop is:\n";
    HistoryEpochPtr h;
    size_t i = 0;
    std::string msgHistory;
    while (i < history.size()) {
        h = history[i];
        msgHistory += " - " + h->mType + " '" + h->mName + "' specifies an import from '" + h->mSourceUrl + "' to '" + h->mDestinationUrl + "'";
        if (i == history.size() - 2) {
            msgHistory += "; and\n";
        } else if (i == history.size() - 1) {
            msgHistory += ".";
        } else {
            msgHistory += ";\n";
        }
        ++i;
    }

    return msgHeader + msgHistory;
}

size_t nonCommentChildCount(const XmlNodePtr &node)
{
    size_t res = 0;
    auto childNode = node->firstChild();

    while (childNode != nullptr) {
        if (!childNode->isComment()) {
            ++res;
        }

        childNode = childNode->next();
    }

    return res;
}

XmlNodePtr nonCommentChildNode(const XmlNodePtr &node, size_t index)
{
    // Note: we assume that there is always a non-comment child at the given
    //       index, hence we never test res for nullptr.

    auto res = node->firstChild();
    auto childNodeIndex = res->isComment() ? MAX_SIZE_T : 0;

    while (childNodeIndex != index) {
        res = res->next();

        if (!res->isComment()) {
            ++childNodeIndex;
        }
    }

    return res;
}

size_t mathmlChildCount(const XmlNodePtr &node)
{
    size_t res = 0;
    auto childNode = node->firstChild();

    while (childNode != nullptr) {
        if (childNode->isMathmlElement()) {
            ++res;
        }

        childNode = childNode->next();
    }

    return res;
}

XmlNodePtr mathmlChildNode(const XmlNodePtr &node, size_t index)
{
    auto res = node->firstChild();
    auto childNodeIndex = res->isMathmlElement() ? 0 : MAX_SIZE_T;

    while ((res != nullptr) && (childNodeIndex != index)) {
        res = res->next();

        if ((res != nullptr) && res->isMathmlElement()) {
            ++childNodeIndex;
        }
    }

    return res;
}

} // namespace libcellml<|MERGE_RESOLUTION|>--- conflicted
+++ resolved
@@ -39,31 +39,6 @@
 
 namespace libcellml {
 
-<<<<<<< HEAD
-double convertToBasicDouble(const std::string &in, bool *ok)
-{
-    double out = 0.0;
-    if (ok != nullptr) {
-        *ok = true;
-    }
-
-    if (!isCellMLBasicReal(in)) {
-        if (ok != nullptr) {
-            *ok = false;
-        }
-
-        return out;
-    }
-
-    try {
-        out = std::stod(in);
-    } catch (std::out_of_range &) {
-        if (ok != nullptr) {
-            *ok = false;
-        }
-    }
-    return out;
-=======
 bool canConvertToBasicDouble(const std::string &in)
 {
     if (!isCellMLBasicReal(in)) {
@@ -77,7 +52,6 @@
     }
 
     return true;
->>>>>>> 70ef4de4
 }
 
 double convertToDouble(const std::string &in, bool *ok)
