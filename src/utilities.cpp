--- conflicted
+++ resolved
@@ -20,13 +20,9 @@
 #include <iomanip>
 #include <limits>
 #include <set>
-<<<<<<< HEAD
 #include <vector>
 #include <iostream>
-=======
 #include <sstream>
-#include <stdexcept>
->>>>>>> 0aaf8b2d
 
 namespace libcellml {
 
@@ -102,7 +98,7 @@
                 numbersOnlyCandidate.erase(decimalOccurences.at(0), 1);
             }
             if (beginsMinus) {
-                numbersOnlyCandidate.erase(0, 1);// = numbersOnlyCandidate.substr(1, std::string::npos);
+                numbersOnlyCandidate.erase(0, 1);
             }
             return std::all_of(numbersOnlyCandidate.begin(), numbersOnlyCandidate.end(), isEuropeanNumericCharacter);
         }
