/*
Copyright libCellML Contributors

Licensed under the Apache License, Version 2.0 (the "License");
you may not use this file except in compliance with the License.
You may obtain a copy of the License at

    http://www.apache.org/licenses/LICENSE-2.0

Unless required by applicable law or agreed to in writing, software
distributed under the License is distributed on an "AS IS" BASIS,
WITHOUT WARRANTIES OR CONDITIONS OF ANY KIND, either express or implied.
See the License for the specific language governing permissions and
limitations under the License.
*/

#include "utilities.h"

#include "libcellml/component.h"
#include "libcellml/model.h"
#include "libcellml/namedentity.h"

#include <algorithm>
#include <array>
#include <cmath>
#include <iomanip>
#include <iostream>
#include <limits>
#include <set>
#include <sstream>
#include <vector>

namespace libcellml {

double convertToDouble(const std::string &candidate)
{
    double value = 0.0;
    try {
        value = std::stod(candidate);
    } catch (...) {
        value = std::numeric_limits<double>::infinity();
    }
    return value;
}

bool hasNonWhitespaceCharacters(const std::string &input)
{
    return input.find_first_not_of(" \t\n\v\f\r") != std::string::npos;
}

std::string convertDoubleToString(double value)
{
    std::ostringstream strs;
    strs << std::setprecision(std::numeric_limits<double>::digits10) << value;
    return strs.str();
}

int convertToInt(const std::string &candidate)
{
    return std::stoi(candidate);
}

std::string convertIntToString(int value)
{
    std::ostringstream strs;
    strs << value;
    return strs.str();
}

bool isEuropeanNumericCharacter(char c)
{
    const std::set<char> validIntegerCharacters = {'0', '1', '2', '3', '4', '5', '6', '7', '8', '9'};
    return validIntegerCharacters.find(c) != validIntegerCharacters.end();
}

bool isNonNegativeCellMLInteger(const std::string &candidate)
{
    if (candidate.empty()) {
        return false;
    }
    return std::all_of(candidate.begin(), candidate.end(), isEuropeanNumericCharacter);
}

bool isCellMLInteger(const std::string &candidate)
{
    if (!candidate.empty() && *candidate.begin() == '-') {
        return isNonNegativeCellMLInteger(candidate.substr(1));
    }
    return isNonNegativeCellMLInteger(candidate);
}

bool isCellMLExponent(const std::string &candidate)
{
    if (!candidate.empty() && *candidate.begin() == '+') {
        return isCellMLInteger(candidate.substr(1));
    }
    return isCellMLInteger(candidate);
}

std::vector<size_t> findOccurences(const std::string &candidate, const std::string &sub)
{
    std::vector<size_t> occurences;
    size_t pos = candidate.find(sub, 0);
    while (pos != std::string::npos) {
        occurences.push_back(pos);
        pos = candidate.find(sub, pos + 1);
    }
    return occurences;
}

bool isCellMLBasicReal(const std::string &candidate)
{
    if (!candidate.empty()) {
        std::vector<size_t> decimalOccurences = findOccurences(candidate, ".");
        if (decimalOccurences.size() < 2) {
            bool beginsMinus = *candidate.begin() == '-';
            std::string numbersOnlyCandidate = candidate;
            if (decimalOccurences.size() == 1) {
                numbersOnlyCandidate.erase(decimalOccurences.at(0), 1);
            }
            if (beginsMinus) {
                numbersOnlyCandidate.erase(0, 1);
            }
            return std::all_of(numbersOnlyCandidate.begin(), numbersOnlyCandidate.end(), isEuropeanNumericCharacter);
        }
    }
    return false;
}

bool isCellMLReal(const std::string &candidate)
{
    bool isReal = false;
    if (!candidate.empty()) {
        std::string normalisedCandidate = candidate;
        std::vector<size_t> eOccurences = findOccurences(candidate, "E");
        for (const auto &ePos : eOccurences) {
            normalisedCandidate.replace(ePos, 1, "e");
        }
        std::vector<size_t> lowerEOccurences = findOccurences(normalisedCandidate, "e");
        size_t eIndicatorCount = lowerEOccurences.size();
        if (eIndicatorCount < 2) {
            if (eIndicatorCount == 1) {
                size_t ePos = lowerEOccurences.at(0);
                std::string significand = normalisedCandidate.substr(0, ePos);
                std::string exponent = normalisedCandidate.substr(ePos + 1, std::string::npos);
                if (isCellMLBasicReal(significand) && isCellMLExponent(exponent)) {
                    isReal = true;
                }
            } else {
                isReal = isCellMLBasicReal(normalisedCandidate);
            }
        }
    }
    return isReal;
}

bool areEqual(double value1, double value2)
{
    return std::abs(value1 - value2) < std::numeric_limits<double>::epsilon();
}

// The below code is used to compute the SHA-1 value of a string, based on the
// code available at https://github.com/vog/sha1.

static const size_t BLOCK_INTS = 16;
static const size_t BLOCK_BYTES = BLOCK_INTS * 4;

static void bufferToBlock(const std::string &buffer,
                          std::array<uint32_t, BLOCK_INTS> &block)
{
    for (size_t i = 0; i < BLOCK_INTS; ++i) {
        block.at(i) = (uint32_t(buffer[4 * i + 3]) & 0xffU)
                      | (uint32_t(buffer[4 * i + 2]) & 0xffU) << 8U
                      | (uint32_t(buffer[4 * i + 1]) & 0xffU) << 16U
                      | (uint32_t(buffer[4 * i + 0]) & 0xffU) << 24U;
    }
}

static uint32_t rol(const uint32_t value, const size_t bits)
{
    return (value << bits) | (value >> (32 - bits));
}

static uint32_t blk(const std::array<uint32_t, BLOCK_INTS> block,
                    const size_t i)
{
    return rol(block.at((i + 13) & 15U) ^ block.at((i + 8) & 15U) ^ block.at((i + 2) & 15U) ^ block.at(i), 1);
}

static void r0(const std::array<uint32_t, BLOCK_INTS> block, const uint32_t v,
               uint32_t &w, const uint32_t x, const uint32_t y, uint32_t &z,
               const size_t i)
{
    z += ((w & (x ^ y)) ^ y) + block.at(i) + 0x5a827999U + rol(v, 5);
    w = rol(w, 30);
}

static void r1(std::array<uint32_t, BLOCK_INTS> &block, const uint32_t v,
               uint32_t &w, const uint32_t x, const uint32_t y, uint32_t &z,
               const size_t i)
{
    block.at(i) = blk(block, i);

    z += ((w & (x ^ y)) ^ y) + block.at(i) + 0x5a827999U + rol(v, 5);
    w = rol(w, 30);
}

static void r2(std::array<uint32_t, BLOCK_INTS> &block, const uint32_t v,
               uint32_t &w, const uint32_t x, const uint32_t y, uint32_t &z,
               const size_t i)
{
    block.at(i) = blk(block, i);

    z += (w ^ x ^ y) + block.at(i) + 0x6ed9eba1U + rol(v, 5);
    w = rol(w, 30);
}

static void r3(std::array<uint32_t, BLOCK_INTS> &block, const uint32_t v,
               uint32_t &w, const uint32_t x, const uint32_t y, uint32_t &z,
               const size_t i)
{
    block.at(i) = blk(block, i);

    z += (((w | x) & y) | (w & x)) + block.at(i) + 0x8f1bbcdcU + rol(v, 5);
    w = rol(w, 30);
}

static void r4(std::array<uint32_t, BLOCK_INTS> &block, const uint32_t v,
               uint32_t &w, const uint32_t x, const uint32_t y, uint32_t &z,
               const size_t i)
{
    block.at(i) = blk(block, i);

    z += (w ^ x ^ y) + block.at(i) + 0xca62c1d6U + rol(v, 5);
    w = rol(w, 30);
}

static void transform(std::array<uint32_t, 5> &digest,
                      std::array<uint32_t, BLOCK_INTS> &block,
                      uint64_t &transforms)
{
    uint32_t a = digest[0];
    uint32_t b = digest[1];
    uint32_t c = digest[2];
    uint32_t d = digest[3];
    uint32_t e = digest[4];

    r0(block, a, b, c, d, e, 0);
    r0(block, e, a, b, c, d, 1);
    r0(block, d, e, a, b, c, 2);
    r0(block, c, d, e, a, b, 3);
    r0(block, b, c, d, e, a, 4);
    r0(block, a, b, c, d, e, 5);
    r0(block, e, a, b, c, d, 6);
    r0(block, d, e, a, b, c, 7);
    r0(block, c, d, e, a, b, 8);
    r0(block, b, c, d, e, a, 9);
    r0(block, a, b, c, d, e, 10);
    r0(block, e, a, b, c, d, 11);
    r0(block, d, e, a, b, c, 12);
    r0(block, c, d, e, a, b, 13);
    r0(block, b, c, d, e, a, 14);
    r0(block, a, b, c, d, e, 15);
    r1(block, e, a, b, c, d, 0);
    r1(block, d, e, a, b, c, 1);
    r1(block, c, d, e, a, b, 2);
    r1(block, b, c, d, e, a, 3);
    r2(block, a, b, c, d, e, 4);
    r2(block, e, a, b, c, d, 5);
    r2(block, d, e, a, b, c, 6);
    r2(block, c, d, e, a, b, 7);
    r2(block, b, c, d, e, a, 8);
    r2(block, a, b, c, d, e, 9);
    r2(block, e, a, b, c, d, 10);
    r2(block, d, e, a, b, c, 11);
    r2(block, c, d, e, a, b, 12);
    r2(block, b, c, d, e, a, 13);
    r2(block, a, b, c, d, e, 14);
    r2(block, e, a, b, c, d, 15);
    r2(block, d, e, a, b, c, 0);
    r2(block, c, d, e, a, b, 1);
    r2(block, b, c, d, e, a, 2);
    r2(block, a, b, c, d, e, 3);
    r2(block, e, a, b, c, d, 4);
    r2(block, d, e, a, b, c, 5);
    r2(block, c, d, e, a, b, 6);
    r2(block, b, c, d, e, a, 7);
    r3(block, a, b, c, d, e, 8);
    r3(block, e, a, b, c, d, 9);
    r3(block, d, e, a, b, c, 10);
    r3(block, c, d, e, a, b, 11);
    r3(block, b, c, d, e, a, 12);
    r3(block, a, b, c, d, e, 13);
    r3(block, e, a, b, c, d, 14);
    r3(block, d, e, a, b, c, 15);
    r3(block, c, d, e, a, b, 0);
    r3(block, b, c, d, e, a, 1);
    r3(block, a, b, c, d, e, 2);
    r3(block, e, a, b, c, d, 3);
    r3(block, d, e, a, b, c, 4);
    r3(block, c, d, e, a, b, 5);
    r3(block, b, c, d, e, a, 6);
    r3(block, a, b, c, d, e, 7);
    r3(block, e, a, b, c, d, 8);
    r3(block, d, e, a, b, c, 9);
    r3(block, c, d, e, a, b, 10);
    r3(block, b, c, d, e, a, 11);
    r4(block, a, b, c, d, e, 12);
    r4(block, e, a, b, c, d, 13);
    r4(block, d, e, a, b, c, 14);
    r4(block, c, d, e, a, b, 15);
    r4(block, b, c, d, e, a, 0);
    r4(block, a, b, c, d, e, 1);
    r4(block, e, a, b, c, d, 2);
    r4(block, d, e, a, b, c, 3);
    r4(block, c, d, e, a, b, 4);
    r4(block, b, c, d, e, a, 5);
    r4(block, a, b, c, d, e, 6);
    r4(block, e, a, b, c, d, 7);
    r4(block, d, e, a, b, c, 8);
    r4(block, c, d, e, a, b, 9);
    r4(block, b, c, d, e, a, 10);
    r4(block, a, b, c, d, e, 11);
    r4(block, e, a, b, c, d, 12);
    r4(block, d, e, a, b, c, 13);
    r4(block, c, d, e, a, b, 14);
    r4(block, b, c, d, e, a, 15);

    digest[0] += a;
    digest[1] += b;
    digest[2] += c;
    digest[3] += d;
    digest[4] += e;

    ++transforms;
}

std::string sha1(const std::string &string)
{
    std::array<uint32_t, 5> digest = {0x67452301, 0xefcdab89, 0x98badcfe, 0x10325476, 0xc3d2e1f0};
    std::string buffer;
    uint64_t transforms = 0;
    std::istringstream is(string);

    while (true) {
        std::array<char, BLOCK_BYTES> sbuf = {};

        is.read(sbuf.data(), int64_t(BLOCK_BYTES - buffer.size()));

        buffer.append(sbuf.data(), size_t(is.gcount()));

        if (buffer.size() != BLOCK_BYTES) {
            break;
        }

        std::array<uint32_t, BLOCK_INTS> block = {};

        bufferToBlock(buffer, block);
        transform(digest, block, transforms);

        buffer.clear();
    }

    uint64_t totalBits = (transforms * BLOCK_BYTES + buffer.size()) * 8;

    buffer += "\x80";

    size_t origSize = buffer.size();

    while (buffer.size() < BLOCK_BYTES) {
        buffer += char(0x00);
    }

    std::array<uint32_t, BLOCK_INTS> block = {};

    bufferToBlock(buffer, block);

    if (origSize > BLOCK_BYTES - 8) {
        transform(digest, block, transforms);

        for (size_t i = 0; i < BLOCK_INTS - 2; ++i) {
            block.at(i) = 0;
        }
    }

    block[BLOCK_INTS - 1] = uint32_t(totalBits);
    block[BLOCK_INTS - 2] = uint32_t(totalBits >> 32U);

    transform(digest, block, transforms);

    std::ostringstream result;

    for (uint32_t d : digest) {
        result << std::hex << std::setfill('0') << std::setw(8);
        result << d;
    }

    return result.str();
}

std::string entityName(const EntityPtr &entity)
{
    std::string name;
    auto namedEntity = std::dynamic_pointer_cast<NamedEntity>(entity);
    if (namedEntity != nullptr) {
        name = namedEntity->name();
    }
    return name;
}

ModelPtr owningModel(const EntityPtr &entity)
{
    auto model = std::dynamic_pointer_cast<Model>(entity->parent());
    auto component = std::dynamic_pointer_cast<Component>(entity->parent());
    while (!model && component && component->parent()) {
        model = std::dynamic_pointer_cast<Model>(component->parent());
        component = std::dynamic_pointer_cast<Component>(component->parent());
    }

    return model;
}

<<<<<<< HEAD
// bool isSupportedMathMLElement(const XmlNodePtr &node)
// {
//     return (node->namespaceUri() == MATHML_NS)
//            && std::find(supportedMathMLElements.begin(), supportedMathMLElements.end(), node->name()) != supportedMathMLElements.end();
// }

bool isStandardUnitName(const std::string &name)
{
    bool result = false;
    if (standardUnitsList.count(name) != 0) {
        result = true;
    }
    return result;
}

bool isStandardPrefixName(const std::string &name)
{
    bool result = false;
    if (standardPrefixList.count(name) != 0) {
        result = true;
    }
    return result;
=======
void removeComponentFromEntity(const EntityPtr &entity, const ComponentPtr &component)
{
    auto componentEntity = std::dynamic_pointer_cast<ComponentEntity>(entity);
    componentEntity->removeComponent(component, false);
>>>>>>> 310b3bd9
}

} // namespace libcellml<|MERGE_RESOLUTION|>--- conflicted
+++ resolved
@@ -420,13 +420,6 @@
     return model;
 }
 
-<<<<<<< HEAD
-// bool isSupportedMathMLElement(const XmlNodePtr &node)
-// {
-//     return (node->namespaceUri() == MATHML_NS)
-//            && std::find(supportedMathMLElements.begin(), supportedMathMLElements.end(), node->name()) != supportedMathMLElements.end();
-// }
-
 bool isStandardUnitName(const std::string &name)
 {
     bool result = false;
@@ -443,12 +436,12 @@
         result = true;
     }
     return result;
-=======
+}
+
 void removeComponentFromEntity(const EntityPtr &entity, const ComponentPtr &component)
 {
     auto componentEntity = std::dynamic_pointer_cast<ComponentEntity>(entity);
     componentEntity->removeComponent(component, false);
->>>>>>> 310b3bd9
 }
 
 } // namespace libcellml