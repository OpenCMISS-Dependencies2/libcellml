--- conflicted
+++ resolved
@@ -24,6 +24,10 @@
 #include <set>
 #include <sstream>
 #include <vector>
+
+#include "libcellml/component.h"
+#include "libcellml/model.h"
+#include "libcellml/namedentity.h"
 
 namespace libcellml {
 
@@ -393,8 +397,6 @@
     return result.str();
 }
 
-<<<<<<< HEAD
-=======
 std::string entityName(const EntityPtr &entity)
 {
     std::string name;
@@ -423,5 +425,4 @@
     componentEntity->removeComponent(component, false);
 }
 
->>>>>>> 310b3bd9
 } // namespace libcellml