--- conflicted
+++ resolved
@@ -38,122 +38,7 @@
 
 namespace libcellml {
 
-<<<<<<< HEAD
 using ItemList = std::multimap<std::string, AnyCellmlElementPtr>;
-=======
-using ItemList = std::multimap<std::string, AnyItem>;
-
-AnyItem convertToShared(const AnyItem &item)
-{
-    AnyItem converted = std::make_pair(CellmlElementType::UNDEFINED, nullptr);
-
-    auto type = item.first;
-    if ((type == CellmlElementType::COMPONENT)
-        || (type == CellmlElementType::COMPONENT_REF)) {
-        auto component = std::any_cast<ComponentWeakPtr>(item.second).lock();
-        if (component != nullptr) {
-            converted.first = item.first;
-            converted.second = component;
-        }
-    } else if ((type == CellmlElementType::CONNECTION)
-               || (type == CellmlElementType::MAP_VARIABLES)) {
-        // Connection and map variables are not held as weak pointers.
-        auto variablePair = std::any_cast<VariablePairPtr>(item.second);
-        if (variablePair && variablePair->isValid()) {
-            converted.first = item.first;
-            converted.second = variablePair;
-        }
-    } else if ((type == CellmlElementType::ENCAPSULATION)
-               || (type == CellmlElementType::MODEL)) {
-        auto model = std::any_cast<ModelWeakPtr>(item.second).lock();
-        if (model != nullptr) {
-            converted.first = item.first;
-            converted.second = model;
-        }
-    } else if (type == CellmlElementType::IMPORT) {
-        auto importSource = std::any_cast<ImportSourceWeakPtr>(item.second).lock();
-        if (importSource != nullptr) {
-            converted.first = item.first;
-            converted.second = importSource;
-        }
-    } else if ((type == CellmlElementType::RESET)
-               || (type == CellmlElementType::RESET_VALUE)
-               || (type == CellmlElementType::TEST_VALUE)) {
-        auto reset = std::any_cast<ResetWeakPtr>(item.second).lock();
-        if (reset != nullptr) {
-            converted.first = item.first;
-            converted.second = reset;
-        }
-    } else if (type == CellmlElementType::UNIT) {
-        // Unit references are not held as weak pointers.
-        auto unitsItem = std::any_cast<UnitsItemPtr>(item.second);
-        if (unitsItem != nullptr && unitsItem->isValid()) {
-            converted.first = item.first;
-            converted.second = unitsItem;
-        }
-    } else if (type == CellmlElementType::UNITS) {
-        auto units = std::any_cast<UnitsWeakPtr>(item.second).lock();
-        if (units != nullptr) {
-            converted.first = item.first;
-            converted.second = units;
-        }
-    } else if (type == CellmlElementType::VARIABLE) {
-        auto variable = std::any_cast<VariableWeakPtr>(item.second).lock();
-        if (variable != nullptr) {
-            converted.first = item.first;
-            converted.second = variable;
-        }
-    }
-
-    return converted;
-}
-
-AnyItem convertToWeak(const AnyItem &item)
-{
-    AnyItem converted = std::make_pair(item.first, nullptr);
-
-    auto type = item.first;
-    if ((type == CellmlElementType::COMPONENT)
-        || (type == CellmlElementType::COMPONENT_REF)) {
-        ComponentWeakPtr weakComponent = std::any_cast<ComponentPtr>(item.second);
-        converted.second = weakComponent;
-    } else if ((type == CellmlElementType::CONNECTION)
-               || (type == CellmlElementType::MAP_VARIABLES)) {
-        // We don'te store a weak pointer for connections or map variables because the
-        // map is the owner of these objects.
-        // VariableWeakPair variablePair = std::any_cast<VariablePairPtr>(item.second);
-        converted.second = item.second;
-    } else if ((type == CellmlElementType::ENCAPSULATION)
-               || (type == CellmlElementType::MODEL)) {
-        auto model = std::any_cast<ModelPtr>(item.second);
-        ModelWeakPtr weakModel = model;
-        converted.second = weakModel;
-    } else if (type == CellmlElementType::IMPORT) {
-        auto importSource = std::any_cast<ImportSourcePtr>(item.second);
-        ImportSourceWeakPtr weakImportSource = importSource;
-        converted.second = weakImportSource;
-    } else if ((type == CellmlElementType::RESET)
-               || (type == CellmlElementType::RESET_VALUE)
-               || (type == CellmlElementType::TEST_VALUE)) {
-        auto reset = std::any_cast<ResetPtr>(item.second);
-        ResetWeakPtr weakReset = reset;
-        converted.second = weakReset;
-    } else if (type == CellmlElementType::UNIT) {
-        // We don't store a weak pointer for unit because the map is the owner of the
-        // Unit object.
-        converted.second = item.second;
-    } else if (type == CellmlElementType::UNITS) {
-        UnitsWeakPtr weakUnits = std::any_cast<UnitsPtr>(item.second);
-        converted.second = weakUnits;
-    } else if (type == CellmlElementType::VARIABLE) {
-        auto variable = std::any_cast<VariablePtr>(item.second);
-        VariableWeakPtr weakVariable = variable;
-        converted.second = weakVariable;
-    }
-
-    return converted;
-}
->>>>>>> 40ad026b
 
 static const std::map<CellmlElementType, std::string> typeToString = {
     {CellmlElementType::COMPONENT, "component"},
@@ -167,8 +52,8 @@
     {CellmlElementType::RESET_VALUE, "reset_value"},
     {CellmlElementType::TEST_VALUE, "test_value"},
     {CellmlElementType::UNDEFINED, "undefined"},
-    {CellmlElementType::UNIT, "unit"},
     {CellmlElementType::UNITS, "units"},
+    {CellmlElementType::UNITS_ITEM, "unit"},
     {CellmlElementType::VARIABLE, "variable"}};
 
 struct Annotator::AnnotatorImpl
@@ -202,7 +87,7 @@
     void doSetModelIds();
     void doSetImportSourceIds();
     void doSetUnitsIds();
-    void doSetUnitIds();
+    void doSetUnitsItemIds();
     void doSetComponentIds(const ComponentPtr &parent);
     void doSetVariableIds(const ComponentPtr &parent);
     void doSetResetIds(const ComponentPtr &parent);
@@ -406,14 +291,9 @@
             double multiplier;
             units->unitAttributes(i, reference, prefix, exponent, multiplier, id);
             if (!id.empty()) {
-<<<<<<< HEAD
                 auto entry = std::shared_ptr<AnyCellmlElement> {new AnyCellmlElement {}};
-                entry->mPimpl->setUnit(Unit::create(units, i));
+                entry->mPimpl->setUnitsItem(UnitsItem::create(units, i));
                 idList.insert(std::make_pair(id, convertToWeak(entry)));
-=======
-                auto entry = convertToWeak(std::make_pair(CellmlElementType::UNIT, UnitsItem::create(units, i)));
-                idList.insert(std::make_pair(id, entry));
->>>>>>> 40ad026b
             }
         }
         if (units->isImport() && units->importSource() != nullptr) {
@@ -482,13 +362,13 @@
     } else if (type == CellmlElementType::TEST_VALUE) {
         ResetWeakPtr weakReset = item->testValue();
         converted->mPimpl->mItem = weakReset;
-    } else if (type == CellmlElementType::UNIT) {
-        // We don't store a weak pointer for unit because the map is the owner of the
-        // Unit object.
-        converted->mPimpl->mItem = item->unit();
     } else if (type == CellmlElementType::UNITS) {
         UnitsWeakPtr weakUnits = item->units();
         converted->mPimpl->mItem = weakUnits;
+    } else if (type == CellmlElementType::UNITS_ITEM) {
+        // We don't store a weak pointer for unit because the map is the owner of the
+        // Unit object.
+        converted->mPimpl->mItem = item->unitsItem();
     } else if (type == CellmlElementType::VARIABLE) {
         VariableWeakPtr weakVariable = item->variable();
         converted->mPimpl->mItem = weakVariable;
@@ -554,16 +434,16 @@
         if (reset != nullptr) {
             converted->mPimpl->setTestValue(reset);
         }
-    } else if (type == CellmlElementType::UNIT) {
-        // Unit references are not held as weak pointers.
-        auto unitItem = item->unit();
-        if ((unitItem != nullptr) && unitItem->isValid()) {
-            converted->mPimpl->setUnit(unitItem);
-        }
     } else if (type == CellmlElementType::UNITS) {
         auto units = std::any_cast<UnitsWeakPtr>(item->mPimpl->mItem).lock();
         if (units != nullptr) {
             converted->mPimpl->setUnits(units);
+        }
+    } else if (type == CellmlElementType::UNITS_ITEM) {
+        // Unit references are not held as weak pointers.
+        auto unitsItem = item->unitsItem();
+        if ((unitsItem != nullptr) && unitsItem->isValid()) {
+            converted->mPimpl->setUnitsItem(unitsItem);
         }
     } else if (type == CellmlElementType::VARIABLE) {
         auto variable = std::any_cast<VariableWeakPtr>(item->mPimpl->mItem).lock();
@@ -1066,14 +946,7 @@
     mPimpl->update();
     if (mPimpl->exists(id, index)) {
         auto i = items(id).at(index);
-<<<<<<< HEAD
-        return i->unit();
-=======
-        try {
-            return std::any_cast<UnitsItemPtr>(i.second);
-        } catch (std::bad_any_cast &) {
-        }
->>>>>>> 40ad026b
+        return i->unitsItem();
     }
     return nullptr;
 }
@@ -1212,11 +1085,11 @@
                 mPimpl->doSetTestValueIds(model->component(index));
             }
             break;
-        case CellmlElementType::UNIT:
-            mPimpl->doSetUnitIds();
-            break;
         case CellmlElementType::UNITS:
             mPimpl->doSetUnitsIds();
+            break;
+        case CellmlElementType::UNITS_ITEM:
+            mPimpl->doSetUnitsItemIds();
             break;
         case CellmlElementType::VARIABLE:
             for (size_t index = 0; index < model->componentCount(); ++index) {
@@ -1267,7 +1140,7 @@
     }
 }
 
-void Annotator::AnnotatorImpl::doSetUnitIds()
+void Annotator::AnnotatorImpl::doSetUnitsItemIds()
 {
     auto model = mModel.lock();
     for (size_t u = 0; u < model->unitsCount(); ++u) {
@@ -1276,14 +1149,9 @@
             if (us->unitId(i).empty()) {
                 auto id = makeUniqueId();
                 us->setUnitId(i, id);
-<<<<<<< HEAD
                 auto entry = std::shared_ptr<AnyCellmlElement> {new AnyCellmlElement {}};
-                entry->mPimpl->setUnit(Unit::create(us, i));
+                entry->mPimpl->setUnitsItem(UnitsItem::create(us, i));
                 mIdList.insert(std::make_pair(id, convertToWeak(entry)));
-=======
-                auto entry = convertToWeak(std::make_pair(CellmlElementType::UNIT, UnitsItem::create(us, i)));
-                mIdList.insert(std::make_pair(id, entry));
->>>>>>> 40ad026b
             }
         }
     }
@@ -1464,7 +1332,7 @@
     doSetModelIds();
     doSetImportSourceIds();
     doSetUnitsIds();
-    doSetUnitIds();
+    doSetUnitsItemIds();
     auto model = mModel.lock();
     for (size_t index = 0; index < model->componentCount(); ++index) {
         auto component = model->component(index);
@@ -1507,14 +1375,9 @@
 {
     std::string id;
     CellmlElementType type = item->type();
-    if (type == CellmlElementType::UNIT) {
-<<<<<<< HEAD
-        auto unitItem = item->unit();
+    if (type == CellmlElementType::UNITS_ITEM) {
+        auto unitItem = item->unitsItem();
         id = unitItem->units()->unitId(unitItem->index());
-=======
-        auto unitsItem = std::any_cast<UnitsItemPtr>(item.second);
-        id = unitsItem->units()->unitId(unitsItem->index());
->>>>>>> 40ad026b
     } else if (type == CellmlElementType::MODEL) {
         id = item->model()->id();
     } else if (type == CellmlElementType::RESET) {
@@ -1548,13 +1411,9 @@
 void Annotator::AnnotatorImpl::setId(const AnyCellmlElementPtr &item, const std::string &id)
 {
     CellmlElementType type = item->type();
-    if (type == CellmlElementType::UNIT) {
-<<<<<<< HEAD
-        auto unitItem = item->unit();
-=======
-        auto unitItem = std::any_cast<UnitsItemPtr>(item.second);
->>>>>>> 40ad026b
-        unitItem->units()->setUnitId(unitItem->index(), id);
+    if (type == CellmlElementType::UNITS_ITEM) {
+        auto unitsItem = item->unitsItem();
+        unitsItem->units()->setUnitId(unitsItem->index(), id);
     } else if (type == CellmlElementType::MODEL) {
         item->model()->setId(id);
     } else if (type == CellmlElementType::RESET) {
@@ -1589,9 +1448,8 @@
     bool modelBased = false;
     CellmlElementType type = item->type();
     auto model = mModel.lock();
-    if (type == CellmlElementType::UNIT) {
-<<<<<<< HEAD
-        modelBased = owningModel(item->unit()->units()) == model;
+    if (type == CellmlElementType::UNITS_ITEM) {
+        modelBased = owningModel(item->unitsItem()->units()) == model;
     } else if (type == CellmlElementType::MODEL) {
         modelBased = item->model() == model;
     } else if (type == CellmlElementType::ENCAPSULATION) {
@@ -1602,16 +1460,6 @@
         modelBased = owningModel(item->testValue()) == model;
     } else if (type == CellmlElementType::RESET_VALUE) {
         modelBased = owningModel(item->resetValue()) == model;
-=======
-        modelBased = owningModel(std::any_cast<UnitsItemPtr>(item.second)->units()) == model;
-    } else if ((type == CellmlElementType::MODEL)
-               || (type == CellmlElementType::ENCAPSULATION)) {
-        modelBased = std::any_cast<ModelPtr>(item.second) == model;
-    } else if ((type == CellmlElementType::RESET)
-               || (type == CellmlElementType::TEST_VALUE)
-               || (type == CellmlElementType::RESET_VALUE)) {
-        modelBased = owningModel(std::any_cast<ResetPtr>(item.second)) == model;
->>>>>>> 40ad026b
     } else if (type == CellmlElementType::UNITS) {
         modelBased = owningModel(item->units()) == model;
     } else if (type == CellmlElementType::IMPORT) {
@@ -1639,13 +1487,9 @@
     bool itemsEqual = false;
     auto item = convertToWeak(itemShared);
     CellmlElementType type = itemWeak->type();
-    if (type == CellmlElementType::UNIT) {
+    if (type == CellmlElementType::UNITS_ITEM) {
         // Unit is not actually stored as a weak pointer so we can compare shared pointers directly.
-<<<<<<< HEAD
-        itemsEqual = itemWeak->unit() == itemShared->unit();
-=======
-        itemsEqual = (std::any_cast<UnitsItemPtr>(itemWeak.second) == std::any_cast<UnitsItemPtr>(itemShared.second));
->>>>>>> 40ad026b
+        itemsEqual = itemWeak->unitsItem() == itemShared->unitsItem();
     } else if ((type == CellmlElementType::MODEL)
                || (type == CellmlElementType::ENCAPSULATION)) {
         itemsEqual = equals(std::any_cast<ModelWeakPtr>(itemWeak->mPimpl->mItem),
@@ -1683,19 +1527,10 @@
 bool Annotator::AnnotatorImpl::validItem(const AnyCellmlElementPtr &item)
 {
     CellmlElementType type = item->type();
-    if (type == CellmlElementType::UNIT) {
-<<<<<<< HEAD
-        auto unit = item->unit();
-        if ((unit != nullptr) && (unit->units() != nullptr)) {
+    if (type == CellmlElementType::UNITS_ITEM) {
+        auto unitsItem = item->unitsItem();
+        if ((unitsItem != nullptr) && (unitsItem->units() != nullptr)) {
             return true;
-=======
-        try {
-            if (std::any_cast<UnitsItemPtr>(item.second)->units() != nullptr) {
-                return true;
-            }
-        } catch (std::bad_any_cast &) {
-            return false;
->>>>>>> 40ad026b
         }
     } else if (type == CellmlElementType::MODEL) {
         if (item->model() != nullptr) {
@@ -1865,15 +1700,11 @@
     return mPimpl->setAutoId(entry);
 }
 
-std::string Annotator::assignUnitId(const UnitsItemPtr &unitsItem)
-{
-<<<<<<< HEAD
+std::string Annotator::assignUnitsItemId(const UnitsItemPtr &unitsItem)
+{
     auto entry = std::shared_ptr<AnyCellmlElement> {new AnyCellmlElement {}};
-    entry->mPimpl->setUnit(unitItem);
+    entry->mPimpl->setUnitsItem(unitsItem);
     return mPimpl->setAutoId(entry);
-=======
-    return mPimpl->setAutoId(std::make_pair(CellmlElementType::UNIT, unitsItem));
->>>>>>> 40ad026b
 }
 
 std::string Annotator::assignUnitsId(const UnitsPtr &units)
@@ -1885,68 +1716,9 @@
 
 std::string Annotator::assignVariableId(const VariablePtr &variable)
 {
-<<<<<<< HEAD
     auto entry = std::shared_ptr<AnyCellmlElement> {new AnyCellmlElement {}};
     entry->mPimpl->setVariable(variable);
     return mPimpl->setAutoId(entry);
-=======
-    return mPimpl->setAutoId(std::make_pair(CellmlElementType::VARIABLE, variable));
-}
-
-std::string Annotator::assignId(const AnyItem &item)
-{
-    return mPimpl->setAutoId(item);
-}
-
-std::string Annotator::assignId(const ModelPtr &model, CellmlElementType type)
-{
-    return mPimpl->setAutoId(std::make_pair(type, model));
-}
-
-std::string Annotator::assignId(const ComponentPtr &component, CellmlElementType type)
-{
-    return mPimpl->setAutoId(std::make_pair(type, component));
-}
-
-std::string Annotator::assignId(const ResetPtr &reset, CellmlElementType type)
-{
-    return mPimpl->setAutoId(std::make_pair(type, reset));
-}
-
-std::string Annotator::assignId(const UnitsPtr &units)
-{
-    return mPimpl->setAutoId(std::make_pair(CellmlElementType::UNITS, units));
-}
-
-std::string Annotator::assignId(const ImportSourcePtr &importSource)
-{
-    return mPimpl->setAutoId(std::make_pair(CellmlElementType::IMPORT, importSource));
-}
-
-std::string Annotator::assignId(const UnitsPtr &units, size_t index)
-{
-    return mPimpl->setAutoId(std::make_pair(CellmlElementType::UNIT, UnitsItem::create(units, index)));
-}
-
-std::string Annotator::assignId(const UnitsItemPtr &unitsItem)
-{
-    return mPimpl->setAutoId(std::make_pair(CellmlElementType::UNIT, unitsItem));
-}
-
-std::string Annotator::assignId(const VariablePtr &variable)
-{
-    return mPimpl->setAutoId(std::make_pair(CellmlElementType::VARIABLE, variable));
-}
-
-std::string Annotator::assignId(const VariablePairPtr &pair, CellmlElementType type)
-{
-    return mPimpl->setAutoId(std::make_pair(type, pair));
-}
-
-std::string Annotator::assignId(const VariablePtr &variable1, const VariablePtr &variable2, CellmlElementType type)
-{
-    return mPimpl->setAutoId(std::make_pair(type, VariablePair::create(variable1, variable2)));
->>>>>>> 40ad026b
 }
 
 size_t Annotator::itemCount(const std::string &id)
