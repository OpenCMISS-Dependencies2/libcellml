--- conflicted
+++ resolved
@@ -53,7 +53,7 @@
     {CellmlElementType::TEST_VALUE, "test_value"},
     {CellmlElementType::UNDEFINED, "undefined"},
     {CellmlElementType::UNITS, "units"},
-    {CellmlElementType::UNITS_ITEM, "unit"},
+    {CellmlElementType::UNIT, "unit"},
     {CellmlElementType::VARIABLE, "variable"}};
 
 struct Annotator::AnnotatorImpl
@@ -362,7 +362,7 @@
     } else if (type == CellmlElementType::UNITS) {
         UnitsWeakPtr weakUnits = item->units();
         converted->mPimpl->mItem = weakUnits;
-    } else if (type == CellmlElementType::UNITS_ITEM) {
+    } else if (type == CellmlElementType::UNIT) {
         // We don't store a weak pointer for unit because the map is the owner of the
         // Unit object.
         converted->mPimpl->mItem = item->unitsItem();
@@ -431,7 +431,7 @@
         if (units != nullptr) {
             converted->mPimpl->setUnits(units);
         }
-    } else if (type == CellmlElementType::UNITS_ITEM) {
+    } else if (type == CellmlElementType::UNIT) {
         // Unit references are not held as weak pointers.
         auto unitsItem = item->unitsItem();
         if ((unitsItem != nullptr) && unitsItem->isValid()) {
@@ -594,243 +594,6 @@
     return ids;
 }
 
-<<<<<<< HEAD
-=======
-ComponentPtr Annotator::component(const std::string &id)
-{
-    if (hasModel()) {
-        auto num = itemCount(id);
-        if (num == 1) {
-            return component(id, 0);
-        }
-        if (num == 0) {
-            mPimpl->addIssueNotFound(id);
-        } else {
-            mPimpl->addIssueNonUnique(id);
-        }
-    } else {
-        mPimpl->addIssueNoModel();
-    }
-    return nullptr;
-}
-
-VariablePtr Annotator::variable(const std::string &id)
-{
-    if (hasModel()) {
-        auto num = itemCount(id);
-        if (num == 1) {
-            return variable(id, 0);
-        }
-        if (num == 0) {
-            mPimpl->addIssueNotFound(id);
-        } else {
-            mPimpl->addIssueNonUnique(id);
-        }
-    } else {
-        mPimpl->addIssueNoModel();
-    }
-    return nullptr;
-}
-
-ModelPtr Annotator::model(const std::string &id)
-{
-    if (hasModel()) {
-        auto num = itemCount(id);
-        if (num == 1) {
-            return model(id, 0);
-        }
-        if (num == 0) {
-            mPimpl->addIssueNotFound(id);
-        } else {
-            mPimpl->addIssueNonUnique(id);
-        }
-    } else {
-        mPimpl->addIssueNoModel();
-    }
-    return nullptr;
-}
-
-ModelPtr Annotator::encapsulation(const std::string &id)
-{
-    if (hasModel()) {
-        auto num = itemCount(id);
-        if (num == 1) {
-            return encapsulation(id, 0);
-        }
-        if (num == 0) {
-            mPimpl->addIssueNotFound(id);
-        } else {
-            mPimpl->addIssueNonUnique(id);
-        }
-    } else {
-        mPimpl->addIssueNoModel();
-    }
-    return nullptr;
-}
-
-UnitsPtr Annotator::units(const std::string &id)
-{
-    if (hasModel()) {
-        auto num = itemCount(id);
-        if (num == 1) {
-            return units(id, 0);
-        }
-        if (num == 0) {
-            mPimpl->addIssueNotFound(id);
-        } else {
-            mPimpl->addIssueNonUnique(id);
-        }
-    } else {
-        mPimpl->addIssueNoModel();
-    }
-    return nullptr;
-}
-
-ImportSourcePtr Annotator::importSource(const std::string &id)
-{
-    if (hasModel()) {
-        auto num = itemCount(id);
-        if (num == 1) {
-            return importSource(id, 0);
-        }
-        if (num == 0) {
-            mPimpl->addIssueNotFound(id);
-        } else {
-            mPimpl->addIssueNonUnique(id);
-        }
-    } else {
-        mPimpl->addIssueNoModel();
-    }
-    return nullptr;
-}
-
-ResetPtr Annotator::reset(const std::string &id)
-{
-    if (hasModel()) {
-        auto num = itemCount(id);
-        if (num == 1) {
-            return reset(id, 0);
-        }
-        if (num == 0) {
-            mPimpl->addIssueNotFound(id);
-        } else {
-            mPimpl->addIssueNonUnique(id);
-        }
-    } else {
-        mPimpl->addIssueNoModel();
-    }
-    return nullptr;
-}
-
-VariablePairPtr Annotator::connection(const std::string &id)
-{
-    if (hasModel()) {
-        auto num = itemCount(id);
-        if (num == 1) {
-            return connection(id, 0);
-        }
-        if (num == 0) {
-            mPimpl->addIssueNotFound(id);
-        } else {
-            mPimpl->addIssueNonUnique(id);
-        }
-    } else {
-        mPimpl->addIssueNoModel();
-    }
-    return nullptr;
-}
-
-VariablePairPtr Annotator::mapVariables(const std::string &id)
-{
-    if (hasModel()) {
-        auto num = itemCount(id);
-        if (num == 1) {
-            return mapVariables(id, 0);
-        }
-        if (num == 0) {
-            mPimpl->addIssueNotFound(id);
-        } else {
-            mPimpl->addIssueNonUnique(id);
-        }
-    } else {
-        mPimpl->addIssueNoModel();
-    }
-    return nullptr;
-}
-
-UnitsItemPtr Annotator::unitsItem(const std::string &id)
-{
-    if (hasModel()) {
-        auto num = itemCount(id);
-        if (num == 1) {
-            return unitsItem(id, 0);
-        }
-        if (num == 0) {
-            mPimpl->addIssueNotFound(id);
-        } else {
-            mPimpl->addIssueNonUnique(id);
-        }
-    } else {
-        mPimpl->addIssueNoModel();
-    }
-    return nullptr;
-}
-
-ComponentPtr Annotator::componentRef(const std::string &id)
-{
-    if (hasModel()) {
-        auto num = itemCount(id);
-        if (num == 1) {
-            return componentRef(id, 0);
-        }
-        if (num == 0) {
-            mPimpl->addIssueNotFound(id);
-        } else {
-            mPimpl->addIssueNonUnique(id);
-        }
-    } else {
-        mPimpl->addIssueNoModel();
-    }
-    return nullptr;
-}
-
-ResetPtr Annotator::testValue(const std::string &id)
-{
-    if (hasModel()) {
-        auto num = itemCount(id);
-        if (num == 1) {
-            return testValue(id, 0);
-        }
-        if (num == 0) {
-            mPimpl->addIssueNotFound(id);
-        } else {
-            mPimpl->addIssueNonUnique(id);
-        }
-    } else {
-        mPimpl->addIssueNoModel();
-    }
-    return nullptr;
-}
-
-ResetPtr Annotator::resetValue(const std::string &id)
-{
-    if (hasModel()) {
-        auto num = itemCount(id);
-        if (num == 1) {
-            return resetValue(id, 0);
-        }
-        if (num == 0) {
-            mPimpl->addIssueNotFound(id);
-        } else {
-            mPimpl->addIssueNonUnique(id);
-        }
-    } else {
-        mPimpl->addIssueNoModel();
-    }
-    return nullptr;
-}
-
->>>>>>> 64f80c24
 ComponentPtr Annotator::component(const std::string &id, size_t index)
 {
     mPimpl->update();
@@ -1098,7 +861,7 @@
         case CellmlElementType::UNITS:
             mPimpl->doSetUnitsIds();
             break;
-        case CellmlElementType::UNITS_ITEM:
+        case CellmlElementType::UNIT:
             mPimpl->doSetUnitsItemIds();
             break;
         case CellmlElementType::VARIABLE:
@@ -1385,7 +1148,6 @@
 {
     std::string id;
     CellmlElementType type = item->type();
-<<<<<<< HEAD
     if (type == CellmlElementType::COMPONENT) {
         id = item->component()->id();
     } else if (type == CellmlElementType::COMPONENT_REF) {
@@ -1400,11 +1162,6 @@
     } else if (type == CellmlElementType::MAP_VARIABLES) {
         auto variablePair = item->variablePair();
         id = Variable::equivalenceMappingId(variablePair->variable1(), variablePair->variable2());
-=======
-    if (type == CellmlElementType::UNITS_ITEM) {
-        auto unitItem = item->unitsItem();
-        id = unitItem->units()->unitId(unitItem->index());
->>>>>>> 64f80c24
     } else if (type == CellmlElementType::MODEL) {
         id = item->model()->id();
     } else if (type == CellmlElementType::RESET) {
@@ -1414,7 +1171,7 @@
     } else if (type == CellmlElementType::TEST_VALUE) {
         id = item->testValue()->testValueId();
     } else if (type == CellmlElementType::UNIT) {
-        auto unitItem = item->unit();
+        auto unitItem = item->unitsItem();
         id = unitItem->units()->unitId(unitItem->index());
     } else if (type == CellmlElementType::UNITS) {
         id = item->units()->id();
@@ -1427,7 +1184,7 @@
 void Annotator::AnnotatorImpl::setId(const AnyCellmlElementPtr &item, const std::string &id)
 {
     CellmlElementType type = item->type();
-    if (type == CellmlElementType::UNITS_ITEM) {
+    if (type == CellmlElementType::UNIT) {
         auto unitsItem = item->unitsItem();
         unitsItem->units()->setUnitId(unitsItem->index(), id);
     } else if (type == CellmlElementType::MODEL) {
@@ -1464,7 +1221,7 @@
     bool modelBased = false;
     CellmlElementType type = item->type();
     auto model = mModel.lock();
-    if (type == CellmlElementType::UNITS_ITEM) {
+    if (type == CellmlElementType::UNIT) {
         modelBased = owningModel(item->unitsItem()->units()) == model;
     } else if (type == CellmlElementType::MODEL) {
         modelBased = item->model() == model;
@@ -1500,7 +1257,7 @@
     bool itemsEqual = false;
     auto item = convertToWeak(itemShared);
     CellmlElementType type = itemWeak->type();
-    if (type == CellmlElementType::UNITS_ITEM) {
+    if (type == CellmlElementType::UNIT) {
         // Unit is not actually stored as a weak pointer so we can compare shared pointers directly.
         itemsEqual = itemWeak->unitsItem() == itemShared->unitsItem();
     } else if ((type == CellmlElementType::MODEL)
@@ -1537,7 +1294,7 @@
 bool Annotator::AnnotatorImpl::validItem(const AnyCellmlElementPtr &item)
 {
     CellmlElementType type = item->type();
-    if (type == CellmlElementType::UNITS_ITEM) {
+    if (type == CellmlElementType::UNIT) {
         auto unitsItem = item->unitsItem();
         if ((unitsItem != nullptr) && (unitsItem->units() != nullptr)) {
             return true;
@@ -1652,6 +1409,13 @@
     return mPimpl->setAutoId(entry);
 }
 
+std::string Annotator::assignId(const ImportSourcePtr &importSource)
+{
+    auto entry = std::shared_ptr<AnyCellmlElement> {new AnyCellmlElement {}};
+    entry->mPimpl->setImportSource(importSource);
+    return mPimpl->setAutoId(entry);
+}
+
 std::string Annotator::assignId(const UnitsPtr &units)
 {
     auto entry = std::shared_ptr<AnyCellmlElement> {new AnyCellmlElement {}};
@@ -1659,38 +1423,24 @@
     return mPimpl->setAutoId(entry);
 }
 
-std::string Annotator::assignId(const ImportSourcePtr &importSource)
+std::string Annotator::assignId(const UnitsPtr &units, size_t index)
 {
     auto entry = std::shared_ptr<AnyCellmlElement> {new AnyCellmlElement {}};
-    entry->mPimpl->setImportSource(importSource);
+    entry->mPimpl->setUnitsItem(UnitsItem::create(units, index));
     return mPimpl->setAutoId(entry);
 }
 
-std::string Annotator::assignId(const UnitsPtr &units, size_t index)
+std::string Annotator::assignId(const UnitsItemPtr &unitsItem)
 {
     auto entry = std::shared_ptr<AnyCellmlElement> {new AnyCellmlElement {}};
-    entry->mPimpl->setUnit(Unit::create(units, index));
+    entry->mPimpl->setUnitsItem(unitsItem);
     return mPimpl->setAutoId(entry);
 }
 
-std::string Annotator::assignId(const UnitPtr &unitItem)
-{
-    auto entry = std::shared_ptr<AnyCellmlElement> {new AnyCellmlElement {}};
-    entry->mPimpl->setUnit(unitItem);
-    return mPimpl->setAutoId(entry);
-}
-
-<<<<<<< HEAD
 std::string Annotator::assignId(const VariablePtr &variable)
 {
     auto entry = std::shared_ptr<AnyCellmlElement> {new AnyCellmlElement {}};
     entry->mPimpl->setVariable(variable);
-=======
-std::string Annotator::assignUnitsItemId(const UnitsItemPtr &unitsItem)
-{
-    auto entry = std::shared_ptr<AnyCellmlElement> {new AnyCellmlElement {}};
-    entry->mPimpl->setUnitsItem(unitsItem);
->>>>>>> 64f80c24
     return mPimpl->setAutoId(entry);
 }
 
