--- conflicted
+++ resolved
@@ -1228,13 +1228,8 @@
         bool validValue;
         double value = convertToDouble(ast->mPimpl->mValue, &validValue);
 
-<<<<<<< HEAD
-        if (!convertToDouble(ast->mPimpl->mValue, value) || !areEqual(value, 1.0)) {
+        if (!validValue || !areEqual(value, 1.0)) {
             auto issue = std::shared_ptr<Issue> {new Issue {}};
-=======
-        if (!validValue || !areEqual(value, 1.0)) {
-            auto issue = Issue::create();
->>>>>>> 40ad026b
             auto variable = astGreatGrandParent->mPimpl->mOwnedRightChild->variable();
 
             issue->mPimpl->setDescription("The differential equation for variable '" + variable->name()
