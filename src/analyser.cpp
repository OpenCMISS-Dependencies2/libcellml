/*
Copyright libCellML Contributors

Licensed under the Apache License, Version 2.0 (the "License");
you may not use this file except in compliance with the License.
You may obtain a copy of the License at

    http://www.apache.org/licenses/LICENSE-2.0

Unless required by applicable law or agreed to in writing, software
distributed under the License is distributed on an "AS IS" BASIS,
WITHOUT WARRANTIES OR CONDITIONS OF ANY KIND, either express or implied.
See the License for the specific language governing permissions and
limitations under the License.
*/
#include "debug.h"

#include "libcellml/analyser.h"

#include "libcellml/analyserequation.h"
#include "libcellml/analyserequationast.h"
#include "libcellml/analyserexternalvariable.h"
#include "libcellml/analysermodel.h"
#include "libcellml/analyservariable.h"
#include "libcellml/component.h"
#include "libcellml/model.h"
#include "libcellml/units.h"
#include "libcellml/validator.h"
#include "libcellml/variable.h"

#include <cmath>

#include "analyserequation_p.h"
#include "analyserequationast_p.h"
#include "analysermodel_p.h"
#include "analyservariable_p.h"
#include "anycellmlelement_p.h"
#include "generator_p.h"
#include "issue_p.h"
#include "logger_p.h"
#include "utilities.h"
#include "xmldoc.h"
#include "xmlutils.h"

#ifdef TRUE
#    undef TRUE
#endif

#ifdef FALSE
#    undef FALSE
#endif

#ifdef NAN
#    undef NAN
#endif

namespace libcellml {

struct AnalyserInternalEquation;
struct AnalyserInternalVariable;

using AnalyserInternalEquationPtr = std::shared_ptr<AnalyserInternalEquation>;
using AnalyserInternalVariablePtr = std::shared_ptr<AnalyserInternalVariable>;

struct AnalyserInternalVariable
{
    enum struct Type
    {
        UNKNOWN,
        SHOULD_BE_STATE,
        INITIALISED,
        VARIABLE_OF_INTEGRATION,
        STATE,
        CONSTANT,
        COMPUTED_TRUE_CONSTANT,
        COMPUTED_VARIABLE_BASED_CONSTANT,
        ALGEBRAIC,
        OVERCONSTRAINED
    };

    size_t mIndex = MAX_SIZE_T;
    Type mType = Type::UNKNOWN;
    bool mIsExternal = false;
    VariablePtrs mDependencies;

    VariablePtr mInitialisingVariable;
    VariablePtr mVariable;

    static AnalyserInternalVariablePtr create(const VariablePtr &variable);

    void setVariable(const VariablePtr &variable,
                     bool checkInitialValue = true);

    void makeVoi();
    void makeState();
};

AnalyserInternalVariablePtr AnalyserInternalVariable::create(const VariablePtr &variable)
{
    auto res = std::shared_ptr<AnalyserInternalVariable> {new AnalyserInternalVariable {}};

    res->setVariable(variable);

    return res;
}

void AnalyserInternalVariable::setVariable(const VariablePtr &variable,
                                           bool checkInitialValue)
{
    if (checkInitialValue && !variable->initialValue().empty()) {
        // The variable has an initial value, so it can either be a constant, an
        // algebraic variable (that needs to be computed using an NLA solver),
        // or a state. For now, all we know is that it is initialised.

        mType = Type::INITIALISED;

        mInitialisingVariable = variable;
    }

    mVariable = variable;
}

void AnalyserInternalVariable::makeVoi()
{
    mType = Type::VARIABLE_OF_INTEGRATION;
}

void AnalyserInternalVariable::makeState()
{
    if (mType == Type::UNKNOWN) {
        mType = Type::SHOULD_BE_STATE;
    } else if (mType == Type::INITIALISED) {
        mType = Type::STATE;
    }
}

struct AnalyserInternalEquation
{
    enum struct Type
    {
        UNKNOWN,
        TRUE_CONSTANT,
        VARIABLE_BASED_CONSTANT,
        RATE,
        ALGEBRAIC
    };

    size_t mOrder = MAX_SIZE_T;
    Type mType = Type::UNKNOWN;

    VariablePtrs mDependencies;

    AnalyserEquationAstPtr mAst;

    std::vector<AnalyserInternalVariablePtr> mVariables;
    std::vector<AnalyserInternalVariablePtr> mOdeVariables;
    std::vector<AnalyserInternalVariablePtr> mAllVariables;

    AnalyserInternalVariablePtr mVariable;
    ComponentPtr mComponent = nullptr;

    bool mComputedTrueConstant = true;
    bool mComputedVariableBasedConstant = true;

    static AnalyserInternalEquationPtr create(const ComponentPtr &component);
    static AnalyserInternalEquationPtr create(const AnalyserInternalVariablePtr &variable);

    void addVariable(const AnalyserInternalVariablePtr &variable);
    void addOdeVariable(const AnalyserInternalVariablePtr &odeVariable);

    static bool isKnownVariable(const AnalyserInternalVariablePtr &variable);
    static bool isKnownOdeVariable(const AnalyserInternalVariablePtr &odeVariable);

    static bool hasKnownVariables(const std::vector<AnalyserInternalVariablePtr> &variables);
    bool hasKnownVariables();

    static bool isNonConstantVariable(const AnalyserInternalVariablePtr &variable);

    static bool hasNonConstantVariables(const std::vector<AnalyserInternalVariablePtr> &variables);
    bool hasNonConstantVariables();

    bool check(size_t &equationOrder, size_t &stateIndex, size_t &variableIndex,
               const AnalyserModelPtr &model);
};

AnalyserInternalEquationPtr AnalyserInternalEquation::create(const ComponentPtr &component)
{
    auto res = std::shared_ptr<AnalyserInternalEquation> {new AnalyserInternalEquation {}};

    res->mAst = AnalyserEquationAst::create();
    res->mComponent = component;

    return res;
}

AnalyserInternalEquationPtr AnalyserInternalEquation::create(const AnalyserInternalVariablePtr &variable)
{
    auto res = std::shared_ptr<AnalyserInternalEquation> {new AnalyserInternalEquation {}};

    res->mVariable = variable;
    res->mComponent = owningComponent(variable->mVariable);

    return res;
}

void AnalyserInternalEquation::addVariable(const AnalyserInternalVariablePtr &variable)
{
    if (std::find(mVariables.begin(), mVariables.end(), variable) == mVariables.end()) {
        mVariables.push_back(variable);
        mAllVariables.push_back(variable);
    }
}

void AnalyserInternalEquation::addOdeVariable(const AnalyserInternalVariablePtr &odeVariable)
{
    if (std::find(mOdeVariables.begin(), mOdeVariables.end(), odeVariable) == mOdeVariables.end()) {
        mOdeVariables.push_back(odeVariable);
        mAllVariables.push_back(odeVariable);
    }
}

bool AnalyserInternalEquation::isKnownVariable(const AnalyserInternalVariablePtr &variable)
{
    return variable->mType != AnalyserInternalVariable::Type::UNKNOWN;
}

bool AnalyserInternalEquation::isKnownOdeVariable(const AnalyserInternalVariablePtr &odeVariable)
{
    return odeVariable->mIndex != MAX_SIZE_T;
}

bool AnalyserInternalEquation::hasKnownVariables(const std::vector<AnalyserInternalVariablePtr> &variables)
{
<<<<<<< HEAD
    return std::find_if(variables.begin(), variables.end(), [](const AnalyserInternalVariablePtr &variable) {
               return isKnownVariable(variable);
           }) != std::end(variables);
}

bool AnalyserInternalEquation::hasKnownVariables()
{
    return hasKnownVariables(mVariables) || hasKnownVariables(mOdeVariables);
}

bool AnalyserInternalEquation::isNonConstantVariable(const AnalyserInternalVariablePtr &variable)
{
    return (variable->mType != AnalyserInternalVariable::Type::UNKNOWN)
           && (variable->mType != AnalyserInternalVariable::Type::CONSTANT)
           && (variable->mType != AnalyserInternalVariable::Type::COMPUTED_TRUE_CONSTANT)
           && (variable->mType != AnalyserInternalVariable::Type::COMPUTED_VARIABLE_BASED_CONSTANT);
=======
    return std::any_of(variables.begin(), variables.end(), [](const auto &variable) {
        return isKnownVariable(variable);
    });
>>>>>>> eea36113
}

bool AnalyserInternalEquation::hasNonConstantVariables(const std::vector<AnalyserInternalVariablePtr> &variables)
{
<<<<<<< HEAD
    return std::find_if(variables.begin(), variables.end(), [](const AnalyserInternalVariablePtr &variable) {
               return isNonConstantVariable(variable);
           }) != std::end(variables);
}

bool AnalyserInternalEquation::hasNonConstantVariables()
{
    return hasNonConstantVariables(mVariables) || hasNonConstantVariables(mOdeVariables);
=======
    return std::any_of(variables.begin(), variables.end(), [](const auto &variable) {
        return variable->mIsExternal
               || ((variable->mType != AnalyserInternalVariable::Type::UNKNOWN)
                   && (variable->mType != AnalyserInternalVariable::Type::CONSTANT)
                   && (variable->mType != AnalyserInternalVariable::Type::COMPUTED_TRUE_CONSTANT)
                   && (variable->mType != AnalyserInternalVariable::Type::COMPUTED_VARIABLE_BASED_CONSTANT));
    });
>>>>>>> eea36113
}

bool AnalyserInternalEquation::check(size_t &equationOrder, size_t &stateIndex,
                                     size_t &variableIndex,
                                     const AnalyserModelPtr &model)
{
    // Nothing to check if the equation has already been given an order (i.e.
    // everything is fine).

    if (mOrder != MAX_SIZE_T) {
        return false;
    }

    // Determine, from the (new) known (ODE) variables, whether the equation is
    // used to compute a true constant or a variable-based constant.

    mComputedTrueConstant = mComputedTrueConstant && !hasKnownVariables();
    mComputedVariableBasedConstant = mComputedVariableBasedConstant && !hasNonConstantVariables();

    // Add, as a dependency, the variables used to compute the (new) known (ODE)
    // variables.

    for (const auto &variable : mVariables) {
        if (isKnownVariable(variable)) {
            mDependencies.push_back(variable->mVariable);
        }
    }

    // Stop tracking (new) known (ODE) variables.

    mVariables.erase(std::remove_if(mVariables.begin(), mVariables.end(), isKnownVariable), mVariables.end());
    mOdeVariables.erase(std::remove_if(mOdeVariables.begin(), mOdeVariables.end(), isKnownOdeVariable), mOdeVariables.end());

    // If there is no (ODE) variable left then it means that the equation is
    // overconstrained).

    auto unknownVariablesOrOdeVariablesLeft = mVariables.size() + mOdeVariables.size();

    if (unknownVariablesOrOdeVariablesLeft == 0) {
        for (const auto &variable : mAllVariables) {
            variable->mType = AnalyserInternalVariable::Type::OVERCONSTRAINED;
        }

        return false;
    }

    // If there is one (ODE) variable left then update its variable (to be the
    // corresponding one in the component in which the equation is), its type
    // (if it is currently unknown), determine its index and determine the type
    // of our equation and set its order, if the (ODE) variable is a state,
    // computed constant or algebraic variable.

    if (unknownVariablesOrOdeVariablesLeft == 1) {
        auto variable = mVariables.empty() ?
                            mOdeVariables.front() :
                            mVariables.front();

        for (size_t i = 0; i < mComponent->variableCount(); ++i) {
            auto localVariable = mComponent->variable(i);

            if (model->areEquivalentVariables(variable->mVariable, localVariable)) {
                variable->setVariable(localVariable, false);

                break;
            }
        }

        if (variable->mType == AnalyserInternalVariable::Type::UNKNOWN) {
            variable->mType = mComputedTrueConstant ?
                                  AnalyserInternalVariable::Type::COMPUTED_TRUE_CONSTANT :
                              mComputedVariableBasedConstant ?
                                  AnalyserInternalVariable::Type::COMPUTED_VARIABLE_BASED_CONSTANT :
                                  AnalyserInternalVariable::Type::ALGEBRAIC;
        }

        if ((variable->mType == AnalyserInternalVariable::Type::STATE)
            || (variable->mType == AnalyserInternalVariable::Type::COMPUTED_TRUE_CONSTANT)
            || (variable->mType == AnalyserInternalVariable::Type::COMPUTED_VARIABLE_BASED_CONSTANT)
            || (variable->mType == AnalyserInternalVariable::Type::ALGEBRAIC)) {
            variable->mIndex = (variable->mType == AnalyserInternalVariable::Type::STATE) ?
                                   ++stateIndex :
                                   ++variableIndex;

            mOrder = ++equationOrder;
            mType = (variable->mType == AnalyserInternalVariable::Type::STATE) ?
                        Type::RATE :
                    (variable->mType == AnalyserInternalVariable::Type::COMPUTED_TRUE_CONSTANT) ?
                        Type::TRUE_CONSTANT :
                    (variable->mType == AnalyserInternalVariable::Type::COMPUTED_VARIABLE_BASED_CONSTANT) ?
                        Type::VARIABLE_BASED_CONSTANT :
                        Type::ALGEBRAIC;
            mVariable = variable;

            return true;
        }
    }

    return false;
}

/**
 * @brief The Analyser::AnalyserImpl class.
 *
 * The private implementation for the Analyser class.
 */
using UnitsMap = std::map<std::string, double>;
using UnitsMaps = std::vector<UnitsMap>;
using UnitsMultipliers = std::vector<double>;

class Analyser::AnalyserImpl: public Logger::LoggerImpl
{
public:
    Analyser *mAnalyser = nullptr;

    AnalyserModelPtr mModel = AnalyserModel::AnalyserModelImpl::create();

    std::vector<AnalyserExternalVariablePtr> mExternalVariables;

    std::vector<AnalyserInternalVariablePtr> mInternalVariables;
    std::vector<AnalyserInternalEquationPtr> mInternalEquations;

    GeneratorPtr mGenerator = libcellml::Generator::create();

    std::map<std::string, UnitsPtr> mStandardUnits;
    std::map<AnalyserEquationAstPtr, UnitsWeakPtr> mCiCnUnits;

    AnalyserImpl();
    ~AnalyserImpl();

    static bool compareVariablesByComponentAndName(const AnalyserInternalVariablePtr &variable1,
                                                   const AnalyserInternalVariablePtr &variable2);

    static bool isStateVariable(const AnalyserInternalVariablePtr &variable);
    static bool isConstantOrAlgebraicVariable(const AnalyserInternalVariablePtr &variable);

    static bool compareVariablesByTypeAndIndex(const AnalyserInternalVariablePtr &variable1,
                                               const AnalyserInternalVariablePtr &variable2);

    static bool compareEquationsByVariable(const AnalyserInternalEquationPtr &equation1,
                                           const AnalyserInternalEquationPtr &equation2);

    size_t mathmlChildCount(const XmlNodePtr &node) const;
    XmlNodePtr mathmlChildNode(const XmlNodePtr &node, size_t index) const;

    AnalyserInternalVariablePtr internalVariable(const VariablePtr &variable);

    VariablePtr voiFirstOccurrence(const VariablePtr &variable,
                                   const ComponentPtr &component);

    void analyseNode(const XmlNodePtr &node, AnalyserEquationAstPtr &ast,
                     const AnalyserEquationAstPtr &astParent,
                     const ComponentPtr &component,
                     const AnalyserInternalEquationPtr &equation);
    void analyseComponent(const ComponentPtr &component);

    void doEquivalentVariables(const VariablePtr &variable,
                               VariablePtrs &equivalentVariables) const;
    VariablePtrs equivalentVariables(const VariablePtr &variable) const;

    void analyseEquationAst(const AnalyserEquationAstPtr &ast);

    void updateUnitsMapWithStandardUnit(const std::string &unitsName,
                                        UnitsMap &unitsMap,
                                        double unitsExponent);
    void updateUnitsMap(const ModelPtr &model, const std::string &unitsName,
                        UnitsMap &unitsMap, bool userUnitsMap = false,
                        double unitsExponent = 1.0,
                        double unitsMultiplier = 0.0);
    UnitsMap multiplyDivideUnitsMaps(const UnitsMap &firstUnitsMap,
                                     const UnitsMap &secondUnitsMap,
                                     bool multiply);
    UnitsMaps multiplyDivideUnitsMaps(const UnitsMaps &firstUnitsMaps,
                                      const UnitsMaps &secondUnitsMaps,
                                      bool multiply = true);
    UnitsMaps multiplyDivideUnitsMaps(const UnitsMaps &unitsMaps,
                                      double factor, bool multiply);
    double multiplyDivideUnitsMultipliers(double firstUnitsMultiplier,
                                          double secondUnitsMultiplier,
                                          bool multiply);
    UnitsMultipliers multiplyDivideUnitsMultipliers(const UnitsMultipliers &firstUnitsMultipliers,
                                                    const UnitsMultipliers &secondUnitsMultipliers,
                                                    bool multiply = true);
    UnitsMultipliers multiplyDivideUnitsMultipliers(double firstUnitsMultiplier,
                                                    const UnitsMultipliers &secondUnitsMultipliers,
                                                    bool multiply);
    UnitsMultipliers powerRootUnitsMultipliers(const UnitsMultipliers &unitsMultipliers,
                                               double factor, bool power);
    bool areSameUnitsMaps(const UnitsMaps &firstUnitsMaps,
                          const UnitsMaps &secondUnitsMaps);
    bool isDimensionlessUnitsMaps(const UnitsMaps &unitsMaps);
    bool areSameUnitsMultipliers(const UnitsMultipliers &firstUnitsMultipliers,
                                 const UnitsMultipliers &secondUnitsMultipliers);
    void updateUnitsMultiplier(const ModelPtr &model,
                               const std::string &unitsName,
                               double &newUnitsMultiplier,
                               double unitsExponent = 1.0,
                               double unitsMultiplier = 0.0);
    std::string componentName(const AnalyserEquationAstPtr &ast);
    double powerValue(const AnalyserEquationAstPtr &ast);
    std::string expression(const AnalyserEquationAstPtr &ast,
                           bool includeHierarchy = true);
    std::string expressionUnits(const UnitsMaps &unitsMaps,
                                const UnitsMultipliers &unitsMultipliers = {});
    std::string expressionUnits(const AnalyserEquationAstPtr &ast,
                                const UnitsMaps &unitsMaps,
                                const UnitsMaps &userUnitsMaps,
                                const UnitsMultipliers &unitsMultipliers);
    void defaultUnitsMapsAndMultipliers(UnitsMaps &unitsMaps,
                                        UnitsMaps &userUnitsMaps,
                                        UnitsMultipliers &unitsMultipliers);
    void analyseEquationUnits(const AnalyserEquationAstPtr &ast,
                              UnitsMaps &unitsMaps, UnitsMaps &userUnitsMaps,
                              UnitsMultipliers &unitsMultipliers,
                              Strings &issueDescriptions);

    double scalingFactor(const VariablePtr &variable);

    void scaleAst(const AnalyserEquationAstPtr &ast,
                  const AnalyserEquationAstPtr &astParent,
                  double scalingFactor);
    void scaleEquationAst(const AnalyserEquationAstPtr &ast);

    bool isStateRateBased(const AnalyserEquationPtr &equation,
                          std::vector<AnalyserEquationPtr> &checkedEquations);

    void analyseModel(const ModelPtr &model);

    std::vector<AnalyserExternalVariablePtr>::const_iterator findExternalVariable(const ModelPtr &model,
                                                                                  const std::string &componentName,
                                                                                  const std::string &variableName) const;
    std::vector<AnalyserExternalVariablePtr>::const_iterator findExternalVariable(const AnalyserExternalVariablePtr &externalVariable) const;
};

Analyser::AnalyserImpl::AnalyserImpl()
{
    // Customise our generator's profile.

    auto profile = mGenerator->profile();

    profile->setAbsoluteValueString("abs");
    profile->setNaturalLogarithmString("ln");
    profile->setCommonLogarithmString("log");
    profile->setRemString("rem");
    profile->setAsinString("arcsin");
    profile->setAcosString("arccos");
    profile->setAtanString("arctan");
    profile->setAsecString("arcsec");
    profile->setAcscString("arccsc");
    profile->setAcotString("arccot");
    profile->setAsinhString("arcsinh");
    profile->setAcoshString("arccosh");
    profile->setAtanhString("arctanh");
    profile->setAsechString("arcsech");
    profile->setAcschString("arccsch");
    profile->setAcothString("arccoth");
    profile->setTrueString("true");
    profile->setFalseString("false");
    profile->setEString("exponentiale");
    profile->setPiString("pi");
    profile->setInfString("infinity");
    profile->setNanString("notanumber");

    // Retrieve our generator's profile.

    mGenerator->mPimpl->retrieveLockedModelAndProfile();
}

Analyser::AnalyserImpl::~AnalyserImpl()
{
    // Reset our generator's profile.

    mGenerator->mPimpl->resetLockedModelAndProfile();
}

bool Analyser::AnalyserImpl::compareVariablesByComponentAndName(const AnalyserInternalVariablePtr &variable1,
                                                                const AnalyserInternalVariablePtr &variable2)
{
    auto realComponent1 = owningComponent(variable1->mVariable);
    auto realComponent2 = owningComponent(variable2->mVariable);

    if (realComponent1->name() == realComponent2->name()) {
        return variable1->mVariable->name() < variable2->mVariable->name();
    }

    return realComponent1->name() < realComponent2->name();
}

bool Analyser::AnalyserImpl::isStateVariable(const AnalyserInternalVariablePtr &variable)
{
    return variable->mType == AnalyserInternalVariable::Type::STATE;
}

bool Analyser::AnalyserImpl::isConstantOrAlgebraicVariable(const AnalyserInternalVariablePtr &variable)
{
    return (variable->mType == AnalyserInternalVariable::Type::CONSTANT)
           || (variable->mType == AnalyserInternalVariable::Type::COMPUTED_TRUE_CONSTANT)
           || (variable->mType == AnalyserInternalVariable::Type::COMPUTED_VARIABLE_BASED_CONSTANT)
           || (variable->mType == AnalyserInternalVariable::Type::ALGEBRAIC);
}

bool Analyser::AnalyserImpl::compareVariablesByTypeAndIndex(const AnalyserInternalVariablePtr &variable1,
                                                            const AnalyserInternalVariablePtr &variable2)
{
    if (isStateVariable(variable1) && isConstantOrAlgebraicVariable(variable2)) {
        return true;
    }

    if (isConstantOrAlgebraicVariable(variable1) && isStateVariable(variable2)) {
        return false;
    }

    return variable1->mIndex < variable2->mIndex;
}

bool Analyser::AnalyserImpl::compareEquationsByVariable(const AnalyserInternalEquationPtr &equation1,
                                                        const AnalyserInternalEquationPtr &equation2)
{
    return compareVariablesByTypeAndIndex(equation1->mVariable, equation2->mVariable);
}

size_t Analyser::AnalyserImpl::mathmlChildCount(const XmlNodePtr &node) const
{
    // Return the number of child elements, in the MathML namespace, for the
    // given node.

    auto childNode = node->firstChild();
    size_t res = 0;

    while (childNode != nullptr) {
        if (childNode->isMathmlElement()) {
            ++res;
        }
        childNode = childNode->next();
    }

    return res;
}

XmlNodePtr Analyser::AnalyserImpl::mathmlChildNode(const XmlNodePtr &node,
                                                   size_t index) const
{
    // Return the nth child element of the given node, skipping anything that is
    // not in the MathML namespace.

    auto res = node->firstChild();
    auto childNodeIndex = res->isMathmlElement() ? 0 : MAX_SIZE_T;

    while ((res != nullptr) && (childNodeIndex != index)) {
        res = res->next();

        if (res && res->isMathmlElement()) {
            ++childNodeIndex;
        }
    }

    return res;
}

AnalyserInternalVariablePtr Analyser::AnalyserImpl::internalVariable(const VariablePtr &variable)
{
    // Find and return, if there is one, the internal variable associated with
    // the given variable.

    AnalyserInternalVariablePtr res = nullptr;

    for (const auto &internalVariable : mInternalVariables) {
        if (mModel->areEquivalentVariables(variable, internalVariable->mVariable)) {
            res = internalVariable;

            break;
        }
    }

    if (res != nullptr) {
        return res;
    }

    // No internal variable exists for the given variable, so create one, track
    // it and return it.

    res = AnalyserInternalVariable::create(variable);

    mInternalVariables.push_back(res);

    return res;
}

VariablePtr Analyser::AnalyserImpl::voiFirstOccurrence(const VariablePtr &variable,
                                                       const ComponentPtr &component)
{
    // Recursively look for the first occurrence of the given variable in the
    // given component.

    for (size_t i = 0; i < component->variableCount(); ++i) {
        auto componentVariable = component->variable(i);

        if (mModel->areEquivalentVariables(variable, componentVariable)) {
            return componentVariable;
        }
    }

    VariablePtr res = nullptr;

    for (size_t i = 0; i < component->componentCount() && res == nullptr; ++i) {
        res = voiFirstOccurrence(variable, component->component(i));
    }

    return res;
}

void Analyser::AnalyserImpl::analyseNode(const XmlNodePtr &node,
                                         AnalyserEquationAstPtr &ast,
                                         const AnalyserEquationAstPtr &astParent,
                                         const ComponentPtr &component,
                                         const AnalyserInternalEquationPtr &equation)
{
    // Create the AST, if needed.

    if (ast.get() == nullptr) {
        ast.reset(new AnalyserEquationAst {});
    }

    // Basic content elements.

    if (node->isMathmlElement("apply")) {
        // We may have 2, 3 or more child nodes, e.g.
        //
        //                 +--------+
        //                 |   +    |
        //        "+a" ==> |  / \   |
        //                 | a  nil |
        //                 +--------+
        //
        //                 +-------+
        //                 |   +   |
        //       "a+b" ==> |  / \  |
        //                 | a   b |
        //                 +-------+
        //
        //                 +-------------+
        //                 |   +         |
        //                 |  / \        |
        //                 | a   +       |
        //                 |    / \      |
        // "a+b+c+d+e" ==> |   b   +     |
        //                 |      / \    |
        //                 |     c   +   |
        //                 |        / \  |
        //                 |       d   e |
        //                 +-------------+

        auto childCount = mathmlChildCount(node);

        analyseNode(mathmlChildNode(node, 0), ast, astParent, component, equation);
        analyseNode(mathmlChildNode(node, 1), ast->mPimpl->mOwnedLeftChild, ast, component, equation);

        if (childCount >= 3) {
            AnalyserEquationAstPtr astRightChild;
            AnalyserEquationAstPtr tempAst;

            analyseNode(mathmlChildNode(node, childCount - 1), astRightChild, nullptr, component, equation);

            for (auto i = childCount - 2; i > 1; --i) {
                tempAst = AnalyserEquationAst::create();

                analyseNode(mathmlChildNode(node, 0), tempAst, nullptr, component, equation);
                analyseNode(mathmlChildNode(node, i), tempAst->mPimpl->mOwnedLeftChild, tempAst, component, equation);

                astRightChild->mPimpl->mParent = tempAst;

                tempAst->mPimpl->mOwnedRightChild = astRightChild;
                astRightChild = tempAst;
            }

            if (astRightChild != nullptr) {
                astRightChild->mPimpl->mParent = ast;
            }

            ast->mPimpl->mOwnedRightChild = astRightChild;
        }

        // Assignment, and relational and logical operators.

    } else if (node->isMathmlElement("eq")) {
        // This element is used both to describe "a = b" and "a == b". We can
        // distinguish between the two by checking its grand-parent. If it's a
        // "math" element then it means that it is used to describe "a = b"
        // otherwise it is used to describe "a == b". In the former case, there
        // is nothing more we need to do since `ast` is already of
        // AnalyserEquationAst::Type::ASSIGNMENT type.

        if (!node->parent()->parent()->isMathmlElement("math")) {
            ast->mPimpl->populate(AnalyserEquationAst::Type::EQ, astParent);

            mModel->mPimpl->mNeedEqFunction = true;
        }
    } else if (node->isMathmlElement("neq")) {
        ast->mPimpl->populate(AnalyserEquationAst::Type::NEQ, astParent);

        mModel->mPimpl->mNeedNeqFunction = true;
    } else if (node->isMathmlElement("lt")) {
        ast->mPimpl->populate(AnalyserEquationAst::Type::LT, astParent);

        mModel->mPimpl->mNeedLtFunction = true;
    } else if (node->isMathmlElement("leq")) {
        ast->mPimpl->populate(AnalyserEquationAst::Type::LEQ, astParent);

        mModel->mPimpl->mNeedLeqFunction = true;
    } else if (node->isMathmlElement("gt")) {
        ast->mPimpl->populate(AnalyserEquationAst::Type::GT, astParent);

        mModel->mPimpl->mNeedGtFunction = true;
    } else if (node->isMathmlElement("geq")) {
        ast->mPimpl->populate(AnalyserEquationAst::Type::GEQ, astParent);

        mModel->mPimpl->mNeedGeqFunction = true;
    } else if (node->isMathmlElement("and")) {
        ast->mPimpl->populate(AnalyserEquationAst::Type::AND, astParent);

        mModel->mPimpl->mNeedAndFunction = true;
    } else if (node->isMathmlElement("or")) {
        ast->mPimpl->populate(AnalyserEquationAst::Type::OR, astParent);

        mModel->mPimpl->mNeedOrFunction = true;
    } else if (node->isMathmlElement("xor")) {
        ast->mPimpl->populate(AnalyserEquationAst::Type::XOR, astParent);

        mModel->mPimpl->mNeedXorFunction = true;
    } else if (node->isMathmlElement("not")) {
        ast->mPimpl->populate(AnalyserEquationAst::Type::NOT, astParent);

        mModel->mPimpl->mNeedNotFunction = true;

        // Arithmetic operators.

    } else if (node->isMathmlElement("plus")) {
        ast->mPimpl->populate(AnalyserEquationAst::Type::PLUS, astParent);
    } else if (node->isMathmlElement("minus")) {
        ast->mPimpl->populate(AnalyserEquationAst::Type::MINUS, astParent);
    } else if (node->isMathmlElement("times")) {
        ast->mPimpl->populate(AnalyserEquationAst::Type::TIMES, astParent);
    } else if (node->isMathmlElement("divide")) {
        ast->mPimpl->populate(AnalyserEquationAst::Type::DIVIDE, astParent);
    } else if (node->isMathmlElement("power")) {
        ast->mPimpl->populate(AnalyserEquationAst::Type::POWER, astParent);
    } else if (node->isMathmlElement("root")) {
        ast->mPimpl->populate(AnalyserEquationAst::Type::ROOT, astParent);
    } else if (node->isMathmlElement("abs")) {
        ast->mPimpl->populate(AnalyserEquationAst::Type::ABS, astParent);
    } else if (node->isMathmlElement("exp")) {
        ast->mPimpl->populate(AnalyserEquationAst::Type::EXP, astParent);
    } else if (node->isMathmlElement("ln")) {
        ast->mPimpl->populate(AnalyserEquationAst::Type::LN, astParent);
    } else if (node->isMathmlElement("log")) {
        ast->mPimpl->populate(AnalyserEquationAst::Type::LOG, astParent);
    } else if (node->isMathmlElement("ceiling")) {
        ast->mPimpl->populate(AnalyserEquationAst::Type::CEILING, astParent);
    } else if (node->isMathmlElement("floor")) {
        ast->mPimpl->populate(AnalyserEquationAst::Type::FLOOR, astParent);
    } else if (node->isMathmlElement("min")) {
        ast->mPimpl->populate(AnalyserEquationAst::Type::MIN, astParent);

        mModel->mPimpl->mNeedMinFunction = true;
    } else if (node->isMathmlElement("max")) {
        ast->mPimpl->populate(AnalyserEquationAst::Type::MAX, astParent);

        mModel->mPimpl->mNeedMaxFunction = true;
    } else if (node->isMathmlElement("rem")) {
        ast->mPimpl->populate(AnalyserEquationAst::Type::REM, astParent);

        // Calculus elements.

    } else if (node->isMathmlElement("diff")) {
        ast->mPimpl->populate(AnalyserEquationAst::Type::DIFF, astParent);

        // Trigonometric operators.

    } else if (node->isMathmlElement("sin")) {
        ast->mPimpl->populate(AnalyserEquationAst::Type::SIN, astParent);
    } else if (node->isMathmlElement("cos")) {
        ast->mPimpl->populate(AnalyserEquationAst::Type::COS, astParent);
    } else if (node->isMathmlElement("tan")) {
        ast->mPimpl->populate(AnalyserEquationAst::Type::TAN, astParent);
    } else if (node->isMathmlElement("sec")) {
        ast->mPimpl->populate(AnalyserEquationAst::Type::SEC, astParent);

        mModel->mPimpl->mNeedSecFunction = true;
    } else if (node->isMathmlElement("csc")) {
        ast->mPimpl->populate(AnalyserEquationAst::Type::CSC, astParent);

        mModel->mPimpl->mNeedCscFunction = true;
    } else if (node->isMathmlElement("cot")) {
        ast->mPimpl->populate(AnalyserEquationAst::Type::COT, astParent);

        mModel->mPimpl->mNeedCotFunction = true;
    } else if (node->isMathmlElement("sinh")) {
        ast->mPimpl->populate(AnalyserEquationAst::Type::SINH, astParent);
    } else if (node->isMathmlElement("cosh")) {
        ast->mPimpl->populate(AnalyserEquationAst::Type::COSH, astParent);
    } else if (node->isMathmlElement("tanh")) {
        ast->mPimpl->populate(AnalyserEquationAst::Type::TANH, astParent);
    } else if (node->isMathmlElement("sech")) {
        ast->mPimpl->populate(AnalyserEquationAst::Type::SECH, astParent);

        mModel->mPimpl->mNeedSechFunction = true;
    } else if (node->isMathmlElement("csch")) {
        ast->mPimpl->populate(AnalyserEquationAst::Type::CSCH, astParent);

        mModel->mPimpl->mNeedCschFunction = true;
    } else if (node->isMathmlElement("coth")) {
        ast->mPimpl->populate(AnalyserEquationAst::Type::COTH, astParent);

        mModel->mPimpl->mNeedCothFunction = true;
    } else if (node->isMathmlElement("arcsin")) {
        ast->mPimpl->populate(AnalyserEquationAst::Type::ASIN, astParent);
    } else if (node->isMathmlElement("arccos")) {
        ast->mPimpl->populate(AnalyserEquationAst::Type::ACOS, astParent);
    } else if (node->isMathmlElement("arctan")) {
        ast->mPimpl->populate(AnalyserEquationAst::Type::ATAN, astParent);
    } else if (node->isMathmlElement("arcsec")) {
        ast->mPimpl->populate(AnalyserEquationAst::Type::ASEC, astParent);

        mModel->mPimpl->mNeedAsecFunction = true;
    } else if (node->isMathmlElement("arccsc")) {
        ast->mPimpl->populate(AnalyserEquationAst::Type::ACSC, astParent);

        mModel->mPimpl->mNeedAcscFunction = true;
    } else if (node->isMathmlElement("arccot")) {
        ast->mPimpl->populate(AnalyserEquationAst::Type::ACOT, astParent);

        mModel->mPimpl->mNeedAcotFunction = true;
    } else if (node->isMathmlElement("arcsinh")) {
        ast->mPimpl->populate(AnalyserEquationAst::Type::ASINH, astParent);
    } else if (node->isMathmlElement("arccosh")) {
        ast->mPimpl->populate(AnalyserEquationAst::Type::ACOSH, astParent);
    } else if (node->isMathmlElement("arctanh")) {
        ast->mPimpl->populate(AnalyserEquationAst::Type::ATANH, astParent);
    } else if (node->isMathmlElement("arcsech")) {
        ast->mPimpl->populate(AnalyserEquationAst::Type::ASECH, astParent);

        mModel->mPimpl->mNeedAsechFunction = true;
    } else if (node->isMathmlElement("arccsch")) {
        ast->mPimpl->populate(AnalyserEquationAst::Type::ACSCH, astParent);

        mModel->mPimpl->mNeedAcschFunction = true;
    } else if (node->isMathmlElement("arccoth")) {
        ast->mPimpl->populate(AnalyserEquationAst::Type::ACOTH, astParent);

        mModel->mPimpl->mNeedAcothFunction = true;

        // Piecewise statement.

    } else if (node->isMathmlElement("piecewise")) {
        auto childCount = mathmlChildCount(node);

        ast->mPimpl->populate(AnalyserEquationAst::Type::PIECEWISE, astParent);

        analyseNode(mathmlChildNode(node, 0), ast->mPimpl->mOwnedLeftChild, ast, component, equation);

        if (childCount >= 2) {
            AnalyserEquationAstPtr astRight;
            AnalyserEquationAstPtr tempAst;

            analyseNode(mathmlChildNode(node, childCount - 1), astRight, nullptr, component, equation);

            for (auto i = childCount - 2; i > 0; --i) {
                tempAst = AnalyserEquationAst::create();

                tempAst->mPimpl->populate(AnalyserEquationAst::Type::PIECEWISE, astParent);

                analyseNode(mathmlChildNode(node, i), tempAst->mPimpl->mOwnedLeftChild, tempAst, component, equation);

                astRight->mPimpl->mParent = tempAst;

                tempAst->mPimpl->mOwnedRightChild = astRight;
                astRight = tempAst;
            }

            astRight->mPimpl->mParent = ast;

            ast->mPimpl->mOwnedRightChild = astRight;
        }
    } else if (node->isMathmlElement("piece")) {
        ast->mPimpl->populate(AnalyserEquationAst::Type::PIECE, astParent);

        analyseNode(mathmlChildNode(node, 0), ast->mPimpl->mOwnedLeftChild, ast, component, equation);
        analyseNode(mathmlChildNode(node, 1), ast->mPimpl->mOwnedRightChild, ast, component, equation);
    } else if (node->isMathmlElement("otherwise")) {
        ast->mPimpl->populate(AnalyserEquationAst::Type::OTHERWISE, astParent);

        analyseNode(mathmlChildNode(node, 0), ast->mPimpl->mOwnedLeftChild, ast, component, equation);

        // Token elements.

    } else if (node->isMathmlElement("ci")) {
        auto variableName = node->firstChild()->convertToStrippedString();
        auto variable = component->variable(variableName);
        // Note: we always have a variable. Indeed, if we were not to have one,
        //       it would mean that `variableName` is the name of a variable
        //       that is referenced in an equation, but not defined anywhere,
        //       something that is not allowed in CellML and will therefore be
        //       reported when we validate the model.

        // Have our equation track the (ODE) variable (by ODE variable, we mean
        // a variable that is used in a "diff" element).

        if (node->parent()->firstChild()->isMathmlElement("diff")) {
            equation->addOdeVariable(internalVariable(variable));
        } else if (!(node->parent()->isMathmlElement("bvar")
                     && node->parent()->parent()->firstChild()->isMathmlElement("diff"))) {
            equation->addVariable(internalVariable(variable));
        }

        // Add the variable to our AST and keep track of its unit.

        ast->mPimpl->populate(AnalyserEquationAst::Type::CI, variable, astParent);

        mCiCnUnits.emplace(ast, variable->units());
    } else if (node->isMathmlElement("cn")) {
        // Add the number to our AST and keep track of its unit. Note that in
        // the case of a standard unit, we need to create a units since it's
        // not declared in the model.

        if (mathmlChildCount(node) == 1) {
            // We are dealing with an e-notation based CN value.

            ast->mPimpl->populate(AnalyserEquationAst::Type::CN, node->firstChild()->convertToStrippedString() + "e" + node->firstChild()->next()->next()->convertToStrippedString(), astParent);
        } else {
            ast->mPimpl->populate(AnalyserEquationAst::Type::CN, node->firstChild()->convertToStrippedString(), astParent);
        }

        std::string unitsName = node->attribute("units");

        if (isStandardUnitName(unitsName)) {
            auto iter = mStandardUnits.find(unitsName);

            if (iter == mStandardUnits.end()) {
                auto units = libcellml::Units::create(unitsName);

                mCiCnUnits.emplace(ast, units);
                mStandardUnits.emplace(unitsName, units);
            } else {
                mCiCnUnits.emplace(ast, iter->second);
            }
        } else {
            mCiCnUnits.emplace(ast, owningModel(component)->units(unitsName));
        }

        // Qualifier elements.

    } else if (node->isMathmlElement("degree")) {
        ast->mPimpl->populate(AnalyserEquationAst::Type::DEGREE, astParent);

        analyseNode(mathmlChildNode(node, 0), ast->mPimpl->mOwnedLeftChild, ast, component, equation);
    } else if (node->isMathmlElement("logbase")) {
        ast->mPimpl->populate(AnalyserEquationAst::Type::LOGBASE, astParent);

        analyseNode(mathmlChildNode(node, 0), ast->mPimpl->mOwnedLeftChild, ast, component, equation);
    } else if (node->isMathmlElement("bvar")) {
        ast->mPimpl->populate(AnalyserEquationAst::Type::BVAR, astParent);

        analyseNode(mathmlChildNode(node, 0), ast->mPimpl->mOwnedLeftChild, ast, component, equation);

        auto rightNode = mathmlChildNode(node, 1);

        if (rightNode != nullptr) {
            analyseNode(rightNode, ast->mPimpl->mOwnedRightChild, ast, component, equation);
        }

        // Constants.

    } else if (node->isMathmlElement("true")) {
        ast->mPimpl->populate(AnalyserEquationAst::Type::TRUE, astParent);
    } else if (node->isMathmlElement("false")) {
        ast->mPimpl->populate(AnalyserEquationAst::Type::FALSE, astParent);
    } else if (node->isMathmlElement("exponentiale")) {
        ast->mPimpl->populate(AnalyserEquationAst::Type::E, astParent);
    } else if (node->isMathmlElement("pi")) {
        ast->mPimpl->populate(AnalyserEquationAst::Type::PI, astParent);
    } else if (node->isMathmlElement("infinity")) {
        ast->mPimpl->populate(AnalyserEquationAst::Type::INF, astParent);
    } else if (node->isMathmlElement("notanumber")) {
        ast->mPimpl->populate(AnalyserEquationAst::Type::NAN, astParent);
    }
}

void Analyser::AnalyserImpl::analyseComponent(const ComponentPtr &component)
{
    // Retrieve the math string associated with the given component and analyse
    // it, one equation at a time, keeping in mind that it may consist of
    // several <math> elements, hence our use of multiRootXml().

    if (!component->math().empty()) {
        for (const auto &doc : multiRootXml(component->math())) {
            for (auto node = doc->rootNode()->firstChild(); node != nullptr; node = node->next()) {
                if (node->isMathmlElement()) {
                    // Create and keep track of the equation associated with the
                    // given node.

                    auto internalEquation = AnalyserInternalEquation::create(component);

                    mInternalEquations.push_back(internalEquation);

                    // Actually analyse the node.

                    analyseNode(node, internalEquation->mAst, internalEquation->mAst->parent(), component, internalEquation);
                }
            }
        }
    }

    // Go through the given component's variables and make sure that everything
    // makes sense.

    for (size_t i = 0; i < component->variableCount(); ++i) {
        // Retrieve the variable's corresponding internal variable.

        auto variable = component->variable(i);
        auto internalVariable = Analyser::AnalyserImpl::internalVariable(variable);

        // If `variable` has an initial value and the variable held by
        // `internalVariable` doesn't, then replace the variable held by
        // `internalVariable`. If `variable` and the variable held by
        // `internalVariable` are different and both of them have an initial
        // value then generate an error.

        if (!variable->initialValue().empty()
            && internalVariable->mVariable->initialValue().empty()) {
            internalVariable->setVariable(variable);
        } else if ((variable != internalVariable->mVariable)
                   && !variable->initialValue().empty()
                   && !internalVariable->mVariable->initialValue().empty()) {
            auto issue = Issue::IssueImpl::create();
            auto trackedVariableComponent = owningComponent(internalVariable->mVariable);

            issue->mPimpl->setDescription("Variable '" + variable->name()
                                          + "' in component '" + component->name()
                                          + "' and variable '" + internalVariable->mVariable->name()
                                          + "' in component '" + trackedVariableComponent->name()
                                          + "' are equivalent and cannot therefore both be initialised.");
            issue->mPimpl->setReferenceRule(Issue::ReferenceRule::ANALYSER_VARIABLE_INITIALISED_MORE_THAN_ONCE);
            issue->mPimpl->mItem->mPimpl->setVariable(variable);

            addIssue(issue);
        }

        if (!internalVariable->mVariable->initialValue().empty()
            && !isCellMLReal(internalVariable->mVariable->initialValue())) {
            // The initial value is not a double, so it has to be an existing
            // variable of constant type.
            // Note: we always have an initialising variable. Indeed, if we were
            //       not to have one, it would mean that the variable is
            //       initialised using a reference to a variable that is not
            //       defined anywhere, something that is not allowed in CellML
            //       and will therefore be reported when we validate the model.

            auto initialisingComponent = owningComponent(internalVariable->mVariable);
            auto initialisingVariable = initialisingComponent->variable(internalVariable->mVariable->initialValue());
            auto initialisingInternalVariable = Analyser::AnalyserImpl::internalVariable(initialisingVariable);

            if (initialisingInternalVariable->mType != AnalyserInternalVariable::Type::CONSTANT) {
                auto issue = Issue::IssueImpl::create();

                issue->mPimpl->setDescription("Variable '" + variable->name()
                                              + "' in component '" + component->name()
                                              + "' is initialised using variable '" + internalVariable->mVariable->initialValue()
                                              + "', which is not a constant.");
                issue->mPimpl->setReferenceRule(Issue::ReferenceRule::ANALYSER_VARIABLE_NON_CONSTANT_INITIALISATION);
                issue->mPimpl->mItem->mPimpl->setVariable(variable);

                addIssue(issue);
            }
        }
    }

    // Do the same for the components encapsulated by the given component.

    for (size_t i = 0; i < component->componentCount(); ++i) {
        analyseComponent(component->component(i));
    }
}

void Analyser::AnalyserImpl::doEquivalentVariables(const VariablePtr &variable,
                                                   VariablePtrs &equivalentVariables) const
{
    for (size_t i = 0; i < variable->equivalentVariableCount(); ++i) {
        auto equivalentVariable = variable->equivalentVariable(i);

        if (std::find(equivalentVariables.begin(), equivalentVariables.end(), equivalentVariable) == equivalentVariables.end()) {
            equivalentVariables.push_back(equivalentVariable);

            doEquivalentVariables(equivalentVariable, equivalentVariables);
        }
    }
}

VariablePtrs Analyser::AnalyserImpl::equivalentVariables(const VariablePtr &variable) const
{
    VariablePtrs res = {variable};

    doEquivalentVariables(variable, res);

    return res;
}

void Analyser::AnalyserImpl::analyseEquationAst(const AnalyserEquationAstPtr &ast)
{
    // Make sure that we have an AST to analyse.

    if (ast == nullptr) {
        return;
    }

    // Look for the definition of a variable of integration and make sure that
    // we don't have more than one of it and that it's not initialised.

    auto astParent = ast->parent();
    auto astGrandParent = (astParent != nullptr) ? astParent->parent() : nullptr;
    auto astGreatGrandParent = (astGrandParent != nullptr) ? astGrandParent->parent() : nullptr;

    if ((ast->mPimpl->mType == AnalyserEquationAst::Type::CI)
        && (astParent != nullptr) && (astParent->mPimpl->mType == AnalyserEquationAst::Type::BVAR)
        && (astGrandParent != nullptr) && (astGrandParent->mPimpl->mType == AnalyserEquationAst::Type::DIFF)) {
        auto variable = ast->variable();

        internalVariable(variable)->makeVoi();
        // Note: we must make the variable a variable of integration in all
        //       cases (i.e. even if there is, for example, already another
        //       variable of integration) otherwise unnecessary issue messages
        //       may be reported (since the type of the variable would be
        //       unknown).

        if (mModel->mPimpl->mVoi == nullptr) {
            // We have found our variable of integration, but this may not be
            // the one defined in our first component (i.e. the component under
            // which we are likely to expect to see the variable of integration
            // to be defined), so go through our components and look for the
            // first occurrence of our variable of integration.

            auto model = owningModel(variable);

            for (size_t i = 0; i < model->componentCount(); ++i) {
                auto voi = voiFirstOccurrence(variable, model->component(i));

                if (voi != nullptr) {
                    // We have found the first occurrence of our variable of
                    // integration, but now we must ensure neither it (nor any
                    // of its equivalent variables) is initialised.

                    bool isVoiInitialised = false;

                    for (const auto &voiEquivalentVariable : equivalentVariables(voi)) {
                        if (!voiEquivalentVariable->initialValue().empty()) {
                            auto issue = Issue::IssueImpl::create();

                            issue->mPimpl->setDescription("Variable '" + voiEquivalentVariable->name()
                                                          + "' in component '" + owningComponent(voiEquivalentVariable)->name()
                                                          + "' cannot be both a variable of integration and initialised.");
                            issue->mPimpl->setReferenceRule(Issue::ReferenceRule::ANALYSER_VOI_INITIALISED);
                            issue->mPimpl->mItem->mPimpl->setVariable(voiEquivalentVariable);

                            addIssue(issue);

                            isVoiInitialised = true;
                        }
                    }

                    if (!isVoiInitialised) {
                        mModel->mPimpl->mVoi = AnalyserVariable::AnalyserVariableImpl::create();

                        mModel->mPimpl->mVoi->mPimpl->populate(AnalyserVariable::Type::VARIABLE_OF_INTEGRATION,
                                                               0, nullptr, voi, nullptr);
                    }

                    break;
                }
            }
        } else if (!mModel->areEquivalentVariables(variable, mModel->mPimpl->mVoi->variable())) {
            auto issue = Issue::IssueImpl::create();

            issue->mPimpl->setDescription("Variable '" + mModel->mPimpl->mVoi->variable()->name()
                                          + "' in component '" + owningComponent(mModel->mPimpl->mVoi->variable())->name()
                                          + "' and variable '" + variable->name()
                                          + "' in component '" + owningComponent(variable)->name()
                                          + "' cannot both be the variable of integration.");
            issue->mPimpl->setReferenceRule(Issue::ReferenceRule::ANALYSER_VOI_SEVERAL);
            issue->mPimpl->mItem->mPimpl->setVariable(variable);

            addIssue(issue);
        }
    }

    // Make sure that we only use first-order ODEs.

    if ((ast->mPimpl->mType == AnalyserEquationAst::Type::CN)
        && (astParent != nullptr) && (astParent->mPimpl->mType == AnalyserEquationAst::Type::DEGREE)
        && (astGrandParent != nullptr) && (astGrandParent->mPimpl->mType == AnalyserEquationAst::Type::BVAR)
        && (astGreatGrandParent != nullptr) && (astGreatGrandParent->mPimpl->mType == AnalyserEquationAst::Type::DIFF)) {
        bool validValue;
        double value = convertToDouble(ast->mPimpl->mValue, &validValue);

        if (!validValue || !areEqual(value, 1.0)) {
            auto issue = Issue::IssueImpl::create();
            auto variable = astGreatGrandParent->mPimpl->mOwnedRightChild->variable();

            issue->mPimpl->setDescription("The differential equation for variable '" + variable->name()
                                          + "' in component '" + owningComponent(variable)->name()
                                          + "' must be of the first order.");
            issue->mPimpl->mItem->mPimpl->setMath(owningComponent(variable));
            issue->mPimpl->setReferenceRule(Issue::ReferenceRule::ANALYSER_ODE_NOT_FIRST_ORDER);

            addIssue(issue);
        }
    }

    // Make a variable a state if it is used in an ODE.

    if ((ast->mPimpl->mType == AnalyserEquationAst::Type::CI)
        && (astParent != nullptr) && (astParent->mPimpl->mType == AnalyserEquationAst::Type::DIFF)) {
        internalVariable(ast->variable())->makeState();
    }

    // Recursively check the given AST's children.

    analyseEquationAst(ast->mPimpl->mOwnedLeftChild);
    analyseEquationAst(ast->mPimpl->mOwnedRightChild);
}

void Analyser::AnalyserImpl::updateUnitsMapWithStandardUnit(const std::string &unitsName,
                                                            UnitsMap &unitsMap,
                                                            double unitsExponent)
{
    // Update the given units map using the given standard unit.

    for (const auto &iter : standardUnitsList.at(unitsName)) {
        if (unitsMap.find(iter.first) == unitsMap.end()) {
            unitsMap.emplace(iter.first, 0.0);
        }

        unitsMap[iter.first] += iter.second * unitsExponent;
    }
}

void Analyser::AnalyserImpl::updateUnitsMap(const ModelPtr &model,
                                            const std::string &unitsName,
                                            UnitsMap &unitsMap,
                                            bool userUnitsMap,
                                            double unitsExponent,
                                            double unitsMultiplier)
{
    // Update the given units map using the given information.

    if (userUnitsMap) {
        if (unitsName != "dimensionless") {
            unitsMap.emplace(unitsName, unitsExponent);
        }
    } else {
        if (isStandardUnitName(unitsName)) {
            updateUnitsMapWithStandardUnit(unitsName, unitsMap, unitsExponent);
        } else {
            UnitsPtr units = model->units(unitsName);

            if (units->isBaseUnit()) {
                auto iter = unitsMap.find(unitsName);

                if (iter == unitsMap.end()) {
                    unitsMap.emplace(unitsName, unitsExponent);
                } else {
                    unitsMap[iter->first] += unitsExponent;
                }
            } else {
                std::string reference;
                std::string prefix;
                double exponent;
                double multiplier;
                std::string id;

                for (size_t i = 0; i < units->unitCount(); ++i) {
                    units->unitAttributes(i, reference, prefix, exponent, multiplier, id);

                    if (isStandardUnitName(reference)) {
                        updateUnitsMapWithStandardUnit(reference, unitsMap, exponent * unitsExponent);
                    } else {
                        updateUnitsMap(model, reference, unitsMap, userUnitsMap,
                                       exponent * unitsExponent,
                                       unitsMultiplier + (std::log10(multiplier) + convertPrefixToInt(prefix)) * unitsExponent);
                    }
                }
            }
        }
    }
}

UnitsMap Analyser::AnalyserImpl::multiplyDivideUnitsMaps(const UnitsMap &firstUnitsMap,
                                                         const UnitsMap &secondUnitsMap,
                                                         bool multiply)
{
    // Multiply/divide the given units maps together, following a multiplication
    // (multiply = true) or a division (multiply = false).

    UnitsMap res = firstUnitsMap;
    double sign = multiply ? 1.0 : -1.0;

    for (const auto &units : secondUnitsMap) {
        auto it = res.find(units.first);

        if (it == res.end()) {
            res.emplace(units.first, sign * units.second);
        } else {
            it->second += sign * units.second;

            if (areNearlyEqual(it->second, 0.0)) {
                // The units has now an exponent value of zero, so no need to
                // track it anymore.

                res.erase(it);
            }
        }
    }

    return res;
}

UnitsMaps Analyser::AnalyserImpl::multiplyDivideUnitsMaps(const UnitsMaps &firstUnitsMaps,
                                                          const UnitsMaps &secondUnitsMaps,
                                                          bool multiply)
{
    // Multiply/divide the given units maps together, following a multiplication
    // (multiply = true) or a division (multiply = false).

    UnitsMaps res;

    for (const auto &firstUnitsMap : firstUnitsMaps) {
        for (const auto &secondUnitsMap : secondUnitsMaps) {
            res.push_back(multiplyDivideUnitsMaps(firstUnitsMap, secondUnitsMap, multiply));
        }
    }

    return res;
}

UnitsMaps Analyser::AnalyserImpl::multiplyDivideUnitsMaps(const UnitsMaps &unitsMaps,
                                                          double factor,
                                                          bool multiply)
{
    // Multiply/divide the given units maps by the given factor, following a
    // multiplication (multiply = true) or a division (multiply = false).

    UnitsMaps res = unitsMaps;
    double realFactor = multiply ? factor : 1.0 / factor;

    for (auto &unitsMap : res) {
        for (auto &unitsItem : unitsMap) {
            unitsItem.second *= realFactor;
        }
    }

    return res;
}

double Analyser::AnalyserImpl::multiplyDivideUnitsMultipliers(double firstUnitsMultiplier,
                                                              double secondUnitsMultiplier,
                                                              bool multiply)
{
    // Multiply/divide the given units multipliers together, following a
    // multiplication (multiply = true) or a division (multiply = false).

    return firstUnitsMultiplier + (multiply ? 1.0 : -1.0) * secondUnitsMultiplier;
}

UnitsMultipliers Analyser::AnalyserImpl::multiplyDivideUnitsMultipliers(const UnitsMultipliers &firstUnitsMultipliers,
                                                                        const UnitsMultipliers &secondUnitsMultipliers,
                                                                        bool multiply)
{
    // Multiply/divide the given units multipliers together, following a
    // multiplication (multiply = true) or a division (multiply = false).

    UnitsMultipliers res;

    for (const auto &firstUnitsMultiplier : firstUnitsMultipliers) {
        for (const auto &secondUnitsMultiplier : secondUnitsMultipliers) {
            res.push_back(multiplyDivideUnitsMultipliers(firstUnitsMultiplier,
                                                         secondUnitsMultiplier,
                                                         multiply));
        }
    }

    return res;
}

UnitsMultipliers Analyser::AnalyserImpl::multiplyDivideUnitsMultipliers(double firstUnitsMultiplier,
                                                                        const UnitsMultipliers &secondUnitsMultipliers,
                                                                        bool multiply)
{
    // Multiply/divide the given units multipliers together, following a
    // multiplication (multiply = true) or a division (multiply = false).

    UnitsMultipliers res;

    for (const auto &secondUnitsMultiplier : secondUnitsMultipliers) {
        res.push_back(multiplyDivideUnitsMultipliers(firstUnitsMultiplier,
                                                     secondUnitsMultiplier,
                                                     multiply));
    }

    return res;
}

UnitsMultipliers Analyser::AnalyserImpl::powerRootUnitsMultipliers(const UnitsMultipliers &unitsMultipliers,
                                                                   double factor,
                                                                   bool power)
{
    // Power/root the given units multipliers to the given factor, following a
    // power (power = true) or a root (power = false) operation.

    UnitsMultipliers res;
    double realFactor = power ? factor : 1.0 / factor;

    for (const auto &unitsMultiplier : unitsMultipliers) {
        res.push_back(realFactor * unitsMultiplier);
    }

    return res;
}

bool Analyser::AnalyserImpl::areSameUnitsMaps(const UnitsMaps &firstUnitsMaps,
                                              const UnitsMaps &secondUnitsMaps)
{
    // Check whether the given units maps are the same by checking their
    // exponents.

    for (const auto &firstUnitsMap : firstUnitsMaps) {
        for (const auto &secondUnitsMap : secondUnitsMaps) {
            UnitsMap unitsMap;

            for (const auto &units : firstUnitsMap) {
                if (units.first != "dimensionless") {
                    unitsMap[units.first] += units.second;
                }
            }

            for (const auto &units : secondUnitsMap) {
                if (units.first != "dimensionless") {
                    unitsMap[units.first] -= units.second;
                }
            }

            for (const auto &unitsItem : unitsMap) {
                if (!areNearlyEqual(unitsItem.second, 0.0)) {
                    return false;
                }
            }
        }
    }

    return true;
}

bool Analyser::AnalyserImpl::isDimensionlessUnitsMaps(const UnitsMaps &unitsMaps)
{
    // Check whether the given units maps is dimensionless.

    for (const auto &unitsMap : unitsMaps) {
        for (const auto &unitsItem : unitsMap) {
            if (unitsItem.first != "dimensionless") {
                return false;
            }
        }
    }

    return true;
}

bool Analyser::AnalyserImpl::areSameUnitsMultipliers(const UnitsMultipliers &firstUnitsMultipliers,
                                                     const UnitsMultipliers &secondUnitsMultipliers)
{
    // Return whether the units multipliers are equals.

    for (const auto &firstUnitsMultiplier : firstUnitsMultipliers) {
        for (const auto &secondUnitsMultiplier : secondUnitsMultipliers) {
            if (!areNearlyEqual(firstUnitsMultiplier, secondUnitsMultiplier)) {
                return false;
            }
        }
    }

    return true;
}

void Analyser::AnalyserImpl::updateUnitsMultiplier(const ModelPtr &model,
                                                   const std::string &unitsName,
                                                   double &newUnitsMultiplier,
                                                   double unitsExponent,
                                                   double unitsMultiplier)
{
    // Update the given units multiplier using the given information.

    if (isStandardUnitName(unitsName)) {
        newUnitsMultiplier += unitsMultiplier + standardMultiplierList.at(unitsName);
    } else {
        UnitsPtr units = model->units(unitsName);

        if (units->isBaseUnit()) {
            newUnitsMultiplier += unitsMultiplier;
        } else {
            std::string reference;
            std::string prefix;
            double exponent;
            double multiplier;
            std::string id;

            for (size_t i = 0; i < units->unitCount(); ++i) {
                units->unitAttributes(i, reference, prefix, exponent, multiplier, id);

                if (isStandardUnitName(reference)) {
                    newUnitsMultiplier += unitsMultiplier + (standardMultiplierList.at(reference) + std::log10(multiplier) + convertPrefixToInt(prefix)) * exponent * unitsExponent;
                } else {
                    updateUnitsMultiplier(model, reference, newUnitsMultiplier,
                                          exponent * unitsExponent,
                                          unitsMultiplier + (std::log10(multiplier) + convertPrefixToInt(prefix)) * unitsExponent);
                }
            }
        }
    }
}

std::string Analyser::AnalyserImpl::componentName(const AnalyserEquationAstPtr &ast)
{
    // Return the name of the component in which the given AST is, by going
    // through the AST, if needed, and returning the component of the first
    // variable we find on the LHS/RHS.

    auto variable = ast->variable();

    if (variable != nullptr) {
        return std::dynamic_pointer_cast<Component>(variable->parent())->name();
    }

    auto res = (ast->mPimpl->mOwnedLeftChild != nullptr) ?
                   componentName(ast->mPimpl->mOwnedLeftChild) :
                   "";

    if (res.empty()) {
        res = (ast->mPimpl->mOwnedRightChild != nullptr) ?
                  componentName(ast->mPimpl->mOwnedRightChild) :
                  "";
    }

    return res;
}

double Analyser::AnalyserImpl::powerValue(const AnalyserEquationAstPtr &ast)
{
    // Return the power value for the given AST.

    if (ast == nullptr) {
        return 0.0;
    }

    if (ast->value().empty()) {
        if ((ast->mPimpl->mOwnedLeftChild == nullptr) && (ast->mPimpl->mOwnedRightChild == nullptr)) {
            return 0.0;
        }

        if (ast->mPimpl->mType == AnalyserEquationAst::Type::TIMES) {
            return powerValue(ast->mPimpl->mOwnedLeftChild) * powerValue(ast->mPimpl->mOwnedRightChild);
        }

        if (ast->mPimpl->mType == AnalyserEquationAst::Type::DIVIDE) {
            return areNearlyEqual(powerValue(ast->mPimpl->mOwnedRightChild), 0.0) ?
                       0.0 :
                       powerValue(ast->mPimpl->mOwnedLeftChild) / powerValue(ast->mPimpl->mOwnedRightChild);
        }

        if (ast->mPimpl->mType == AnalyserEquationAst::Type::PLUS) {
            return powerValue(ast->mPimpl->mOwnedLeftChild) + powerValue(ast->mPimpl->mOwnedRightChild);
        }

        if (ast->mPimpl->mType == AnalyserEquationAst::Type::MINUS) {
            return powerValue(ast->mPimpl->mOwnedLeftChild) - powerValue(ast->mPimpl->mOwnedRightChild);
        }

        if (ast->mPimpl->mType == AnalyserEquationAst::Type::DEGREE) {
            return powerValue(ast->mPimpl->mOwnedLeftChild);
        }

        return 0.0;
    }

    return std::stod(ast->value());
}

std::string Analyser::AnalyserImpl::expression(const AnalyserEquationAstPtr &ast,
                                               bool includeHierarchy)
{
    // Return the generated code for the given AST, specifying the equation and
    // component in which it is, if needed and requested.

    std::string res = "'" + mGenerator->mPimpl->generateCode(ast) + "'";

    if (includeHierarchy) {
        AnalyserEquationAstPtr equationAst = ast;
        AnalyserEquationAstPtr equationAstParent = ast->parent();
        AnalyserEquationAstPtr equationAstGrandParent = (equationAstParent != nullptr) ?
                                                            equationAstParent->parent() :
                                                            nullptr;

        while (equationAstParent != nullptr) {
            equationAst = equationAstParent;
            equationAstParent = equationAstGrandParent;
            equationAstGrandParent = (equationAstParent != nullptr) ?
                                         equationAstParent->parent() :
                                         nullptr;

            res += std::string(" in")
                   + (((equationAstParent == nullptr) && equationAstGrandParent == nullptr) ? " equation" : "")
                   + " '" + mGenerator->mPimpl->generateCode(equationAst) + "'";
        }

        res += " in component '" + componentName(equationAst) + "'";
    }

    return res;
}

std::string Analyser::AnalyserImpl::expressionUnits(const UnitsMaps &unitsMaps,
                                                    const UnitsMultipliers &unitsMultipliers)
{
    // Return a string version of the given units maps and units multipliers.

    Strings units;

    for (size_t i = 0; i < unitsMaps.size(); ++i) {
        auto unitsMap = unitsMaps[i];
        std::string unit;

        if (!unitsMultipliers.empty()) {
            auto intExponent = int(unitsMultipliers[i]);
            auto exponent = areNearlyEqual(unitsMultipliers[i], intExponent) ?
                                convertToString(intExponent) :
                                convertToString(unitsMultipliers[i], false);

            if (exponent != "0") {
                unit += "10";

                if (exponent != "1") {
                    unit += "^" + exponent;
                }
            }
        }

        for (const auto &unitsItem : unitsMap) {
            if ((unitsItem.first != "dimensionless")
                && !areNearlyEqual(unitsItem.second, 0.0)) {
                auto intExponent = int(unitsItem.second);
                auto exponent = areNearlyEqual(unitsItem.second, intExponent) ?
                                    convertToString(intExponent) :
                                    convertToString(unitsItem.second, false);

                if (!unit.empty()) {
                    unit += " x ";
                }

                unit += unitsItem.first;

                if (exponent != "1") {
                    unit += "^" + exponent;
                }
            }
        }

        if (!unit.empty()) {
            units.push_back(unit);
        }
    }

    std::string unitsString;

    for (size_t i = 0; i < units.size(); ++i) {
        if (i > 0) {
            unitsString += (i == units.size() - 1) ? " and " : ", ";
        }

        unitsString += "'" + units[i] + "'";
    }

    return unitsString;
}

std::string Analyser::AnalyserImpl::expressionUnits(const AnalyserEquationAstPtr &ast,
                                                    const UnitsMaps &unitsMaps,
                                                    const UnitsMaps &userUnitsMaps,
                                                    const UnitsMultipliers &unitsMultipliers)
{
    // Return a string version of the given AST and (user) units maps and units
    // multipliers.

    auto res = expression(ast, false) + " is ";
    auto unitsString = expressionUnits(unitsMaps, unitsMultipliers);
    auto userUnitsString = expressionUnits(userUnitsMaps);

    if (userUnitsString.empty()) {
        res += "'dimensionless'";
    } else {
        res += "in " + userUnitsString;

        if (!unitsString.empty() && (unitsString != userUnitsString)) {
            res += " (i.e. " + unitsString + ")";
        }
    }

    return res;
}

void Analyser::AnalyserImpl::defaultUnitsMapsAndMultipliers(UnitsMaps &unitsMaps,
                                                            UnitsMaps &userUnitsMaps,
                                                            UnitsMultipliers &unitsMultipliers)
{
    // Default units maps and multipliers.

    unitsMaps = {UnitsMap()};
    userUnitsMaps = {UnitsMap()};
    unitsMultipliers = {0.0};
}

void Analyser::AnalyserImpl::analyseEquationUnits(const AnalyserEquationAstPtr &ast,
                                                  UnitsMaps &unitsMaps,
                                                  UnitsMaps &userUnitsMaps,
                                                  UnitsMultipliers &unitsMultipliers,
                                                  Strings &issueDescriptions)
{
    // Analyse the units used with different MathML elements (table 2.1 of the
    // CellML 2.0 normative specification; see https://bit.ly/3vBbyO5):
    //  - Simple operands ('ci' and 'cn'; note: 'sep' is not relevant here): the
    //    operand can have any unit.
    //  - Basic structural (note: 'apply' is not relevant here):
    //     - 'piecewise': the returned value of the different 'piece' and
    //       'otherwise' statements should have equivalent units.
    //     - 'piece': the returned value can have any unit while the condition
    //       should be dimensionless.
    //     - 'otherwise': the returned value can have any unit.
    //  - Relational operators ('eq', 'neq', 'gt', 'lt', 'geq' and 'leq'): the
    //    two operands should have equivalent units. (The result of the
    //    comparison is dimensionless.)
    //  - Logical operators:
    //     - 'and', 'or', 'xor': the two operands should be dimensionless.
    //     - 'not': the operand should be dimensionless.
    //  - Arithmetic operators:
    //     - 'plus': the two operands should have equivalent units.
    //     - 'minus': if there is one operand, then it can have any unit. If
    //       there are two operands, then they should have equivalent units.
    //     - 'times' and 'divide': the two operands can have any units.
    //     - 'power': the base can have any unit while the exponent should be
    //       dimensionless.
    //     - 'root': the base can have any unit while the exponent, if present,
    //       should be dimensionless.
    //     - 'abs': the argument can have any unit.
    //     - 'exp' and 'ln': the argument should be dimensionless.
    //     - 'log': the argument and the base, if present, should be
    //       dimensionless.
    //     - 'floor' and 'ceiling': the argument can have any unit.
    //     - 'min' and 'max': all the arguments should have equivalent units.
    //     - 'rem': the two arguments should have equivalent units.
    //  - Calculus elements ('diff'): the differentiated variable can have any
    //    unit. (See 'bvar' below for the bounding variable.)
    //  - Qualifier elements:
    //     - 'bvar': a bounding variable can have any unit.
    //     - 'degree': a degree should be dimensionless.
    //     - 'logbase': a base should be dimensionless.
    //  - Trigonometric operators ('sin', 'cos', 'tan', etc.): the argument
    //    should be dimensionless.
    //  - Mathematical and logical constants ('pi', 'exponentiale',
    //    'notanumber','infinity', 'true' and 'false'): those constants are
    //    dimensionless.

    // Make sure that we have an AST to analyse.

    if (ast == nullptr) {
        unitsMaps = {};
        userUnitsMaps = {};
        unitsMultipliers = {};

        return;
    }

    // Check whether we are dealing with a CI/CN element and, if so, retrieve
    // both its units maps and multipliers.

    if ((ast->mPimpl->mType == AnalyserEquationAst::Type::CI)
        || (ast->mPimpl->mType == AnalyserEquationAst::Type::CN)) {
        auto units = mCiCnUnits[ast].lock();
        auto model = owningModel(units);

        defaultUnitsMapsAndMultipliers(unitsMaps, userUnitsMaps, unitsMultipliers);

        for (auto &unitsMap : unitsMaps) {
            updateUnitsMap(model, units->name(), unitsMap);
        }

        for (auto &userUnitsMap : userUnitsMaps) {
            updateUnitsMap(model, units->name(), userUnitsMap, true);
        }

        for (auto &unitsMultiplier : unitsMultipliers) {
            updateUnitsMultiplier(model, units->name(), unitsMultiplier);
        }

        return;
    }

    // Check the left and right children.

    auto oldNbOfIssueDescriptions = issueDescriptions.size();
    UnitsMaps rightUnitsMaps;
    UnitsMaps rightUserUnitsMaps;
    UnitsMultipliers rightUnitsMultipliers;

    analyseEquationUnits(ast->mPimpl->mOwnedLeftChild, unitsMaps, userUnitsMaps, unitsMultipliers, issueDescriptions);
    analyseEquationUnits(ast->mPimpl->mOwnedRightChild, rightUnitsMaps, rightUserUnitsMaps, rightUnitsMultipliers, issueDescriptions);

    if ((ast->mPimpl->mType == AnalyserEquationAst::Type::ASSIGNMENT)
        || (ast->mPimpl->mType == AnalyserEquationAst::Type::EQ)
        || (ast->mPimpl->mType == AnalyserEquationAst::Type::NEQ)
        || (ast->mPimpl->mType == AnalyserEquationAst::Type::LT)
        || (ast->mPimpl->mType == AnalyserEquationAst::Type::LEQ)
        || (ast->mPimpl->mType == AnalyserEquationAst::Type::GT)
        || (ast->mPimpl->mType == AnalyserEquationAst::Type::GEQ)
        || (ast->mPimpl->mType == AnalyserEquationAst::Type::PLUS)
        || (ast->mPimpl->mType == AnalyserEquationAst::Type::MINUS)
        || (ast->mPimpl->mType == AnalyserEquationAst::Type::MIN)
        || (ast->mPimpl->mType == AnalyserEquationAst::Type::MAX)
        || (ast->mPimpl->mType == AnalyserEquationAst::Type::REM)) {
        bool sameUnitsMaps = rightUnitsMaps.empty()
                             || areSameUnitsMaps(unitsMaps, rightUnitsMaps);
        bool sameUnitsMultipliers = rightUnitsMaps.empty()
                                    || areSameUnitsMultipliers(unitsMultipliers, rightUnitsMultipliers);

        if (sameUnitsMaps && sameUnitsMultipliers) {
            // Relational operators result in a dimensionless unit.

            if ((ast->mPimpl->mType == AnalyserEquationAst::Type::EQ)
                || (ast->mPimpl->mType == AnalyserEquationAst::Type::NEQ)
                || (ast->mPimpl->mType == AnalyserEquationAst::Type::LT)
                || (ast->mPimpl->mType == AnalyserEquationAst::Type::LEQ)
                || (ast->mPimpl->mType == AnalyserEquationAst::Type::GT)
                || (ast->mPimpl->mType == AnalyserEquationAst::Type::GEQ)) {
                defaultUnitsMapsAndMultipliers(unitsMaps, userUnitsMaps, unitsMultipliers);
            }
        } else if (issueDescriptions.size() == oldNbOfIssueDescriptions) {
            // Only report inner issues.

            std::string issueDescription = "The units in " + expression(ast) + " are not equivalent. ";

            issueDescription += expressionUnits(ast->mPimpl->mOwnedLeftChild, unitsMaps, userUnitsMaps, unitsMultipliers) + " while "
                                + expressionUnits(ast->mPimpl->mOwnedRightChild, rightUnitsMaps, rightUserUnitsMaps, rightUnitsMultipliers) + ".";

            issueDescriptions.push_back(issueDescription);
        }
    } else if (ast->mPimpl->mType == AnalyserEquationAst::Type::PIECEWISE) {
        unitsMaps.insert(std::end(unitsMaps),
                         std::begin(rightUnitsMaps),
                         std::end(rightUnitsMaps));
        userUnitsMaps.insert(std::end(userUnitsMaps),
                             std::begin(rightUserUnitsMaps),
                             std::end(rightUserUnitsMaps));
        unitsMultipliers.insert(std::end(unitsMultipliers),
                                std::begin(rightUnitsMultipliers),
                                std::end(rightUnitsMultipliers));
    } else if (ast->mPimpl->mType == AnalyserEquationAst::Type::PIECE) {
        if (!Analyser::AnalyserImpl::isDimensionlessUnitsMaps(rightUnitsMaps)) {
            issueDescriptions.push_back("The unit of " + expression(ast->mPimpl->mOwnedRightChild)
                                        + " is not dimensionless. "
                                        + expressionUnits(ast->mPimpl->mOwnedRightChild, rightUnitsMaps, rightUserUnitsMaps, rightUnitsMultipliers) + ".");
        }
    } else if ((ast->mPimpl->mType == AnalyserEquationAst::Type::AND)
               || (ast->mPimpl->mType == AnalyserEquationAst::Type::OR)
               || (ast->mPimpl->mType == AnalyserEquationAst::Type::XOR)
               || (ast->mPimpl->mType == AnalyserEquationAst::Type::NOT)
               || (ast->mPimpl->mType == AnalyserEquationAst::Type::EXP)
               || (ast->mPimpl->mType == AnalyserEquationAst::Type::LN)
               || (ast->mPimpl->mType == AnalyserEquationAst::Type::LOG)) {
        bool isDimensionlessUnitsMaps = Analyser::AnalyserImpl::isDimensionlessUnitsMaps(unitsMaps);
        bool isDimensionlessRightUnitsMaps = Analyser::AnalyserImpl::isDimensionlessUnitsMaps(rightUnitsMaps);

        if (!isDimensionlessUnitsMaps || !isDimensionlessRightUnitsMaps) {
            std::string issueDescription = "The unit";

            if (!isDimensionlessUnitsMaps && !isDimensionlessRightUnitsMaps) {
                issueDescription += "s";
            }

            issueDescription += " of ";

            if (!isDimensionlessUnitsMaps) {
                issueDescription += expression(ast->mPimpl->mOwnedLeftChild, false);
            }

            if (!isDimensionlessUnitsMaps && !isDimensionlessRightUnitsMaps) {
                issueDescription += " and ";
            }

            if (!isDimensionlessRightUnitsMaps) {
                issueDescription += expression(ast->mPimpl->mOwnedRightChild, false);
            }

            issueDescription += " in " + expression(ast);

            if (!isDimensionlessUnitsMaps && !isDimensionlessRightUnitsMaps) {
                issueDescription += " are ";
            } else {
                issueDescription += " is ";
            }

            issueDescription += "not dimensionless. ";

            if (!isDimensionlessUnitsMaps) {
                issueDescription += expressionUnits(ast->mPimpl->mOwnedLeftChild, unitsMaps, userUnitsMaps, unitsMultipliers);
            }

            if (!isDimensionlessUnitsMaps && !isDimensionlessRightUnitsMaps) {
                issueDescription += " while ";
            }

            if (!isDimensionlessRightUnitsMaps) {
                issueDescription += expressionUnits(ast->mPimpl->mOwnedRightChild, rightUnitsMaps, rightUserUnitsMaps, rightUnitsMultipliers);
            }

            issueDescription += ".";

            issueDescriptions.push_back(issueDescription);
        }
    } else if ((ast->mPimpl->mType == AnalyserEquationAst::Type::TIMES)
               || (ast->mPimpl->mType == AnalyserEquationAst::Type::DIVIDE)) {
        unitsMaps = multiplyDivideUnitsMaps(unitsMaps, rightUnitsMaps,
                                            ast->mPimpl->mType == AnalyserEquationAst::Type::TIMES);
        userUnitsMaps = multiplyDivideUnitsMaps(userUnitsMaps, rightUserUnitsMaps,
                                                ast->mPimpl->mType == AnalyserEquationAst::Type::TIMES);
        unitsMultipliers = multiplyDivideUnitsMultipliers(unitsMultipliers, rightUnitsMultipliers,
                                                          ast->mPimpl->mType == AnalyserEquationAst::Type::TIMES);
    } else if ((ast->mPimpl->mType == AnalyserEquationAst::Type::POWER)
               || (ast->mPimpl->mType == AnalyserEquationAst::Type::ROOT)) {
        bool isDimensionlessExponent = true;

        if ((ast->mPimpl->mType == AnalyserEquationAst::Type::POWER)
            || (ast->mPimpl->mOwnedLeftChild->type() == AnalyserEquationAst::Type::DEGREE)) {
            isDimensionlessExponent = Analyser::AnalyserImpl::isDimensionlessUnitsMaps((ast->mPimpl->mType == AnalyserEquationAst::Type::POWER) ?
                                                                                           rightUnitsMaps :
                                                                                           unitsMaps);

            if (!isDimensionlessExponent) {
                auto baseAst = (ast->mPimpl->mType == AnalyserEquationAst::Type::POWER) ?
                                   ast->mPimpl->mOwnedRightChild :
                                   ast->mPimpl->mOwnedLeftChild;
                auto exponentUnitsMaps = (ast->mPimpl->mType == AnalyserEquationAst::Type::POWER) ?
                                             rightUnitsMaps :
                                             unitsMaps;
                auto exponentUserUnitsMaps = (ast->mPimpl->mType == AnalyserEquationAst::Type::POWER) ?
                                                 rightUserUnitsMaps :
                                                 userUnitsMaps;
                auto exponentUnitsMultipliers = (ast->mPimpl->mType == AnalyserEquationAst::Type::POWER) ?
                                                    rightUnitsMultipliers :
                                                    unitsMultipliers;

                issueDescriptions.push_back("The unit of " + expression(baseAst)
                                            + " is not dimensionless. "
                                            + expressionUnits(baseAst, exponentUnitsMaps, exponentUserUnitsMaps, exponentUnitsMultipliers) + ".");
            }
        }

        // Retrieve the exponent and apply it to our units maps and multipliers.

        if (isDimensionlessExponent) {
            double powerRootValue = 0.0;

            if (ast->mPimpl->mType == AnalyserEquationAst::Type::POWER) {
                powerRootValue = Analyser::AnalyserImpl::powerValue(ast->mPimpl->mOwnedRightChild);
            } else {
                // Root case.

                if (ast->mPimpl->mOwnedLeftChild->type() == AnalyserEquationAst::Type::DEGREE) {
                    unitsMaps = rightUnitsMaps;
                    userUnitsMaps = rightUserUnitsMaps;
                    unitsMultipliers = rightUnitsMultipliers;

                    powerRootValue = Analyser::AnalyserImpl::powerValue(ast->mPimpl->mOwnedLeftChild);
                } else {
                    // No DEGREE element, which means that we are dealing with a
                    // square root.

                    powerRootValue = 2.0;
                }
            }

            unitsMaps = multiplyDivideUnitsMaps(unitsMaps, powerRootValue,
                                                ast->mPimpl->mType == AnalyserEquationAst::Type::POWER);
            userUnitsMaps = multiplyDivideUnitsMaps(userUnitsMaps, powerRootValue,
                                                    ast->mPimpl->mType == AnalyserEquationAst::Type::POWER);
            unitsMultipliers = powerRootUnitsMultipliers(unitsMultipliers, powerRootValue,
                                                         ast->mPimpl->mType == AnalyserEquationAst::Type::POWER);
        }
    } else if ((ast->mPimpl->mType == AnalyserEquationAst::Type::SIN)
               || (ast->mPimpl->mType == AnalyserEquationAst::Type::COS)
               || (ast->mPimpl->mType == AnalyserEquationAst::Type::TAN)
               || (ast->mPimpl->mType == AnalyserEquationAst::Type::SEC)
               || (ast->mPimpl->mType == AnalyserEquationAst::Type::CSC)
               || (ast->mPimpl->mType == AnalyserEquationAst::Type::COT)
               || (ast->mPimpl->mType == AnalyserEquationAst::Type::SINH)
               || (ast->mPimpl->mType == AnalyserEquationAst::Type::COSH)
               || (ast->mPimpl->mType == AnalyserEquationAst::Type::TANH)
               || (ast->mPimpl->mType == AnalyserEquationAst::Type::SECH)
               || (ast->mPimpl->mType == AnalyserEquationAst::Type::CSCH)
               || (ast->mPimpl->mType == AnalyserEquationAst::Type::COTH)
               || (ast->mPimpl->mType == AnalyserEquationAst::Type::ASIN)
               || (ast->mPimpl->mType == AnalyserEquationAst::Type::ACOS)
               || (ast->mPimpl->mType == AnalyserEquationAst::Type::ATAN)
               || (ast->mPimpl->mType == AnalyserEquationAst::Type::ASEC)
               || (ast->mPimpl->mType == AnalyserEquationAst::Type::ACSC)
               || (ast->mPimpl->mType == AnalyserEquationAst::Type::ACOT)
               || (ast->mPimpl->mType == AnalyserEquationAst::Type::ASINH)
               || (ast->mPimpl->mType == AnalyserEquationAst::Type::ACOSH)
               || (ast->mPimpl->mType == AnalyserEquationAst::Type::ATANH)
               || (ast->mPimpl->mType == AnalyserEquationAst::Type::ASECH)
               || (ast->mPimpl->mType == AnalyserEquationAst::Type::ACSCH)
               || (ast->mPimpl->mType == AnalyserEquationAst::Type::ACOTH)) {
        if (!Analyser::AnalyserImpl::isDimensionlessUnitsMaps(unitsMaps)) {
            issueDescriptions.push_back("The unit of " + expression(ast->mPimpl->mOwnedLeftChild)
                                        + " is not dimensionless. "
                                        + expressionUnits(ast->mPimpl->mOwnedLeftChild, unitsMaps, userUnitsMaps, unitsMultipliers) + ".");
        }
    } else if (ast->mPimpl->mType == AnalyserEquationAst::Type::DIFF) {
        unitsMaps = multiplyDivideUnitsMaps(unitsMaps, rightUnitsMaps);
        userUnitsMaps = multiplyDivideUnitsMaps(userUnitsMaps, rightUserUnitsMaps);
        unitsMultipliers = multiplyDivideUnitsMultipliers(unitsMultipliers, rightUnitsMultipliers);
    } else if (ast->mPimpl->mType == AnalyserEquationAst::Type::BVAR) {
        for (auto &unitsMap : unitsMaps) {
            for (auto &unitsItem : unitsMap) {
                unitsItem.second *= -1.0;
            }
        }

        for (auto &userUnitsMap : userUnitsMaps) {
            for (auto &userUnits : userUnitsMap) {
                userUnits.second *= -1.0;
            }
        }

        unitsMultipliers = multiplyDivideUnitsMultipliers(0.0, unitsMultipliers, false);
    } else if ((ast->mPimpl->mType == AnalyserEquationAst::Type::TRUE)
               || (ast->mPimpl->mType == AnalyserEquationAst::Type::FALSE)
               || (ast->mPimpl->mType == AnalyserEquationAst::Type::E)
               || (ast->mPimpl->mType == AnalyserEquationAst::Type::PI)
               || (ast->mPimpl->mType == AnalyserEquationAst::Type::INF)
               || (ast->mPimpl->mType == AnalyserEquationAst::Type::NAN)) {
        defaultUnitsMapsAndMultipliers(unitsMaps, userUnitsMaps, unitsMultipliers);
    }
}

double Analyser::AnalyserImpl::scalingFactor(const VariablePtr &variable)
{
    return Units::scalingFactor(variable->units(), internalVariable(variable)->mVariable->units());
}

void Analyser::AnalyserImpl::scaleAst(const AnalyserEquationAstPtr &ast,
                                      const AnalyserEquationAstPtr &astParent,
                                      double scalingFactor)
{
    // Scale the given AST using the given scaling factor.

    auto scaledAst = AnalyserEquationAst::create();

    scaledAst->mPimpl->populate(AnalyserEquationAst::Type::TIMES, astParent);

    scaledAst->mPimpl->mOwnedLeftChild = AnalyserEquationAst::create();
    scaledAst->mPimpl->mOwnedRightChild = ast;

    scaledAst->mPimpl->mOwnedLeftChild->mPimpl->populate(AnalyserEquationAst::Type::CN, convertToString(scalingFactor), scaledAst);

    ast->mPimpl->mParent = scaledAst;

    if (astParent->mPimpl->mOwnedLeftChild == ast) {
        astParent->mPimpl->mOwnedLeftChild = scaledAst;
    } else {
        astParent->mPimpl->mOwnedRightChild = scaledAst;
    }
}

void Analyser::AnalyserImpl::scaleEquationAst(const AnalyserEquationAstPtr &ast)
{
    // Make sure that we have an AST to scale.

    if (ast == nullptr) {
        return;
    }

    // Recursively scale the given AST's children.

    scaleEquationAst(ast->mPimpl->mOwnedLeftChild);
    scaleEquationAst(ast->mPimpl->mOwnedRightChild);

    // If the given AST node is a variable (i.e. a CI node) then we may need to
    // do some scaling.

    if (ast->mPimpl->mType == AnalyserEquationAst::Type::CI) {
        // The kind of scaling we may end up doing depends on whether we are
        // dealing with a rate or some other variable, i.e. whether or not it
        // has a DIFF node as a parent.

        auto astParent = ast->parent();

        if (astParent->mPimpl->mType == AnalyserEquationAst::Type::DIFF) {
            // We are dealing with a rate, so retrieve the scaling factor for
            // its corresponding variable of integration and apply it, if
            // needed.

            auto scalingFactor = Analyser::AnalyserImpl::scalingFactor(astParent->mPimpl->mOwnedLeftChild->mPimpl->mOwnedLeftChild->variable());

            if (!areNearlyEqual(scalingFactor, 1.0)) {
                // We need to scale using the inverse of the scaling factor, but
                // how we do it depends on whether the rate is to be computed or
                // used.

                auto astGrandParent = astParent->parent();

                if ((astGrandParent->mPimpl->mType == AnalyserEquationAst::Type::ASSIGNMENT)
                    && (astGrandParent->mPimpl->mOwnedLeftChild == astParent)) {
                    scaleAst(astGrandParent->mPimpl->mOwnedRightChild, astGrandParent, 1.0 / scalingFactor);
                } else {
                    scaleAst(astParent, astGrandParent, 1.0 / scalingFactor);
                }
            }
        }

        if (((astParent->mPimpl->mType != AnalyserEquationAst::Type::ASSIGNMENT)
             || (astParent->mPimpl->mOwnedLeftChild != ast))
            && (astParent->mPimpl->mType != AnalyserEquationAst::Type::BVAR)) {
            // We are dealing with a variable which is neither a computed
            // variable nor our variable of integration, so retrieve its scaling
            // factor and apply it, if needed, distinguishing between a rate
            // variable and an algebraic variable.

            auto scalingFactor = Analyser::AnalyserImpl::scalingFactor(ast->variable());

            if (!areNearlyEqual(scalingFactor, 1.0)) {
                if (astParent->mPimpl->mType == AnalyserEquationAst::Type::DIFF) {
                    scaleAst(astParent, astParent->parent(), scalingFactor);
                } else {
                    scaleAst(ast, astParent, scalingFactor);
                }
            }
        }
    }
}

bool Analyser::AnalyserImpl::isStateRateBased(const AnalyserEquationPtr &equation,
                                              std::vector<AnalyserEquationPtr> &checkedEquations)
{
    if (std::find(checkedEquations.begin(), checkedEquations.end(), equation) != checkedEquations.end()) {
        return false;
    }

    checkedEquations.push_back(equation);

    for (const auto &dependency : equation->dependencies()) {
        if ((dependency->type() == AnalyserEquation::Type::RATE)
            || isStateRateBased(dependency, checkedEquations)) {
            return true;
        }
    }

    return false;
}

void Analyser::AnalyserImpl::analyseModel(const ModelPtr &model)
{
    // Reset a few things in case this analyser was to be used to analyse more
    // than one model.

    mModel = AnalyserModel::AnalyserModelImpl::create();

    mInternalVariables.clear();
    mInternalEquations.clear();

    mCiCnUnits.clear();

    // Recursively analyse the model's components, so that we end up with an AST
    // for each of the model's equations.

    for (size_t i = 0; i < model->componentCount(); ++i) {
        analyseComponent(model->component(i));
    }

    if (mAnalyser->errorCount() != 0) {
        mModel->mPimpl->mType = AnalyserModel::Type::INVALID;

        return;
    }

    // Mark some variables as external variables, if needed.

    std::map<VariablePtr, VariablePtrs> primaryExternalVariables;

    if (!mExternalVariables.empty()) {
        // Check whether an external variable belongs to the model being
        // analysed, or whether it is marked as an external variable more than
        // once through equivalence or is (equivalent to) the variable of
        // integration.

        for (const auto &externalVariable : mExternalVariables) {
            auto variable = externalVariable->variable();

            if (variable != nullptr) {
                if (owningModel(variable) != model) {
                    auto issue = Issue::IssueImpl::create();

                    issue->mPimpl->setDescription("Variable '" + variable->name()
                                                  + "' in component '" + owningComponent(variable)->name()
                                                  + "' is marked as an external variable, but it belongs to a different model and will therefore be ignored.");
                    issue->mPimpl->setLevel(Issue::Level::MESSAGE);
                    issue->mPimpl->setReferenceRule(Issue::ReferenceRule::ANALYSER_EXTERNAL_VARIABLE_DIFFERENT_MODEL);
                    issue->mPimpl->mItem->mPimpl->setVariable(variable);

                    addIssue(issue);
                } else {
                    auto internalVariable = Analyser::AnalyserImpl::internalVariable(variable);

                    primaryExternalVariables[internalVariable->mVariable].push_back(variable);

                    if (!internalVariable->mIsExternal) {
                        internalVariable->mIsExternal = true;

                        for (const auto &dependency : externalVariable->dependencies()) {
                            internalVariable->mDependencies.push_back(Analyser::AnalyserImpl::internalVariable(dependency)->mVariable);
                        }
                    }
                }
            }
        }
    }

    // Analyse our different equations' AST to determine the type of our
    // variables.

    for (const auto &internalEquation : mInternalEquations) {
        analyseEquationAst(internalEquation->mAst);
    }

<<<<<<< HEAD
            for (const auto &internalEquation : mInternalEquations) {
                relevantCheck = internalEquation->check(equationOrder, stateIndex, variableIndex, mModel)
                                || relevantCheck;
            }
        } while (relevantCheck);

        // At this stage, a variable that is still considered initialised is
        // either a constant or an algebraic variable (that needs to be computed
        // using an NLA solver). So, go through them and determine which they
        // are and requalify the relevant algebraic equations.

        for (const auto &internalVariable : mInternalVariables) {
            if (internalVariable->mType == AnalyserInternalVariable::Type::INITIALISED) {
                internalVariable->mType = AnalyserInternalVariable::Type::CONSTANT;
            }
        }

        for (const auto &internalEquation : mInternalEquations) {
            if (internalEquation->mType == AnalyserInternalEquation::Type::ALGEBRAIC) {
                internalEquation->mComputedTrueConstant = true;
                internalEquation->mComputedVariableBasedConstant = true;

                for (const auto &variable : internalEquation->mAllVariables) {
                    if (variable != internalEquation->mVariable) {
                        internalEquation->mComputedTrueConstant = internalEquation->mComputedTrueConstant && !internalEquation->isKnownVariable(variable);
                        internalEquation->mComputedVariableBasedConstant = internalEquation->mComputedVariableBasedConstant && !internalEquation->isNonConstantVariable(variable);
                    }
                }

                if (internalEquation->mComputedTrueConstant) {
                    internalEquation->mType = AnalyserInternalEquation::Type::TRUE_CONSTANT;
                    internalEquation->mVariable->mType = AnalyserInternalVariable::Type::COMPUTED_TRUE_CONSTANT;
                } else if (internalEquation->mComputedVariableBasedConstant) {
                    internalEquation->mType = AnalyserInternalEquation::Type::VARIABLE_BASED_CONSTANT;
                    internalEquation->mVariable->mType = AnalyserInternalVariable::Type::COMPUTED_VARIABLE_BASED_CONSTANT;
                } else {
                    internalEquation->mType = AnalyserInternalEquation::Type::ALGEBRAIC;
                    internalEquation->mVariable->mType = AnalyserInternalVariable::Type::ALGEBRAIC;
                }
            }
        }

        // Make sure that our variables are valid.

        for (const auto &internalVariable : mInternalVariables) {
            std::string issueType;
            Issue::ReferenceRule referenceRule = Issue::ReferenceRule::UNSPECIFIED;

            if (internalVariable->mType == AnalyserInternalVariable::Type::UNKNOWN) {
                issueType = "is unused";
                referenceRule = Issue::ReferenceRule::ANALYSER_VARIABLE_UNUSED;
            } else if (internalVariable->mType == AnalyserInternalVariable::Type::SHOULD_BE_STATE) {
                issueType = "is used in an ODE, but it is not initialised";
                referenceRule = Issue::ReferenceRule::ANALYSER_STATE_NOT_INITIALISED;
            } else if (internalVariable->mType == AnalyserInternalVariable::Type::OVERCONSTRAINED) {
                issueType = "is computed more than once";
                referenceRule = Issue::ReferenceRule::ANALYSER_VARIABLE_COMPUTED_MORE_THAN_ONCE;
            }
=======
    if (mAnalyser->errorCount() != 0) {
        mModel->mPimpl->mType = AnalyserModel::Type::INVALID;
>>>>>>> eea36113

        return;
    }

    // Check that the variables that were marked as external were rightly so.

    for (const auto &primaryExternalVariable : primaryExternalVariables) {
        std::string description;
        auto isVoi = (mModel->mPimpl->mVoi != nullptr)
                     && (primaryExternalVariable.first == mModel->mPimpl->mVoi->variable());
        auto equivalentVariableCount = primaryExternalVariable.second.size();
        auto hasPrimaryVariable = std::find(primaryExternalVariable.second.begin(),
                                            primaryExternalVariable.second.end(),
                                            primaryExternalVariable.first)
                                  != primaryExternalVariable.second.end();

        if (isVoi || (equivalentVariableCount > 1) || !hasPrimaryVariable) {
            description += (equivalentVariableCount == 2) ? "Both " : "";

            for (size_t i = 0; i < equivalentVariableCount; ++i) {
                if (i != 0) {
                    description += (i != equivalentVariableCount - 1) ? ", " : " and ";
                }

<<<<<<< HEAD
        auto hasUnderconstrainedVariables = std::find_if(mInternalVariables.begin(), mInternalVariables.end(), [](const AnalyserInternalVariablePtr &variable) {
                                                return (variable->mType == AnalyserInternalVariable::Type::UNKNOWN)
                                                       || (variable->mType == AnalyserInternalVariable::Type::SHOULD_BE_STATE);
                                            }) != std::end(mInternalVariables);
        auto hasOverconstrainedVariables = std::find_if(mInternalVariables.begin(), mInternalVariables.end(), [](const AnalyserInternalVariablePtr &variable) {
                                               return variable->mType == AnalyserInternalVariable::Type::OVERCONSTRAINED;
                                           }) != std::end(mInternalVariables);
=======
                auto variableString = ((i == 0) && (equivalentVariableCount != 2)) ?
                                          std::string("Variable") :
                                          std::string("variable");
>>>>>>> eea36113

                description += variableString + " '" + primaryExternalVariable.second[i]->name()
                               + "' in component '" + owningComponent(primaryExternalVariable.second[i])->name()
                               + "'";
            }

            Issue::ReferenceRule referenceRule;

<<<<<<< HEAD
    if (mModel->isValid()) {
        // Add a dummy equation for each of our true (i.e. non-computed)
        // constants.
        // Note: this is only so that we can mark a constant as an external
        //       variable.
=======
            if (isVoi) {
                description += (equivalentVariableCount == 1) ?
                                   " is marked as an external variable, but it is" :
                                   " are marked as external variables, but they are";
>>>>>>> eea36113

                if ((equivalentVariableCount == 1) && hasPrimaryVariable) {
                    description += " the";
                } else {
                    description += " equivalent to variable '" + primaryExternalVariable.first->name()
                                   + "' in component '" + owningComponent(primaryExternalVariable.first)->name()
                                   + "', the primary";
                }

                description += " variable of integration which cannot be used as an external variable.";

                referenceRule = Issue::ReferenceRule::ANALYSER_EXTERNAL_VARIABLE_VOI;
            } else {
                description += (equivalentVariableCount == 1) ?
                                   " is marked as an external variable, but it is not a primary variable." :
                                   " are marked as external variables, but they are";
                description += (equivalentVariableCount > 2) ? " all" : "";
                description += (equivalentVariableCount == 1) ? "" : " equivalent.";
                description += " Variable '" + primaryExternalVariable.first->name()
                               + "' in component '" + owningComponent(primaryExternalVariable.first)->name()
                               + "' is";
                description += hasPrimaryVariable ?
                                   " the" :
                               (equivalentVariableCount == 1) ?
                                   " its corresponding" :
                                   " their corresponding";
                description += " primary variable and will therefore be the one used as an external variable.";

                referenceRule = Issue::ReferenceRule::ANALYSER_EXTERNAL_VARIABLE_USE_PRIMARY_VARIABLE;
            }

            auto issue = Issue::IssueImpl::create();

            issue->mPimpl->setDescription(description);
            issue->mPimpl->setLevel(Issue::Level::MESSAGE);
            issue->mPimpl->setReferenceRule(referenceRule);
            issue->mPimpl->mItem->mPimpl->setVariable(primaryExternalVariable.first);

            addIssue(issue);
        }
    }

    // Analyse our different equations' units to make sure that everything is
    // consistent.

    for (const auto &internalEquation : mInternalEquations) {
        UnitsMaps unitsMaps;
        UnitsMaps userUnitsMaps;
        UnitsMultipliers unitsMultipliers;
        Strings issueDescriptions;

        analyseEquationUnits(internalEquation->mAst, unitsMaps,
                             userUnitsMaps, unitsMultipliers,
                             issueDescriptions);

        for (const auto &issueDescription : issueDescriptions) {
            auto issue = Issue::IssueImpl::create();

            issue->mPimpl->setDescription(issueDescription);
            issue->mPimpl->setLevel(Issue::Level::WARNING);
            issue->mPimpl->setReferenceRule(Issue::ReferenceRule::ANALYSER_UNITS);

            addIssue(issue);
        }
    }

    // Sort our variables, determine the index of our constant variables and
    // then loop over our equations, checking which variables, if any, can be
    // determined using a given equation.

    std::sort(mInternalVariables.begin(), mInternalVariables.end(),
              compareVariablesByComponentAndName);

    auto variableIndex = MAX_SIZE_T;

    for (const auto &internalVariable : mInternalVariables) {
        if (internalVariable->mType == AnalyserInternalVariable::Type::CONSTANT) {
            internalVariable->mIndex = ++variableIndex;
        }
    }

    auto equationOrder = MAX_SIZE_T;
    auto stateIndex = MAX_SIZE_T;
    bool relevantCheck;

    do {
        relevantCheck = false;

        for (const auto &internalEquation : mInternalEquations) {
            relevantCheck = internalEquation->check(equationOrder, stateIndex, variableIndex, mModel)
                            || relevantCheck;
        }
    } while (relevantCheck);

    // Make sure that our variables are valid.

    for (const auto &internalVariable : mInternalVariables) {
        std::string issueType;
        Issue::ReferenceRule referenceRule = Issue::ReferenceRule::UNSPECIFIED;

        if (internalVariable->mType == AnalyserInternalVariable::Type::UNKNOWN) {
            issueType = "is unused";
            referenceRule = Issue::ReferenceRule::ANALYSER_VARIABLE_UNUSED;
        } else if (internalVariable->mType == AnalyserInternalVariable::Type::SHOULD_BE_STATE) {
            issueType = "is used in an ODE, but it is not initialised";
            referenceRule = Issue::ReferenceRule::ANALYSER_STATE_NOT_INITIALISED;
        } else if (internalVariable->mType == AnalyserInternalVariable::Type::OVERCONSTRAINED) {
            issueType = "is computed more than once";
            referenceRule = Issue::ReferenceRule::ANALYSER_VARIABLE_COMPUTED_MORE_THAN_ONCE;
        }

        if (!issueType.empty()) {
            auto issue = Issue::IssueImpl::create();
            auto realVariable = internalVariable->mVariable;

            issue->mPimpl->setDescription("Variable '" + realVariable->name()
                                          + "' in component '" + owningComponent(realVariable)->name()
                                          + "' " + issueType + ".");
            issue->mPimpl->setReferenceRule(referenceRule);
            issue->mPimpl->mItem->mPimpl->setVariable(realVariable);

            addIssue(issue);
        }
    }

    // Determine the type of our model.

    auto hasUnderconstrainedVariables = std::any_of(mInternalVariables.begin(), mInternalVariables.end(), [](const auto &internalVariable) {
        return (internalVariable->mType == AnalyserInternalVariable::Type::UNKNOWN)
               || (internalVariable->mType == AnalyserInternalVariable::Type::SHOULD_BE_STATE);
    });
    auto hasOverconstrainedVariables = std::any_of(mInternalVariables.begin(), mInternalVariables.end(), [](const auto &internalVariable) {
        return internalVariable->mType == AnalyserInternalVariable::Type::OVERCONSTRAINED;
    });

    if (hasUnderconstrainedVariables) {
        if (hasOverconstrainedVariables) {
            mModel->mPimpl->mType = AnalyserModel::Type::UNSUITABLY_CONSTRAINED;
        } else {
            mModel->mPimpl->mType = AnalyserModel::Type::UNDERCONSTRAINED;
        }
    } else if (hasOverconstrainedVariables) {
        mModel->mPimpl->mType = AnalyserModel::Type::OVERCONSTRAINED;
    } else if (mModel->mPimpl->mVoi != nullptr) {
        mModel->mPimpl->mType = AnalyserModel::Type::ODE;
    } else if (!mInternalVariables.empty()) {
        mModel->mPimpl->mType = AnalyserModel::Type::ALGEBRAIC;
    }

    if ((mModel->mPimpl->mType != AnalyserModel::Type::ODE)
        && (mModel->mPimpl->mType != AnalyserModel::Type::ALGEBRAIC)) {
        return;
    }

    // Add a dummy equation for each of our true (i.e. non-computed) constants.
    // Note: this is only so that we can mark a constant as an external
    //       variable.

    for (const auto &internalVariable : mInternalVariables) {
        if (internalVariable->mType == AnalyserInternalVariable::Type::CONSTANT) {
            mInternalEquations.push_back(AnalyserInternalEquation::create(internalVariable));
        }
    }

    // Make it known through our API whether the model has some external
    // variables.

    mModel->mPimpl->mHasExternalVariables = std::any_of(mInternalVariables.begin(), mInternalVariables.end(), [](const auto &internalVariable) {
        return internalVariable->mIsExternal;
    });

    // Sort our internal variables and equations.

    std::sort(mInternalVariables.begin(), mInternalVariables.end(),
              compareVariablesByTypeAndIndex);
    std::sort(mInternalEquations.begin(), mInternalEquations.end(),
              compareEquationsByVariable);

    std::map<VariablePtr, AnalyserEquationPtr> equationMappings;
    std::map<AnalyserEquationPtr, AnalyserVariablePtr> variableMappings;

    for (const auto &internalEquation : mInternalEquations) {
        equationMappings.emplace(internalEquation->mVariable->mVariable, std::shared_ptr<AnalyserEquation> {new AnalyserEquation {}});
    }

    // Make our internal variables available through our API.

    stateIndex = MAX_SIZE_T;
    variableIndex = MAX_SIZE_T;

    for (const auto &internalVariable : mInternalVariables) {
        // Determine the type of the variable.

        AnalyserVariable::Type type;

        if (internalVariable->mIsExternal) {
            type = AnalyserVariable::Type::EXTERNAL;
        } else if (internalVariable->mType == AnalyserInternalVariable::Type::STATE) {
            type = AnalyserVariable::Type::STATE;
        } else if (internalVariable->mType == AnalyserInternalVariable::Type::CONSTANT) {
            type = AnalyserVariable::Type::CONSTANT;
        } else if ((internalVariable->mType == AnalyserInternalVariable::Type::COMPUTED_TRUE_CONSTANT)
                   || (internalVariable->mType == AnalyserInternalVariable::Type::COMPUTED_VARIABLE_BASED_CONSTANT)) {
            type = AnalyserVariable::Type::COMPUTED_CONSTANT;
        } else if (internalVariable->mType == AnalyserInternalVariable::Type::ALGEBRAIC) {
            type = AnalyserVariable::Type::ALGEBRAIC;
        } else {
            // This is the variable of integration, so skip it.

            continue;
        }

        // Populate and keep track of the state/variable.

        auto stateOrVariable = AnalyserVariable::AnalyserVariableImpl::create();
        auto equation = equationMappings[internalVariable->mVariable];

        stateOrVariable->mPimpl->populate(type,
                                          (type == AnalyserVariable::Type::STATE) ?
                                              ++stateIndex :
                                              ++variableIndex,
                                          (type == AnalyserVariable::Type::EXTERNAL) ?
                                              nullptr :
                                              internalVariable->mInitialisingVariable,
                                          internalVariable->mVariable,
                                          equation);

        variableMappings.emplace(equation, stateOrVariable);

        if (type == AnalyserVariable::Type::STATE) {
            mModel->mPimpl->mStates.push_back(stateOrVariable);
        } else {
            mModel->mPimpl->mVariables.push_back(stateOrVariable);
        }
    }

    // Make our internal equations available through our API.

    for (const auto &internalEquation : mInternalEquations) {
        // Determine the type of the equation.

        auto equation = equationMappings[internalEquation->mVariable->mVariable];
        auto stateOrVariable = variableMappings[equation];
        AnalyserEquation::Type type;

        if (stateOrVariable->type() == AnalyserVariable::Type::EXTERNAL) {
            type = AnalyserEquation::Type::EXTERNAL;
        } else if (internalEquation->mType == AnalyserInternalEquation::Type::TRUE_CONSTANT) {
            type = AnalyserEquation::Type::TRUE_CONSTANT;
        } else if (internalEquation->mType == AnalyserInternalEquation::Type::VARIABLE_BASED_CONSTANT) {
            type = AnalyserEquation::Type::VARIABLE_BASED_CONSTANT;
        } else if (internalEquation->mType == AnalyserInternalEquation::Type::RATE) {
            type = AnalyserEquation::Type::RATE;
        } else if (internalEquation->mType == AnalyserInternalEquation::Type::ALGEBRAIC) {
            type = AnalyserEquation::Type::ALGEBRAIC;
        } else {
            // The equation type is unknown, which means that it is a dummy
            // equation for a true (i.e. non-computed) constant (so that it
            // could have been marked as an external variable), so we skip it
            // since the constant wasn't marked as an external variable.

            continue;
        }

        // Scale our internal equation's AST to take into account the fact that
        // we may have mapped variables that use compatible units rather than
        // equivalent ones.

        scaleEquationAst(internalEquation->mAst);

        // Swap the LHS and RHS of the equation if we are not dealing with an
        // external equation and if its unknown variable is on its RHS.

        if (type != AnalyserEquation::Type::EXTERNAL) {
            auto ast = internalEquation->mAst;
            auto astRightChild = ast->rightChild();

            if (((astRightChild->type() == AnalyserEquationAst::Type::CI)
                 && (astRightChild->variable()->name() == internalEquation->mVariable->mVariable->name()))
                || ((astRightChild->type() == AnalyserEquationAst::Type::DIFF)
                    && (astRightChild->rightChild()->variable()->name() == internalEquation->mVariable->mVariable->name()))) {
                ast->swapLeftAndRightChildren();
            }
        }

<<<<<<< HEAD
                // Swap the LHS and RHS of the equation if we are not dealing
                // with an external equation and if its unknown variable is on
                // its RHS.

                if (type != AnalyserEquation::Type::EXTERNAL) {
                    auto ast = internalEquation->mAst;
                    auto astRightChild = ast->rightChild();

                    if (((astRightChild->type() == AnalyserEquationAst::Type::CI)
                         && (astRightChild->variable()->name() == internalEquation->mVariable->mVariable->name()))
                        || ((astRightChild->type() == AnalyserEquationAst::Type::DIFF)
                            && (astRightChild->rightChild()->variable()->name() == internalEquation->mVariable->mVariable->name()))) {
                        ast->swapLeftAndRightChildren();
                    }
                }

                // Determine the equation's dependencies, i.e. the equations for
                // the variables on which this equation depends.
                // Note: an equation may depend on the variable of integration,
                //       for which there is no equation, hence we need to test
                //       equationDependency against nullptr.
=======
        // Determine the equation's dependencies, i.e. the equations for the
        // variables on which this equation depends.
        // Note: an equation may depend on the variable of integration, for
        //       which there is no equation, hence we need to test
        //       equationDependency against nullptr.
>>>>>>> eea36113

        VariablePtrs variableDependencies = (type == AnalyserEquation::Type::EXTERNAL) ?
                                                internalEquation->mVariable->mDependencies :
                                                internalEquation->mDependencies;
        std::vector<AnalyserEquationPtr> equationDependencies;

        for (const auto &variableDependency : variableDependencies) {
            auto equationDependency = equationMappings[variableDependency];

            if (equationDependency != nullptr) {
                equationDependencies.push_back(equationDependency);
            }
        }

        // Populate and keep track of the equation.

        equation->mPimpl->populate(type,
                                   (type == AnalyserEquation::Type::EXTERNAL) ?
                                       nullptr :
                                       internalEquation->mAst,
                                   equationDependencies,
                                   stateOrVariable);

        mModel->mPimpl->mEquations.push_back(equation);
    }

    // Clean up our equations' dependencies.
    // Note: indeed, some equations may have a dependency on one or several true
    //       (i.e. non-computed) constants, for which there are no proper
    //       equations. So, we need to remove those dependencies, and obviously
    //       this can only be done once all our equations are ready.

    for (const auto &equation : mModel->mPimpl->mEquations) {
        equation->mPimpl->cleanUpDependencies();
    }

    // Determine whether our equations are state/rate based.
    // Note: obviously, this can only be done once all our equations are ready.

    for (const auto &equation : mModel->mPimpl->mEquations) {
        std::vector<AnalyserEquationPtr> checkedEquations;

        equation->mPimpl->mIsStateRateBased = isStateRateBased(equation, checkedEquations);
    }
}

std::vector<AnalyserExternalVariablePtr>::const_iterator Analyser::AnalyserImpl::findExternalVariable(const ModelPtr &model,
                                                                                                      const std::string &componentName,
                                                                                                      const std::string &variableName) const
{
    return std::find_if(mExternalVariables.begin(), mExternalVariables.end(), [=](const AnalyserExternalVariablePtr &ev) {
        auto v = ev->variable();

        return (v != nullptr)
               && (owningModel(v) == model)
               && (owningComponent(v)->name() == componentName)
               && (v->name() == variableName);
    });
}

std::vector<AnalyserExternalVariablePtr>::const_iterator Analyser::AnalyserImpl::findExternalVariable(const AnalyserExternalVariablePtr &externalVariable) const
{
    return std::find_if(mExternalVariables.begin(), mExternalVariables.end(), [=](const AnalyserExternalVariablePtr &ev) {
        return ev == externalVariable;
    });
}

Analyser::AnalyserImpl *Analyser::pFunc()
{
    return reinterpret_cast<Analyser::AnalyserImpl *>(Logger::pFunc());
}

const Analyser::AnalyserImpl *Analyser::pFunc() const
{
    return reinterpret_cast<Analyser::AnalyserImpl const *>(Logger::pFunc());
}

Analyser::Analyser()
    : Logger(new Analyser::AnalyserImpl())
{
    pFunc()->mAnalyser = this;
}

Analyser::~Analyser()
{
    delete pFunc();
}

AnalyserPtr Analyser::create() noexcept
{
    return std::shared_ptr<Analyser> {new Analyser {}};
}

void Analyser::analyseModel(const ModelPtr &model)
{
    // Make sure that we have a model and that it is valid before analysing it.

    pFunc()->removeAllIssues();

    if (model == nullptr) {
        auto issue = Issue::IssueImpl::create();

        issue->mPimpl->setDescription("The model is null.");
        issue->mPimpl->setReferenceRule(Issue::ReferenceRule::INVALID_ARGUMENT);

        pFunc()->addIssue(issue);

        return;
    }

    auto validator = Validator::create();

    validator->validateModel(model);

    if (validator->issueCount() > 0) {
        // The model is not valid, so retrieve the validation issues and make
        // them our own.

        for (size_t i = 0; i < validator->issueCount(); ++i) {
            pFunc()->addIssue(validator->issue(i));
        }

        pFunc()->mModel->mPimpl->mType = AnalyserModel::Type::INVALID;
    }

    // Check for non-validation errors that will render the given model invalid
    // for analysis.

    if (model->hasUnlinkedUnits()) {
        auto issue = Issue::IssueImpl::create();

        issue->mPimpl->setDescription("The model has units which are not linked together.");
        issue->mPimpl->setReferenceRule(Issue::ReferenceRule::ANALYSER_UNLINKED_UNITS);

        pFunc()->addIssue(issue);
    }

    // Analyse the model, but only if we didn't come across any issues.

    if (issueCount() == 0) {
        pFunc()->analyseModel(model);
    }
}

bool Analyser::addExternalVariable(const AnalyserExternalVariablePtr &externalVariable)
{
    if (std::find(pFunc()->mExternalVariables.begin(), pFunc()->mExternalVariables.end(), externalVariable) == pFunc()->mExternalVariables.end()) {
        pFunc()->mExternalVariables.push_back(externalVariable);

        return true;
    }

    return false;
}

bool Analyser::removeExternalVariable(size_t index)
{
    if (index < pFunc()->mExternalVariables.size()) {
        pFunc()->mExternalVariables.erase(pFunc()->mExternalVariables.begin() + ptrdiff_t(index));

        return true;
    }

    return false;
}

bool Analyser::removeExternalVariable(const ModelPtr &model,
                                      const std::string &componentName,
                                      const std::string &variableName)
{
    auto result = pFunc()->findExternalVariable(model, componentName, variableName);

    if (result != pFunc()->mExternalVariables.end()) {
        pFunc()->mExternalVariables.erase(result);

        return true;
    }

    return false;
}

bool Analyser::removeExternalVariable(const AnalyserExternalVariablePtr &externalVariable)
{
    auto result = pFunc()->findExternalVariable(externalVariable);

    if (result != pFunc()->mExternalVariables.end()) {
        pFunc()->mExternalVariables.erase(result);

        return true;
    }

    return false;
}

void Analyser::removeAllExternalVariables()
{
    pFunc()->mExternalVariables.clear();
}

bool Analyser::containsExternalVariable(const ModelPtr &model,
                                        const std::string &componentName,
                                        const std::string &variableName) const
{
    return pFunc()->findExternalVariable(model, componentName, variableName) != pFunc()->mExternalVariables.end();
}

bool Analyser::containsExternalVariable(const AnalyserExternalVariablePtr &externalVariable) const
{
    return pFunc()->findExternalVariable(externalVariable) != pFunc()->mExternalVariables.end();
}

AnalyserExternalVariablePtr Analyser::externalVariable(size_t index) const
{
    if (index < pFunc()->mExternalVariables.size()) {
        return pFunc()->mExternalVariables[index];
    }

    return nullptr;
}

AnalyserExternalVariablePtr Analyser::externalVariable(const ModelPtr &model,
                                                       const std::string &componentName,
                                                       const std::string &variableName) const
{
    auto result = pFunc()->findExternalVariable(model, componentName, variableName);

    if (result != pFunc()->mExternalVariables.end()) {
        return *result;
    }

    return nullptr;
}

size_t Analyser::externalVariableCount() const
{
    return pFunc()->mExternalVariables.size();
}

AnalyserModelPtr Analyser::model() const
{
    return pFunc()->mModel;
}

} // namespace libcellml<|MERGE_RESOLUTION|>--- conflicted
+++ resolved
@@ -231,50 +231,35 @@
 
 bool AnalyserInternalEquation::hasKnownVariables(const std::vector<AnalyserInternalVariablePtr> &variables)
 {
-<<<<<<< HEAD
-    return std::find_if(variables.begin(), variables.end(), [](const AnalyserInternalVariablePtr &variable) {
-               return isKnownVariable(variable);
-           }) != std::end(variables);
-}
-
-bool AnalyserInternalEquation::hasKnownVariables()
-{
-    return hasKnownVariables(mVariables) || hasKnownVariables(mOdeVariables);
-}
-
-bool AnalyserInternalEquation::isNonConstantVariable(const AnalyserInternalVariablePtr &variable)
-{
-    return (variable->mType != AnalyserInternalVariable::Type::UNKNOWN)
-           && (variable->mType != AnalyserInternalVariable::Type::CONSTANT)
-           && (variable->mType != AnalyserInternalVariable::Type::COMPUTED_TRUE_CONSTANT)
-           && (variable->mType != AnalyserInternalVariable::Type::COMPUTED_VARIABLE_BASED_CONSTANT);
-=======
     return std::any_of(variables.begin(), variables.end(), [](const auto &variable) {
         return isKnownVariable(variable);
     });
->>>>>>> eea36113
+}
+
+bool AnalyserInternalEquation::hasKnownVariables()
+{
+    return hasKnownVariables(mVariables) || hasKnownVariables(mOdeVariables);
+}
+
+bool AnalyserInternalEquation::isNonConstantVariable(const AnalyserInternalVariablePtr &variable)
+{
+    return variable->mIsExternal
+           || ((variable->mType != AnalyserInternalVariable::Type::UNKNOWN)
+               && (variable->mType != AnalyserInternalVariable::Type::CONSTANT)
+               && (variable->mType != AnalyserInternalVariable::Type::COMPUTED_TRUE_CONSTANT)
+               && (variable->mType != AnalyserInternalVariable::Type::COMPUTED_VARIABLE_BASED_CONSTANT));
 }
 
 bool AnalyserInternalEquation::hasNonConstantVariables(const std::vector<AnalyserInternalVariablePtr> &variables)
 {
-<<<<<<< HEAD
-    return std::find_if(variables.begin(), variables.end(), [](const AnalyserInternalVariablePtr &variable) {
-               return isNonConstantVariable(variable);
-           }) != std::end(variables);
+    return std::any_of(variables.begin(), variables.end(), [](const auto &variable) {
+        return isNonConstantVariable(variable);
+    });
 }
 
 bool AnalyserInternalEquation::hasNonConstantVariables()
 {
     return hasNonConstantVariables(mVariables) || hasNonConstantVariables(mOdeVariables);
-=======
-    return std::any_of(variables.begin(), variables.end(), [](const auto &variable) {
-        return variable->mIsExternal
-               || ((variable->mType != AnalyserInternalVariable::Type::UNKNOWN)
-                   && (variable->mType != AnalyserInternalVariable::Type::CONSTANT)
-                   && (variable->mType != AnalyserInternalVariable::Type::COMPUTED_TRUE_CONSTANT)
-                   && (variable->mType != AnalyserInternalVariable::Type::COMPUTED_VARIABLE_BASED_CONSTANT));
-    });
->>>>>>> eea36113
 }
 
 bool AnalyserInternalEquation::check(size_t &equationOrder, size_t &stateIndex,
@@ -2321,69 +2306,8 @@
         analyseEquationAst(internalEquation->mAst);
     }
 
-<<<<<<< HEAD
-            for (const auto &internalEquation : mInternalEquations) {
-                relevantCheck = internalEquation->check(equationOrder, stateIndex, variableIndex, mModel)
-                                || relevantCheck;
-            }
-        } while (relevantCheck);
-
-        // At this stage, a variable that is still considered initialised is
-        // either a constant or an algebraic variable (that needs to be computed
-        // using an NLA solver). So, go through them and determine which they
-        // are and requalify the relevant algebraic equations.
-
-        for (const auto &internalVariable : mInternalVariables) {
-            if (internalVariable->mType == AnalyserInternalVariable::Type::INITIALISED) {
-                internalVariable->mType = AnalyserInternalVariable::Type::CONSTANT;
-            }
-        }
-
-        for (const auto &internalEquation : mInternalEquations) {
-            if (internalEquation->mType == AnalyserInternalEquation::Type::ALGEBRAIC) {
-                internalEquation->mComputedTrueConstant = true;
-                internalEquation->mComputedVariableBasedConstant = true;
-
-                for (const auto &variable : internalEquation->mAllVariables) {
-                    if (variable != internalEquation->mVariable) {
-                        internalEquation->mComputedTrueConstant = internalEquation->mComputedTrueConstant && !internalEquation->isKnownVariable(variable);
-                        internalEquation->mComputedVariableBasedConstant = internalEquation->mComputedVariableBasedConstant && !internalEquation->isNonConstantVariable(variable);
-                    }
-                }
-
-                if (internalEquation->mComputedTrueConstant) {
-                    internalEquation->mType = AnalyserInternalEquation::Type::TRUE_CONSTANT;
-                    internalEquation->mVariable->mType = AnalyserInternalVariable::Type::COMPUTED_TRUE_CONSTANT;
-                } else if (internalEquation->mComputedVariableBasedConstant) {
-                    internalEquation->mType = AnalyserInternalEquation::Type::VARIABLE_BASED_CONSTANT;
-                    internalEquation->mVariable->mType = AnalyserInternalVariable::Type::COMPUTED_VARIABLE_BASED_CONSTANT;
-                } else {
-                    internalEquation->mType = AnalyserInternalEquation::Type::ALGEBRAIC;
-                    internalEquation->mVariable->mType = AnalyserInternalVariable::Type::ALGEBRAIC;
-                }
-            }
-        }
-
-        // Make sure that our variables are valid.
-
-        for (const auto &internalVariable : mInternalVariables) {
-            std::string issueType;
-            Issue::ReferenceRule referenceRule = Issue::ReferenceRule::UNSPECIFIED;
-
-            if (internalVariable->mType == AnalyserInternalVariable::Type::UNKNOWN) {
-                issueType = "is unused";
-                referenceRule = Issue::ReferenceRule::ANALYSER_VARIABLE_UNUSED;
-            } else if (internalVariable->mType == AnalyserInternalVariable::Type::SHOULD_BE_STATE) {
-                issueType = "is used in an ODE, but it is not initialised";
-                referenceRule = Issue::ReferenceRule::ANALYSER_STATE_NOT_INITIALISED;
-            } else if (internalVariable->mType == AnalyserInternalVariable::Type::OVERCONSTRAINED) {
-                issueType = "is computed more than once";
-                referenceRule = Issue::ReferenceRule::ANALYSER_VARIABLE_COMPUTED_MORE_THAN_ONCE;
-            }
-=======
     if (mAnalyser->errorCount() != 0) {
         mModel->mPimpl->mType = AnalyserModel::Type::INVALID;
->>>>>>> eea36113
 
         return;
     }
@@ -2408,19 +2332,9 @@
                     description += (i != equivalentVariableCount - 1) ? ", " : " and ";
                 }
 
-<<<<<<< HEAD
-        auto hasUnderconstrainedVariables = std::find_if(mInternalVariables.begin(), mInternalVariables.end(), [](const AnalyserInternalVariablePtr &variable) {
-                                                return (variable->mType == AnalyserInternalVariable::Type::UNKNOWN)
-                                                       || (variable->mType == AnalyserInternalVariable::Type::SHOULD_BE_STATE);
-                                            }) != std::end(mInternalVariables);
-        auto hasOverconstrainedVariables = std::find_if(mInternalVariables.begin(), mInternalVariables.end(), [](const AnalyserInternalVariablePtr &variable) {
-                                               return variable->mType == AnalyserInternalVariable::Type::OVERCONSTRAINED;
-                                           }) != std::end(mInternalVariables);
-=======
                 auto variableString = ((i == 0) && (equivalentVariableCount != 2)) ?
                                           std::string("Variable") :
                                           std::string("variable");
->>>>>>> eea36113
 
                 description += variableString + " '" + primaryExternalVariable.second[i]->name()
                                + "' in component '" + owningComponent(primaryExternalVariable.second[i])->name()
@@ -2429,18 +2343,10 @@
 
             Issue::ReferenceRule referenceRule;
 
-<<<<<<< HEAD
-    if (mModel->isValid()) {
-        // Add a dummy equation for each of our true (i.e. non-computed)
-        // constants.
-        // Note: this is only so that we can mark a constant as an external
-        //       variable.
-=======
             if (isVoi) {
                 description += (equivalentVariableCount == 1) ?
                                    " is marked as an external variable, but it is" :
                                    " are marked as external variables, but they are";
->>>>>>> eea36113
 
                 if ((equivalentVariableCount == 1) && hasPrimaryVariable) {
                     description += " the";
@@ -2590,8 +2496,7 @@
         mModel->mPimpl->mType = AnalyserModel::Type::ALGEBRAIC;
     }
 
-    if ((mModel->mPimpl->mType != AnalyserModel::Type::ODE)
-        && (mModel->mPimpl->mType != AnalyserModel::Type::ALGEBRAIC)) {
+    if (!mModel->isValid()) {
         return;
     }
 
@@ -2726,35 +2631,11 @@
             }
         }
 
-<<<<<<< HEAD
-                // Swap the LHS and RHS of the equation if we are not dealing
-                // with an external equation and if its unknown variable is on
-                // its RHS.
-
-                if (type != AnalyserEquation::Type::EXTERNAL) {
-                    auto ast = internalEquation->mAst;
-                    auto astRightChild = ast->rightChild();
-
-                    if (((astRightChild->type() == AnalyserEquationAst::Type::CI)
-                         && (astRightChild->variable()->name() == internalEquation->mVariable->mVariable->name()))
-                        || ((astRightChild->type() == AnalyserEquationAst::Type::DIFF)
-                            && (astRightChild->rightChild()->variable()->name() == internalEquation->mVariable->mVariable->name()))) {
-                        ast->swapLeftAndRightChildren();
-                    }
-                }
-
-                // Determine the equation's dependencies, i.e. the equations for
-                // the variables on which this equation depends.
-                // Note: an equation may depend on the variable of integration,
-                //       for which there is no equation, hence we need to test
-                //       equationDependency against nullptr.
-=======
         // Determine the equation's dependencies, i.e. the equations for the
         // variables on which this equation depends.
         // Note: an equation may depend on the variable of integration, for
         //       which there is no equation, hence we need to test
         //       equationDependency against nullptr.
->>>>>>> eea36113
 
         VariablePtrs variableDependencies = (type == AnalyserEquation::Type::EXTERNAL) ?
                                                 internalEquation->mVariable->mDependencies :
