--- conflicted
+++ resolved
@@ -2288,14 +2288,8 @@
         }
     }
 
-<<<<<<< HEAD
     // Loop over our equations, checking which variables, if any, can be
     // determined using a given equation.
-=======
-    // Determine the index of our constant variables and then loop over our
-    // equations, checking which variables, if any, can be determined using a
-    // given equation.
->>>>>>> 23e78293
 
     auto variableIndex = MAX_SIZE_T;
     auto equationOrder = MAX_SIZE_T;
