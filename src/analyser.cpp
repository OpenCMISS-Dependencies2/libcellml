--- conflicted
+++ resolved
@@ -393,21 +393,6 @@
     AnalyserImpl();
     ~AnalyserImpl();
 
-<<<<<<< HEAD
-=======
-    static bool compareVariablesByComponentAndName(const AnalyserInternalVariablePtr &variable1,
-                                                   const AnalyserInternalVariablePtr &variable2);
-
-    static bool isStateVariable(const AnalyserInternalVariablePtr &variable);
-    static bool isConstantOrAlgebraicVariable(const AnalyserInternalVariablePtr &variable);
-
-    static bool compareVariablesByTypeAndIndex(const AnalyserInternalVariablePtr &variable1,
-                                               const AnalyserInternalVariablePtr &variable2);
-
-    static bool compareEquationsByVariable(const AnalyserInternalEquationPtr &equation1,
-                                           const AnalyserInternalEquationPtr &equation2);
-
->>>>>>> bf024aa8
     AnalyserInternalVariablePtr internalVariable(const VariablePtr &variable);
 
     VariablePtr voiFirstOccurrence(const VariablePtr &variable,
@@ -539,55 +524,6 @@
     mGenerator->mPimpl->resetLockedModelAndProfile();
 }
 
-<<<<<<< HEAD
-=======
-bool Analyser::AnalyserImpl::compareVariablesByComponentAndName(const AnalyserInternalVariablePtr &variable1,
-                                                                const AnalyserInternalVariablePtr &variable2)
-{
-    auto realComponent1 = owningComponent(variable1->mVariable);
-    auto realComponent2 = owningComponent(variable2->mVariable);
-
-    if (realComponent1->name() == realComponent2->name()) {
-        return variable1->mVariable->name() < variable2->mVariable->name();
-    }
-
-    return realComponent1->name() < realComponent2->name();
-}
-
-bool Analyser::AnalyserImpl::isStateVariable(const AnalyserInternalVariablePtr &variable)
-{
-    return variable->mType == AnalyserInternalVariable::Type::STATE;
-}
-
-bool Analyser::AnalyserImpl::isConstantOrAlgebraicVariable(const AnalyserInternalVariablePtr &variable)
-{
-    return (variable->mType == AnalyserInternalVariable::Type::CONSTANT)
-           || (variable->mType == AnalyserInternalVariable::Type::COMPUTED_TRUE_CONSTANT)
-           || (variable->mType == AnalyserInternalVariable::Type::COMPUTED_VARIABLE_BASED_CONSTANT)
-           || (variable->mType == AnalyserInternalVariable::Type::ALGEBRAIC);
-}
-
-bool Analyser::AnalyserImpl::compareVariablesByTypeAndIndex(const AnalyserInternalVariablePtr &variable1,
-                                                            const AnalyserInternalVariablePtr &variable2)
-{
-    if (isStateVariable(variable1) && isConstantOrAlgebraicVariable(variable2)) {
-        return true;
-    }
-
-    if (isConstantOrAlgebraicVariable(variable1) && isStateVariable(variable2)) {
-        return false;
-    }
-
-    return variable1->mIndex < variable2->mIndex;
-}
-
-bool Analyser::AnalyserImpl::compareEquationsByVariable(const AnalyserInternalEquationPtr &equation1,
-                                                        const AnalyserInternalEquationPtr &equation2)
-{
-    return compareVariablesByTypeAndIndex(equation1->mVariable, equation2->mVariable);
-}
-
->>>>>>> bf024aa8
 AnalyserInternalVariablePtr Analyser::AnalyserImpl::internalVariable(const VariablePtr &variable)
 {
     // Find and return, if there is one, the internal variable associated with
