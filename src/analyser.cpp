/*
Copyright libCellML Contributors

Licensed under the Apache License, Version 2.0 (the "License");
you may not use this file except in compliance with the License.
You may obtain a copy of the License at

    http://www.apache.org/licenses/LICENSE-2.0

Unless required by applicable law or agreed to in writing, software
distributed under the License is distributed on an "AS IS" BASIS,
WITHOUT WARRANTIES OR CONDITIONS OF ANY KIND, either express or implied.
See the License for the specific language governing permissions and
limitations under the License.
*/

#include "libcellml/analyser.h"

#include "libcellml/analyserequation.h"
#include "libcellml/analyserequationast.h"
#include "libcellml/analyserexternalvariable.h"
#include "libcellml/analysermodel.h"
#include "libcellml/analyservariable.h"
#include "libcellml/component.h"
#include "libcellml/model.h"
#include "libcellml/units.h"
#include "libcellml/validator.h"
#include "libcellml/variable.h"

#include <cmath>
#include <iterator>

#include "analyserequation_p.h"
#include "analyserequationast_p.h"
#include "analysermodel_p.h"
#include "analyservariable_p.h"
#include "anycellmlelement_p.h"
#include "commonutils.h"
#include "generator_p.h"
#include "issue_p.h"
#include "logger_p.h"
#include "utilities.h"
#include "xmldoc.h"
#include "xmlutils.h"

#ifdef TRUE
#    undef TRUE
#endif

#ifdef FALSE
#    undef FALSE
#endif

#ifdef NAN
#    undef NAN
#endif

namespace libcellml {

struct AnalyserInternalEquation;
struct AnalyserInternalVariable;

using AnalyserInternalEquationPtr = std::shared_ptr<AnalyserInternalEquation>;
using AnalyserInternalVariablePtr = std::shared_ptr<AnalyserInternalVariable>;

using AnalyserInternalEquationPtrs = std::vector<AnalyserInternalEquationPtr>;
using AnalyserInternalVariablePtrs = std::vector<AnalyserInternalVariablePtr>;

using AnalyserEquationPtrs = std::vector<AnalyserEquationPtr>;
using AnalyserVariablePtrs = std::vector<AnalyserVariablePtr>;
using AnalyserExternalVariablePtrs = std::vector<AnalyserExternalVariablePtr>;

struct AnalyserInternalVariable
{
    enum struct Type
    {
        UNKNOWN,
        SHOULD_BE_STATE,
        INITIALISED,
        VARIABLE_OF_INTEGRATION,
        STATE,
        CONSTANT,
        COMPUTED_TRUE_CONSTANT,
        COMPUTED_VARIABLE_BASED_CONSTANT,
        INITIALISED_ALGEBRAIC,
        ALGEBRAIC,
        OVERCONSTRAINED
    };

    size_t mIndex = MAX_SIZE_T;
    Type mType = Type::UNKNOWN;
    bool mIsExternal = false;
    VariablePtrs mDependencies;

    VariablePtr mInitialisingVariable;
    VariablePtr mVariable;

    static AnalyserInternalVariablePtr create(const VariablePtr &variable);

    void setVariable(const VariablePtr &variable,
                     bool checkInitialValue = true);

    void makeVoi();
    void makeState();
    void makeConstant(size_t &index);
};

AnalyserInternalVariablePtr AnalyserInternalVariable::create(const VariablePtr &variable)
{
    auto res = std::make_shared<AnalyserInternalVariable>();

    res->setVariable(variable);

    return res;
}

void AnalyserInternalVariable::setVariable(const VariablePtr &variable,
                                           bool checkInitialValue)
{
    if (checkInitialValue && !variable->initialValue().empty()) {
        // The variable has an initial value, so it can either be a constant, an
        // algebraic variable (that needs to be computed using an NLA solver),
        // or a state. For now, all we know is that it is initialised.

        mType = Type::INITIALISED;

        mInitialisingVariable = variable;
    }

    mVariable = variable;
}

void AnalyserInternalVariable::makeVoi()
{
    mType = Type::VARIABLE_OF_INTEGRATION;
}

void AnalyserInternalVariable::makeState()
{
    if (mType == Type::UNKNOWN) {
        mType = Type::SHOULD_BE_STATE;
    } else if (mType == Type::INITIALISED) {
        mType = Type::STATE;
    }
}

void AnalyserInternalVariable::makeConstant(size_t &index)
{
    mIndex = ++index;
    mType = Type::CONSTANT;
}

struct AnalyserInternalEquation
{
    enum struct Type
    {
        UNKNOWN,
        TRUE_CONSTANT,
        VARIABLE_BASED_CONSTANT,
        ODE,
        NLA,
        ALGEBRAIC
    };

    size_t mOrder = MAX_SIZE_T;
    Type mType = Type::UNKNOWN;

    VariablePtrs mDependencies;

    AnalyserEquationAstPtr mAst;

<<<<<<< HEAD
    ComponentPtr mComponent = nullptr;
=======
    std::vector<AnalyserInternalVariablePtr> mVariables;
    std::vector<AnalyserInternalVariablePtr> mOdeVariables;
    std::vector<AnalyserInternalVariablePtr> mAllVariables;

    AnalyserInternalVariablePtr mVariable;
    ComponentPtr mComponent;
>>>>>>> 88f81fdf

    AnalyserInternalVariablePtrs mVariables;
    AnalyserInternalVariablePtrs mOdeVariables;
    AnalyserInternalVariablePtrs mAllVariables;
    AnalyserInternalVariablePtrs mUnknownVariables;

    bool mComputedTrueConstant = true;
    bool mComputedVariableBasedConstant = true;

    static AnalyserInternalEquationPtr create(const ComponentPtr &component);
    static AnalyserInternalEquationPtr create(const AnalyserInternalVariablePtr &variable);

    void addVariable(const AnalyserInternalVariablePtr &variable);
    void addOdeVariable(const AnalyserInternalVariablePtr &odeVariable);

    static bool isKnownVariable(const AnalyserInternalVariablePtr &variable);
    static bool isKnownOdeVariable(const AnalyserInternalVariablePtr &odeVariable);

    static bool hasKnownVariables(const AnalyserInternalVariablePtrs &variables);
    bool hasKnownVariables();

    static bool isNonConstantVariable(const AnalyserInternalVariablePtr &variable);

    static bool hasNonConstantVariables(const AnalyserInternalVariablePtrs &variables);
    bool hasNonConstantVariables();

    bool unknownVariableOnLhsRhs(bool lhs);
    bool unknownVariableOnLhs();
    bool unknownVariableOnRhs();

    bool check(size_t &equationOrder, size_t &stateIndex, size_t &variableIndex,
               const AnalyserModelPtr &model);
};

AnalyserInternalEquationPtr AnalyserInternalEquation::create(const ComponentPtr &component)
{
    auto res = std::make_shared<AnalyserInternalEquation>();

    res->mAst = AnalyserEquationAst::create();
    res->mComponent = component;

    return res;
}

AnalyserInternalEquationPtr AnalyserInternalEquation::create(const AnalyserInternalVariablePtr &variable)
{
    auto res = std::make_shared<AnalyserInternalEquation>();

    res->mComponent = owningComponent(variable->mVariable);

    res->mUnknownVariables.push_back(variable);

    return res;
}

void AnalyserInternalEquation::addVariable(const AnalyserInternalVariablePtr &variable)
{
    if (std::find(mVariables.begin(), mVariables.end(), variable) == mVariables.end()) {
        mVariables.push_back(variable);
        mAllVariables.push_back(variable);
    }
}

void AnalyserInternalEquation::addOdeVariable(const AnalyserInternalVariablePtr &odeVariable)
{
    if (std::find(mOdeVariables.begin(), mOdeVariables.end(), odeVariable) == mOdeVariables.end()) {
        mOdeVariables.push_back(odeVariable);
        mAllVariables.push_back(odeVariable);
    }
}

bool AnalyserInternalEquation::isKnownVariable(const AnalyserInternalVariablePtr &variable)
{
    return variable->mType != AnalyserInternalVariable::Type::UNKNOWN;
}

bool AnalyserInternalEquation::isKnownOdeVariable(const AnalyserInternalVariablePtr &odeVariable)
{
    return odeVariable->mIndex != MAX_SIZE_T;
}

bool AnalyserInternalEquation::hasKnownVariables(const AnalyserInternalVariablePtrs &variables)
{
    return std::any_of(variables.begin(), variables.end(), [](const auto &v) {
        return isKnownVariable(v);
    });
}

bool AnalyserInternalEquation::hasKnownVariables()
{
    return hasKnownVariables(mVariables) || hasKnownVariables(mOdeVariables);
}

bool AnalyserInternalEquation::isNonConstantVariable(const AnalyserInternalVariablePtr &variable)
{
    return variable->mIsExternal
           || ((variable->mType != AnalyserInternalVariable::Type::UNKNOWN)
               && (variable->mType != AnalyserInternalVariable::Type::INITIALISED)
               && (variable->mType != AnalyserInternalVariable::Type::CONSTANT)
               && (variable->mType != AnalyserInternalVariable::Type::COMPUTED_TRUE_CONSTANT)
               && (variable->mType != AnalyserInternalVariable::Type::COMPUTED_VARIABLE_BASED_CONSTANT));
}

bool AnalyserInternalEquation::hasNonConstantVariables(const AnalyserInternalVariablePtrs &variables)
{
    return std::any_of(variables.begin(), variables.end(), [](const auto &v) {
        return isNonConstantVariable(v);
    });
}

bool AnalyserInternalEquation::hasNonConstantVariables()
{
    return hasNonConstantVariables(mVariables) || hasNonConstantVariables(mOdeVariables);
}

bool AnalyserInternalEquation::unknownVariableOnLhsRhs(bool lhs)
{
    auto ast = mAst;
    auto astChild = lhs ? ast->leftChild() : ast->rightChild();

    return ((astChild->type() == AnalyserEquationAst::Type::CI)
            && (astChild->variable()->name() == mUnknownVariables.front()->mVariable->name()))
           || ((astChild->type() == AnalyserEquationAst::Type::DIFF)
               && (astChild->rightChild()->variable()->name() == mUnknownVariables.front()->mVariable->name()));
}

bool AnalyserInternalEquation::unknownVariableOnLhs()
{
    return unknownVariableOnLhsRhs(true);
}

bool AnalyserInternalEquation::unknownVariableOnRhs()
{
    return unknownVariableOnLhsRhs(false);
}

bool AnalyserInternalEquation::check(size_t &equationOrder, size_t &stateIndex,
                                     size_t &variableIndex,
                                     const AnalyserModelPtr &model)
{
    // Nothing to check if the equation has a known type.

    if (mType != Type::UNKNOWN) {
        return false;
    }

    // Determine, from the (new) known (ODE) variables, whether the equation is
    // used to compute a true constant or a variable-based constant.

    mComputedTrueConstant = mComputedTrueConstant && !hasKnownVariables();
    mComputedVariableBasedConstant = mComputedVariableBasedConstant && !hasNonConstantVariables();

    // Add, as a dependency, the variables used to compute the (new) known (ODE)
    // variables.

    for (const auto &variable : mVariables) {
        if (isKnownVariable(variable)) {
            mDependencies.push_back(variable->mVariable);
        }
    }

    // Stop tracking (new) known (ODE) variables.

    mVariables.erase(std::remove_if(mVariables.begin(), mVariables.end(), isKnownVariable), mVariables.end());
    mOdeVariables.erase(std::remove_if(mOdeVariables.begin(), mOdeVariables.end(), isKnownOdeVariable), mOdeVariables.end());

    // If there is no (ODE) variable left then it means that the variables in
    // the equation are overconstrained unless one of them was initialised in
    // which case it will now be considered as an algebraic variable and this
    // equation as an NLA equation.

    auto unknownVariablesOrOdeVariablesLeft = mVariables.size() + mOdeVariables.size();
    AnalyserInternalVariablePtrs initialisedVariables;

    if (unknownVariablesOrOdeVariablesLeft == 0) {
        for (const auto &variable : mAllVariables) {
            if ((variable->mType == AnalyserInternalVariable::Type::INITIALISED)
                || (variable->mType == AnalyserInternalVariable::Type::INITIALISED_ALGEBRAIC)) {
                // The equation contains an initialised variable, so track it
                // and consider it as an algebraic variable.

                initialisedVariables.push_back(variable);

                variable->mType = AnalyserInternalVariable::Type::INITIALISED_ALGEBRAIC;
            }
        }

        if (initialisedVariables.empty()) {
            // The equation doesn't contain any initialised variables, which
            // means that it is overconstrained.

            for (const auto &variable : mAllVariables) {
                variable->mType = AnalyserInternalVariable::Type::OVERCONSTRAINED;
            }

            return false;
        }
    }

    // If there is one (ODE) variable left or some initialised variables then
    // update its variable (to be the corresponding one in the component in
    // which the equation is), as well as set its type (if it is currently
    // unknown) and index (if its type is one of the expected ones). Finally,
    // set the type and order of the equation, should everything have gone as
    // planned.

    if ((unknownVariablesOrOdeVariablesLeft == 1)
        || !initialisedVariables.empty()) {
        auto variables = mVariables.empty() ?
                             mOdeVariables.empty() ?
                             initialisedVariables :
                             mOdeVariables :
                             mVariables;
        auto validEquation = true;

        for (const auto &variable : variables) {
            auto i = MAX_SIZE_T;
            VariablePtr localVariable;

            do {
                localVariable = mComponent->variable(++i);
            } while (!model->areEquivalentVariables(variable->mVariable, localVariable));

            variable->setVariable(localVariable, false);

            if (variable->mType == AnalyserInternalVariable::Type::UNKNOWN) {
                variable->mType = mComputedTrueConstant ?
                                      AnalyserInternalVariable::Type::COMPUTED_TRUE_CONSTANT :
                                  mComputedVariableBasedConstant ?
                                      AnalyserInternalVariable::Type::COMPUTED_VARIABLE_BASED_CONSTANT :
                                      AnalyserInternalVariable::Type::ALGEBRAIC;
            }

            if ((variable->mType == AnalyserInternalVariable::Type::STATE)
                || (variable->mType == AnalyserInternalVariable::Type::COMPUTED_TRUE_CONSTANT)
                || (variable->mType == AnalyserInternalVariable::Type::COMPUTED_VARIABLE_BASED_CONSTANT)
                || (variable->mType == AnalyserInternalVariable::Type::INITIALISED_ALGEBRAIC)
                || (variable->mType == AnalyserInternalVariable::Type::ALGEBRAIC)) {
                variable->mIndex = (variable->mType == AnalyserInternalVariable::Type::STATE) ?
                                       ++stateIndex :
                                       ++variableIndex;

                mUnknownVariables.push_back(variable);
            } else {
                validEquation = false;
            }
        }

        // Set the equation's order and type, if we have a valid equation, as
        // well as consider any (still) initialised variable as a constant.
        // Note: an equation may be used to compute one variable, but if it is
        //       not on its own on the LHS/RHS of the equation then it needs to
        //       be solved as an NLA equation.

        if (validEquation) {
            mOrder = ++equationOrder;

            auto variable = (variables.size() == 1) ?
                                variables.front() :
                                nullptr;

            mType = ((variable == nullptr)
                     || (!unknownVariableOnLhs() && !unknownVariableOnRhs())) ?
                        Type::NLA :
                    (variable->mType == AnalyserInternalVariable::Type::STATE) ?
                        Type::ODE :
                    (variable->mType == AnalyserInternalVariable::Type::COMPUTED_TRUE_CONSTANT) ?
                        Type::TRUE_CONSTANT :
                    (variable->mType == AnalyserInternalVariable::Type::COMPUTED_VARIABLE_BASED_CONSTANT) ?
                        Type::VARIABLE_BASED_CONSTANT :
                        Type::ALGEBRAIC;

            for (const auto &allVariable : mAllVariables) {
                if (allVariable->mType == AnalyserInternalVariable::Type::INITIALISED) {
                    allVariable->makeConstant(variableIndex);
                }
            }

            return true;
        }
    }

    return false;
}

/**
 * @brief The Analyser::AnalyserImpl class.
 *
 * The private implementation for the Analyser class.
 */
using UnitsMap = std::map<std::string, double>;
using UnitsMaps = std::vector<UnitsMap>;
using UnitsMultipliers = std::vector<double>;

class Analyser::AnalyserImpl: public Logger::LoggerImpl
{
public:
    Analyser *mAnalyser = nullptr;

    AnalyserModelPtr mModel = AnalyserModel::AnalyserModelImpl::create();

    AnalyserExternalVariablePtrs mExternalVariables;

    AnalyserInternalVariablePtrs mInternalVariables;
    AnalyserInternalEquationPtrs mInternalEquations;

    GeneratorPtr mGenerator = libcellml::Generator::create();

    std::map<std::string, UnitsPtr> mStandardUnits;
    std::map<AnalyserEquationAstPtr, UnitsPtr> mCiCnUnits;

    AnalyserImpl();

    AnalyserInternalVariablePtr internalVariable(const VariablePtr &variable);

    VariablePtr voiFirstOccurrence(const VariablePtr &variable,
                                   const ComponentPtr &component);

    void analyseNode(const XmlNodePtr &node, AnalyserEquationAstPtr &ast,
                     const AnalyserEquationAstPtr &astParent,
                     const ComponentPtr &component,
                     const AnalyserInternalEquationPtr &equation);
    void analyseComponent(const ComponentPtr &component);

    void doEquivalentVariables(const VariablePtr &variable,
                               VariablePtrs &equivalentVariables) const;
    VariablePtrs equivalentVariables(const VariablePtr &variable) const;

    void analyseEquationAst(const AnalyserEquationAstPtr &ast);

    void updateUnitsMapWithStandardUnit(const std::string &unitsName,
                                        UnitsMap &unitsMap,
                                        double unitsExponent);
    void updateUnitsMap(const ModelPtr &model, const std::string &unitsName,
                        UnitsMap &unitsMap, bool userUnitsMap = false,
                        double unitsExponent = 1.0,
                        double unitsMultiplier = 0.0);
    UnitsMap multiplyDivideUnitsMaps(const UnitsMap &firstUnitsMap,
                                     const UnitsMap &secondUnitsMap,
                                     bool multiply);
    UnitsMaps multiplyDivideUnitsMaps(const UnitsMaps &firstUnitsMaps,
                                      const UnitsMaps &secondUnitsMaps,
                                      bool multiply = true);
    UnitsMaps multiplyDivideUnitsMaps(const UnitsMaps &unitsMaps,
                                      double factor, bool multiply);
    double multiplyDivideUnitsMultipliers(double firstUnitsMultiplier,
                                          double secondUnitsMultiplier,
                                          bool multiply);
    UnitsMultipliers multiplyDivideUnitsMultipliers(const UnitsMultipliers &firstUnitsMultipliers,
                                                    const UnitsMultipliers &secondUnitsMultipliers,
                                                    bool multiply = true);
    UnitsMultipliers multiplyDivideUnitsMultipliers(double firstUnitsMultiplier,
                                                    const UnitsMultipliers &secondUnitsMultipliers,
                                                    bool multiply);
    UnitsMultipliers powerRootUnitsMultipliers(const UnitsMultipliers &unitsMultipliers,
                                               double factor, bool power);
    bool areSameUnitsMaps(const UnitsMaps &firstUnitsMaps,
                          const UnitsMaps &secondUnitsMaps);
    bool isDimensionlessUnitsMaps(const UnitsMaps &unitsMaps);
    bool areSameUnitsMultipliers(const UnitsMultipliers &firstUnitsMultipliers,
                                 const UnitsMultipliers &secondUnitsMultipliers);
    void updateUnitsMultiplier(const ModelPtr &model,
                               const std::string &unitsName,
                               double &newUnitsMultiplier,
                               double unitsExponent = 1.0,
                               double unitsMultiplier = 0.0);
    std::string componentName(const AnalyserEquationAstPtr &ast);
    double powerValue(const AnalyserEquationAstPtr &ast);
    std::string expression(const AnalyserEquationAstPtr &ast,
                           bool includeHierarchy = true);
    std::string expressionUnits(const UnitsMaps &unitsMaps,
                                const UnitsMultipliers &unitsMultipliers = {});
    std::string expressionUnits(const AnalyserEquationAstPtr &ast,
                                const UnitsMaps &unitsMaps,
                                const UnitsMaps &userUnitsMaps,
                                const UnitsMultipliers &unitsMultipliers);
    void defaultUnitsMapsAndMultipliers(UnitsMaps &unitsMaps,
                                        UnitsMaps &userUnitsMaps,
                                        UnitsMultipliers &unitsMultipliers);
    void analyseEquationUnits(const AnalyserEquationAstPtr &ast,
                              UnitsMaps &unitsMaps, UnitsMaps &userUnitsMaps,
                              UnitsMultipliers &unitsMultipliers,
                              Strings &issueDescriptions);

    double scalingFactor(const VariablePtr &variable);

    void scaleAst(const AnalyserEquationAstPtr &ast,
                  const AnalyserEquationAstPtr &astParent,
                  double scalingFactor);
    void scaleEquationAst(const AnalyserEquationAstPtr &ast);

    bool isStateRateBased(const AnalyserEquationPtr &equation,
                          AnalyserEquationPtrs &checkedEquations);

    void analyseModel(const ModelPtr &model);

    AnalyserExternalVariablePtrs::const_iterator findExternalVariable(const ModelPtr &model,
                                                                      const std::string &componentName,
                                                                      const std::string &variableName) const;
    AnalyserExternalVariablePtrs::const_iterator findExternalVariable(const AnalyserExternalVariablePtr &externalVariable) const;
};

Analyser::AnalyserImpl::AnalyserImpl()
{
    // Customise our generator's profile.

    auto profile = mGenerator->profile();

    profile->setAbsoluteValueString("abs");
    profile->setNaturalLogarithmString("ln");
    profile->setCommonLogarithmString("log");
    profile->setRemString("rem");
    profile->setAsinString("arcsin");
    profile->setAcosString("arccos");
    profile->setAtanString("arctan");
    profile->setAsecString("arcsec");
    profile->setAcscString("arccsc");
    profile->setAcotString("arccot");
    profile->setAsinhString("arcsinh");
    profile->setAcoshString("arccosh");
    profile->setAtanhString("arctanh");
    profile->setAsechString("arcsech");
    profile->setAcschString("arccsch");
    profile->setAcothString("arccoth");
    profile->setTrueString("true");
    profile->setFalseString("false");
    profile->setEString("exponentiale");
    profile->setPiString("pi");
    profile->setInfString("infinity");
    profile->setNanString("notanumber");
}

AnalyserInternalVariablePtr Analyser::AnalyserImpl::internalVariable(const VariablePtr &variable)
{
    // Find and return, if there is one, the internal variable associated with
    // the given variable.

    AnalyserInternalVariablePtr res;

    for (const auto &internalVariable : mInternalVariables) {
        if (mModel->areEquivalentVariables(variable, internalVariable->mVariable)) {
            res = internalVariable;

            break;
        }
    }

    if (res != nullptr) {
        return res;
    }

    // No internal variable exists for the given variable, so create one, track
    // it and return it.

    res = AnalyserInternalVariable::create(variable);

    mInternalVariables.push_back(res);

    return res;
}

VariablePtr Analyser::AnalyserImpl::voiFirstOccurrence(const VariablePtr &variable,
                                                       const ComponentPtr &component)
{
    // Recursively look for the first occurrence of the given variable in the
    // given component.

    for (size_t i = 0; i < component->variableCount(); ++i) {
        auto componentVariable = component->variable(i);

        if (mModel->areEquivalentVariables(variable, componentVariable)) {
            return componentVariable;
        }
    }

    VariablePtr res;

    for (size_t i = 0; (res == nullptr) && (i < component->componentCount()); ++i) {
        res = voiFirstOccurrence(variable, component->component(i));
    }

    return res;
}

void Analyser::AnalyserImpl::analyseNode(const XmlNodePtr &node,
                                         AnalyserEquationAstPtr &ast,
                                         const AnalyserEquationAstPtr &astParent,
                                         const ComponentPtr &component,
                                         const AnalyserInternalEquationPtr &equation)
{
    // Create the AST, if needed.

    if (ast == nullptr) {
        ast.reset(new AnalyserEquationAst {});
    }

    // Basic content elements.

    if (node->isMathmlElement("apply")) {
        // We may have 2, 3 or more child nodes, e.g.
        //
        //                 +--------+
        //                 |   +    |
        //        "+a" ==> |  / \   |
        //                 | a  nil |
        //                 +--------+
        //
        //                 +-------+
        //                 |   +   |
        //       "a+b" ==> |  / \  |
        //                 | a   b |
        //                 +-------+
        //
        //                 +-------------+
        //                 |   +         |
        //                 |  / \        |
        //                 | a   +       |
        //                 |    / \      |
        // "a+b+c+d+e" ==> |   b   +     |
        //                 |      / \    |
        //                 |     c   +   |
        //                 |        / \  |
        //                 |       d   e |
        //                 +-------------+

        auto childCount = mathmlChildCount(node);

        analyseNode(mathmlChildNode(node, 0), ast, astParent, component, equation);
        analyseNode(mathmlChildNode(node, 1), ast->mPimpl->mOwnedLeftChild, ast, component, equation);

        if (childCount >= 3) {
            AnalyserEquationAstPtr astRightChild;
            AnalyserEquationAstPtr tempAst;

            analyseNode(mathmlChildNode(node, childCount - 1), astRightChild, nullptr, component, equation);

            for (auto i = childCount - 2; i > 1; --i) {
                tempAst = AnalyserEquationAst::create();

                analyseNode(mathmlChildNode(node, 0), tempAst, nullptr, component, equation);
                analyseNode(mathmlChildNode(node, i), tempAst->mPimpl->mOwnedLeftChild, tempAst, component, equation);

                astRightChild->mPimpl->mParent = tempAst;

                tempAst->mPimpl->mOwnedRightChild = astRightChild;
                astRightChild = tempAst;
            }

            astRightChild->mPimpl->mParent = ast;

            ast->mPimpl->mOwnedRightChild = astRightChild;
        }

        // Assignment, and relational and logical operators.

    } else if (node->isMathmlElement("eq")) {
        // This element is used both to describe "a = b" and "a == b". We can
        // distinguish between the two by checking its grandparent. If it's a
        // "math" element then it means that it is used to describe "a = b"
        // otherwise it is used to describe "a == b". In the former case, there
        // is nothing more we need to do since `ast` is already of
        // AnalyserEquationAst::Type::EQUALITY type.

        if (!node->parent()->parent()->isMathmlElement("math")) {
            ast->mPimpl->populate(AnalyserEquationAst::Type::EQ, astParent);

            mModel->mPimpl->mNeedEqFunction = true;
        }
    } else if (node->isMathmlElement("neq")) {
        ast->mPimpl->populate(AnalyserEquationAst::Type::NEQ, astParent);

        mModel->mPimpl->mNeedNeqFunction = true;
    } else if (node->isMathmlElement("lt")) {
        ast->mPimpl->populate(AnalyserEquationAst::Type::LT, astParent);

        mModel->mPimpl->mNeedLtFunction = true;
    } else if (node->isMathmlElement("leq")) {
        ast->mPimpl->populate(AnalyserEquationAst::Type::LEQ, astParent);

        mModel->mPimpl->mNeedLeqFunction = true;
    } else if (node->isMathmlElement("gt")) {
        ast->mPimpl->populate(AnalyserEquationAst::Type::GT, astParent);

        mModel->mPimpl->mNeedGtFunction = true;
    } else if (node->isMathmlElement("geq")) {
        ast->mPimpl->populate(AnalyserEquationAst::Type::GEQ, astParent);

        mModel->mPimpl->mNeedGeqFunction = true;
    } else if (node->isMathmlElement("and")) {
        ast->mPimpl->populate(AnalyserEquationAst::Type::AND, astParent);

        mModel->mPimpl->mNeedAndFunction = true;
    } else if (node->isMathmlElement("or")) {
        ast->mPimpl->populate(AnalyserEquationAst::Type::OR, astParent);

        mModel->mPimpl->mNeedOrFunction = true;
    } else if (node->isMathmlElement("xor")) {
        ast->mPimpl->populate(AnalyserEquationAst::Type::XOR, astParent);

        mModel->mPimpl->mNeedXorFunction = true;
    } else if (node->isMathmlElement("not")) {
        ast->mPimpl->populate(AnalyserEquationAst::Type::NOT, astParent);

        mModel->mPimpl->mNeedNotFunction = true;

        // Arithmetic operators.

    } else if (node->isMathmlElement("plus")) {
        ast->mPimpl->populate(AnalyserEquationAst::Type::PLUS, astParent);
    } else if (node->isMathmlElement("minus")) {
        ast->mPimpl->populate(AnalyserEquationAst::Type::MINUS, astParent);
    } else if (node->isMathmlElement("times")) {
        ast->mPimpl->populate(AnalyserEquationAst::Type::TIMES, astParent);
    } else if (node->isMathmlElement("divide")) {
        ast->mPimpl->populate(AnalyserEquationAst::Type::DIVIDE, astParent);
    } else if (node->isMathmlElement("power")) {
        ast->mPimpl->populate(AnalyserEquationAst::Type::POWER, astParent);
    } else if (node->isMathmlElement("root")) {
        ast->mPimpl->populate(AnalyserEquationAst::Type::ROOT, astParent);
    } else if (node->isMathmlElement("abs")) {
        ast->mPimpl->populate(AnalyserEquationAst::Type::ABS, astParent);
    } else if (node->isMathmlElement("exp")) {
        ast->mPimpl->populate(AnalyserEquationAst::Type::EXP, astParent);
    } else if (node->isMathmlElement("ln")) {
        ast->mPimpl->populate(AnalyserEquationAst::Type::LN, astParent);
    } else if (node->isMathmlElement("log")) {
        ast->mPimpl->populate(AnalyserEquationAst::Type::LOG, astParent);
    } else if (node->isMathmlElement("ceiling")) {
        ast->mPimpl->populate(AnalyserEquationAst::Type::CEILING, astParent);
    } else if (node->isMathmlElement("floor")) {
        ast->mPimpl->populate(AnalyserEquationAst::Type::FLOOR, astParent);
    } else if (node->isMathmlElement("min")) {
        ast->mPimpl->populate(AnalyserEquationAst::Type::MIN, astParent);

        mModel->mPimpl->mNeedMinFunction = true;
    } else if (node->isMathmlElement("max")) {
        ast->mPimpl->populate(AnalyserEquationAst::Type::MAX, astParent);

        mModel->mPimpl->mNeedMaxFunction = true;
    } else if (node->isMathmlElement("rem")) {
        ast->mPimpl->populate(AnalyserEquationAst::Type::REM, astParent);

        // Calculus elements.

    } else if (node->isMathmlElement("diff")) {
        ast->mPimpl->populate(AnalyserEquationAst::Type::DIFF, astParent);

        // Trigonometric operators.

    } else if (node->isMathmlElement("sin")) {
        ast->mPimpl->populate(AnalyserEquationAst::Type::SIN, astParent);
    } else if (node->isMathmlElement("cos")) {
        ast->mPimpl->populate(AnalyserEquationAst::Type::COS, astParent);
    } else if (node->isMathmlElement("tan")) {
        ast->mPimpl->populate(AnalyserEquationAst::Type::TAN, astParent);
    } else if (node->isMathmlElement("sec")) {
        ast->mPimpl->populate(AnalyserEquationAst::Type::SEC, astParent);

        mModel->mPimpl->mNeedSecFunction = true;
    } else if (node->isMathmlElement("csc")) {
        ast->mPimpl->populate(AnalyserEquationAst::Type::CSC, astParent);

        mModel->mPimpl->mNeedCscFunction = true;
    } else if (node->isMathmlElement("cot")) {
        ast->mPimpl->populate(AnalyserEquationAst::Type::COT, astParent);

        mModel->mPimpl->mNeedCotFunction = true;
    } else if (node->isMathmlElement("sinh")) {
        ast->mPimpl->populate(AnalyserEquationAst::Type::SINH, astParent);
    } else if (node->isMathmlElement("cosh")) {
        ast->mPimpl->populate(AnalyserEquationAst::Type::COSH, astParent);
    } else if (node->isMathmlElement("tanh")) {
        ast->mPimpl->populate(AnalyserEquationAst::Type::TANH, astParent);
    } else if (node->isMathmlElement("sech")) {
        ast->mPimpl->populate(AnalyserEquationAst::Type::SECH, astParent);

        mModel->mPimpl->mNeedSechFunction = true;
    } else if (node->isMathmlElement("csch")) {
        ast->mPimpl->populate(AnalyserEquationAst::Type::CSCH, astParent);

        mModel->mPimpl->mNeedCschFunction = true;
    } else if (node->isMathmlElement("coth")) {
        ast->mPimpl->populate(AnalyserEquationAst::Type::COTH, astParent);

        mModel->mPimpl->mNeedCothFunction = true;
    } else if (node->isMathmlElement("arcsin")) {
        ast->mPimpl->populate(AnalyserEquationAst::Type::ASIN, astParent);
    } else if (node->isMathmlElement("arccos")) {
        ast->mPimpl->populate(AnalyserEquationAst::Type::ACOS, astParent);
    } else if (node->isMathmlElement("arctan")) {
        ast->mPimpl->populate(AnalyserEquationAst::Type::ATAN, astParent);
    } else if (node->isMathmlElement("arcsec")) {
        ast->mPimpl->populate(AnalyserEquationAst::Type::ASEC, astParent);

        mModel->mPimpl->mNeedAsecFunction = true;
    } else if (node->isMathmlElement("arccsc")) {
        ast->mPimpl->populate(AnalyserEquationAst::Type::ACSC, astParent);

        mModel->mPimpl->mNeedAcscFunction = true;
    } else if (node->isMathmlElement("arccot")) {
        ast->mPimpl->populate(AnalyserEquationAst::Type::ACOT, astParent);

        mModel->mPimpl->mNeedAcotFunction = true;
    } else if (node->isMathmlElement("arcsinh")) {
        ast->mPimpl->populate(AnalyserEquationAst::Type::ASINH, astParent);
    } else if (node->isMathmlElement("arccosh")) {
        ast->mPimpl->populate(AnalyserEquationAst::Type::ACOSH, astParent);
    } else if (node->isMathmlElement("arctanh")) {
        ast->mPimpl->populate(AnalyserEquationAst::Type::ATANH, astParent);
    } else if (node->isMathmlElement("arcsech")) {
        ast->mPimpl->populate(AnalyserEquationAst::Type::ASECH, astParent);

        mModel->mPimpl->mNeedAsechFunction = true;
    } else if (node->isMathmlElement("arccsch")) {
        ast->mPimpl->populate(AnalyserEquationAst::Type::ACSCH, astParent);

        mModel->mPimpl->mNeedAcschFunction = true;
    } else if (node->isMathmlElement("arccoth")) {
        ast->mPimpl->populate(AnalyserEquationAst::Type::ACOTH, astParent);

        mModel->mPimpl->mNeedAcothFunction = true;

        // Piecewise statement.

    } else if (node->isMathmlElement("piecewise")) {
        auto childCount = mathmlChildCount(node);

        ast->mPimpl->populate(AnalyserEquationAst::Type::PIECEWISE, astParent);

        analyseNode(mathmlChildNode(node, 0), ast->mPimpl->mOwnedLeftChild, ast, component, equation);

        if (childCount >= 2) {
            AnalyserEquationAstPtr astRight;
            AnalyserEquationAstPtr tempAst;

            analyseNode(mathmlChildNode(node, childCount - 1), astRight, nullptr, component, equation);

            for (auto i = childCount - 2; i > 0; --i) {
                tempAst = AnalyserEquationAst::create();

                tempAst->mPimpl->populate(AnalyserEquationAst::Type::PIECEWISE, astParent);

                analyseNode(mathmlChildNode(node, i), tempAst->mPimpl->mOwnedLeftChild, tempAst, component, equation);

                astRight->mPimpl->mParent = tempAst;

                tempAst->mPimpl->mOwnedRightChild = astRight;
                astRight = tempAst;
            }

            astRight->mPimpl->mParent = ast;

            ast->mPimpl->mOwnedRightChild = astRight;
        }
    } else if (node->isMathmlElement("piece")) {
        ast->mPimpl->populate(AnalyserEquationAst::Type::PIECE, astParent);

        analyseNode(mathmlChildNode(node, 0), ast->mPimpl->mOwnedLeftChild, ast, component, equation);
        analyseNode(mathmlChildNode(node, 1), ast->mPimpl->mOwnedRightChild, ast, component, equation);
    } else if (node->isMathmlElement("otherwise")) {
        ast->mPimpl->populate(AnalyserEquationAst::Type::OTHERWISE, astParent);

        analyseNode(mathmlChildNode(node, 0), ast->mPimpl->mOwnedLeftChild, ast, component, equation);

        // Token elements.

    } else if (node->isMathmlElement("ci")) {
        auto variableName = node->firstChild()->convertToStrippedString();
        auto variable = component->variable(variableName);
        // Note: we always have a variable. Indeed, if we were not to have one,
        //       it would mean that `variableName` is the name of a variable
        //       that is referenced in an equation, but not defined anywhere,
        //       something that is not allowed in CellML and will therefore be
        //       reported when we validate the model.

        // Have our equation track the (ODE) variable (by ODE variable, we mean
        // a variable that is used in a "diff" element).

        if (node->parent()->firstChild()->isMathmlElement("diff")) {
            equation->addOdeVariable(internalVariable(variable));
        } else if (!node->parent()->isMathmlElement("bvar")) {
            equation->addVariable(internalVariable(variable));
        }

        // Add the variable to our AST and keep track of its unit.

        ast->mPimpl->populate(AnalyserEquationAst::Type::CI, variable, astParent);

        mCiCnUnits.emplace(ast, variable->units());
    } else if (node->isMathmlElement("cn")) {
        // Add the number to our AST and keep track of its unit. Note that in
        // the case of a standard unit, we need to create a units since it's
        // not declared in the model.

        if (mathmlChildCount(node) == 1) {
            // We are dealing with an e-notation based CN value.

            ast->mPimpl->populate(AnalyserEquationAst::Type::CN, node->firstChild()->convertToStrippedString() + "e" + node->firstChild()->next()->next()->convertToStrippedString(), astParent);
        } else {
            ast->mPimpl->populate(AnalyserEquationAst::Type::CN, node->firstChild()->convertToStrippedString(), astParent);
        }

        std::string unitsName = node->attribute("units");

        if (isStandardUnitName(unitsName)) {
            auto iter = mStandardUnits.find(unitsName);

            if (iter == mStandardUnits.end()) {
                auto units = libcellml::Units::create(unitsName);

                mCiCnUnits.emplace(ast, units);
                mStandardUnits.emplace(unitsName, units);
            } else {
                mCiCnUnits.emplace(ast, iter->second);
            }
        } else {
            mCiCnUnits.emplace(ast, owningModel(component)->units(unitsName));
        }

        // Qualifier elements.

    } else if (node->isMathmlElement("degree")) {
        ast->mPimpl->populate(AnalyserEquationAst::Type::DEGREE, astParent);

        analyseNode(mathmlChildNode(node, 0), ast->mPimpl->mOwnedLeftChild, ast, component, equation);
    } else if (node->isMathmlElement("logbase")) {
        ast->mPimpl->populate(AnalyserEquationAst::Type::LOGBASE, astParent);

        analyseNode(mathmlChildNode(node, 0), ast->mPimpl->mOwnedLeftChild, ast, component, equation);
    } else if (node->isMathmlElement("bvar")) {
        ast->mPimpl->populate(AnalyserEquationAst::Type::BVAR, astParent);

        analyseNode(mathmlChildNode(node, 0), ast->mPimpl->mOwnedLeftChild, ast, component, equation);

        auto rightNode = mathmlChildNode(node, 1);

        if (rightNode != nullptr) {
            analyseNode(rightNode, ast->mPimpl->mOwnedRightChild, ast, component, equation);
        }

        // Constants.

    } else if (node->isMathmlElement("true")) {
        ast->mPimpl->populate(AnalyserEquationAst::Type::TRUE, astParent);
    } else if (node->isMathmlElement("false")) {
        ast->mPimpl->populate(AnalyserEquationAst::Type::FALSE, astParent);
    } else if (node->isMathmlElement("exponentiale")) {
        ast->mPimpl->populate(AnalyserEquationAst::Type::E, astParent);
    } else if (node->isMathmlElement("pi")) {
        ast->mPimpl->populate(AnalyserEquationAst::Type::PI, astParent);
    } else if (node->isMathmlElement("infinity")) {
        ast->mPimpl->populate(AnalyserEquationAst::Type::INF, astParent);
    } else {
        // We have checked for everything, so if we reach this point it means
        // that we have a NaN.

        ast->mPimpl->populate(AnalyserEquationAst::Type::NAN, astParent);
    }
}

void Analyser::AnalyserImpl::analyseComponent(const ComponentPtr &component)
{
    // Retrieve the math string associated with the given component and analyse
    // it, one equation at a time, keeping in mind that it may consist of
    // several <math> elements, hence our use of multiRootXml().

    if (!component->math().empty()) {
        for (const auto &doc : multiRootXml(component->math())) {
            for (auto node = doc->rootNode()->firstChild(); node != nullptr; node = node->next()) {
                if (node->isMathmlElement()) {
                    // Create and keep track of the equation associated with the
                    // given node.

                    auto internalEquation = AnalyserInternalEquation::create(component);

                    mInternalEquations.push_back(internalEquation);

                    // Actually analyse the node.
                    // Note: we must not test internalEquation->mAst->parent()
                    //       since if it is equal to nullptr then a parent will
                    //       be created by analyseNode().

                    analyseNode(node, internalEquation->mAst, internalEquation->mAst->parent(), component, internalEquation);

                    // Make sure that our internal equation is an equality
                    // statement.

                    if (internalEquation->mAst->mPimpl->mType != AnalyserEquationAst::Type::EQUALITY) {
                        auto issue = Issue::IssueImpl::create();

                        issue->mPimpl->setDescription("Equation " + expression(internalEquation->mAst)
                                                      + " is not an equality statement (i.e. LHS = RHS).");
                        issue->mPimpl->setReferenceRule(Issue::ReferenceRule::ANALYSER_EQUATION_NOT_EQUALITY_STATEMENT);
                        issue->mPimpl->mItem->mPimpl->setComponent(component);

                        addIssue(issue);
                    }
                }
            }
        }
    }

    // Go through the given component's variables and make sure that everything
    // makes sense.

    for (size_t i = 0; i < component->variableCount(); ++i) {
        // Retrieve the variable's corresponding internal variable.

        auto variable = component->variable(i);
        auto internalVariable = Analyser::AnalyserImpl::internalVariable(variable);

        // If `variable` has an initial value and the variable held by
        // `internalVariable` doesn't, then replace the variable held by
        // `internalVariable`. If `variable` and the variable held by
        // `internalVariable` are different and both of them have an initial
        // value then generate an error.

        if (!variable->initialValue().empty()
            && internalVariable->mVariable->initialValue().empty()) {
            internalVariable->setVariable(variable);
        } else if ((variable != internalVariable->mVariable)
                   && !variable->initialValue().empty()) {
            auto issue = Issue::IssueImpl::create();
            auto trackedVariableComponent = owningComponent(internalVariable->mVariable);

            issue->mPimpl->setDescription("Variable '" + variable->name()
                                          + "' in component '" + component->name()
                                          + "' and variable '" + internalVariable->mVariable->name()
                                          + "' in component '" + trackedVariableComponent->name()
                                          + "' are equivalent and cannot therefore both be initialised.");
            issue->mPimpl->setReferenceRule(Issue::ReferenceRule::ANALYSER_VARIABLE_INITIALISED_MORE_THAN_ONCE);
            issue->mPimpl->mItem->mPimpl->setVariable(variable);

            addIssue(issue);
        }

        if (!internalVariable->mVariable->initialValue().empty()
            && !isCellMLReal(internalVariable->mVariable->initialValue())) {
            // The initial value is not a double, so it has to be an existing
            // variable of constant type.
            // Note: we always have an initialising variable. Indeed, if we were
            //       not to have one, it would mean that the variable is
            //       initialised using a reference to a variable that is not
            //       defined anywhere, something that is not allowed in CellML
            //       and will therefore be reported when we validate the model.

            auto initialisingComponent = owningComponent(internalVariable->mVariable);
            auto initialisingVariable = initialisingComponent->variable(internalVariable->mVariable->initialValue());
            auto initialisingInternalVariable = Analyser::AnalyserImpl::internalVariable(initialisingVariable);

            if (initialisingInternalVariable->mType != AnalyserInternalVariable::Type::INITIALISED) {
                auto issue = Issue::IssueImpl::create();

                issue->mPimpl->setDescription("Variable '" + variable->name()
                                              + "' in component '" + component->name()
                                              + "' is initialised using variable '" + internalVariable->mVariable->initialValue()
                                              + "', which is not a constant.");
                issue->mPimpl->setReferenceRule(Issue::ReferenceRule::ANALYSER_VARIABLE_NON_CONSTANT_INITIALISATION);
                issue->mPimpl->mItem->mPimpl->setVariable(variable);

                addIssue(issue);
            }
        }
    }

    // Do the same for the components encapsulated by the given component.

    for (size_t i = 0; i < component->componentCount(); ++i) {
        analyseComponent(component->component(i));
    }
}

void Analyser::AnalyserImpl::doEquivalentVariables(const VariablePtr &variable,
                                                   VariablePtrs &equivalentVariables) const
{
    for (size_t i = 0; i < variable->equivalentVariableCount(); ++i) {
        auto equivalentVariable = variable->equivalentVariable(i);

        if (std::find(equivalentVariables.begin(), equivalentVariables.end(), equivalentVariable) == equivalentVariables.end()) {
            equivalentVariables.push_back(equivalentVariable);

            doEquivalentVariables(equivalentVariable, equivalentVariables);
        }
    }
}

VariablePtrs Analyser::AnalyserImpl::equivalentVariables(const VariablePtr &variable) const
{
    VariablePtrs res = {variable};

    doEquivalentVariables(variable, res);

    return res;
}

void Analyser::AnalyserImpl::analyseEquationAst(const AnalyserEquationAstPtr &ast)
{
    // Make sure that we have an AST to analyse.

    if (ast == nullptr) {
        return;
    }

    // Look for the definition of a variable of integration and make sure that
    // we don't have more than one of it and that it's not initialised.

    auto astParent = ast->parent();
    auto astGrandparent = (astParent != nullptr) ? astParent->parent() : nullptr;
    auto astGreatGrandparent = (astGrandparent != nullptr) ? astGrandparent->parent() : nullptr;

    if ((ast->mPimpl->mType == AnalyserEquationAst::Type::CI)
        && (astParent->mPimpl->mType == AnalyserEquationAst::Type::BVAR)) {
        auto astVariable = ast->variable();

        internalVariable(astVariable)->makeVoi();
        // Note: we must make the variable a variable of integration in all
        //       cases (i.e. even if there is, for example, already another
        //       variable of integration) otherwise unnecessary issue messages
        //       may be reported (since the type of the variable would be
        //       unknown).

        if (mModel->mPimpl->mVoi == nullptr) {
            // We have found our variable of integration, but this may not be
            // the one defined in our first component (i.e. the component under
            // which we are likely to expect to see the variable of integration
            // to be defined), so go through our components and look for the
            // first occurrence of our variable of integration.

            auto model = owningModel(astVariable);
            auto i = MAX_SIZE_T;
            VariablePtr voi;

            do {
                voi = voiFirstOccurrence(astVariable, model->component(++i));

                if (voi != nullptr) {
                    // We have found the first occurrence of our variable of
                    // integration, but now we must ensure that it (or any of
                    // its equivalent variables) is not initialised.

                    bool isVoiInitialised = false;

                    for (const auto &voiEquivalentVariable : equivalentVariables(voi)) {
                        if (!voiEquivalentVariable->initialValue().empty()) {
                            auto issue = Issue::IssueImpl::create();

                            issue->mPimpl->setDescription("Variable '" + voiEquivalentVariable->name()
                                                          + "' in component '" + owningComponent(voiEquivalentVariable)->name()
                                                          + "' cannot be both a variable of integration and initialised.");
                            issue->mPimpl->setReferenceRule(Issue::ReferenceRule::ANALYSER_VOI_INITIALISED);
                            issue->mPimpl->mItem->mPimpl->setVariable(voiEquivalentVariable);

                            addIssue(issue);

                            isVoiInitialised = true;
                        }
                    }

                    if (!isVoiInitialised) {
                        mModel->mPimpl->mVoi = AnalyserVariable::AnalyserVariableImpl::create();

                        mModel->mPimpl->mVoi->mPimpl->populate(AnalyserVariable::Type::VARIABLE_OF_INTEGRATION,
                                                               0, nullptr, voi, {});
                    }
                }
            } while (voi == nullptr);
        } else {
            auto voiVariable = mModel->mPimpl->mVoi->variable();

            if (!mModel->areEquivalentVariables(astVariable, voiVariable)) {
                auto issue = Issue::IssueImpl::create();

                issue->mPimpl->setDescription("Variable '" + voiVariable->name()
                                              + "' in component '" + owningComponent(voiVariable)->name()
                                              + "' and variable '" + astVariable->name()
                                              + "' in component '" + owningComponent(astVariable)->name()
                                              + "' cannot both be the variable of integration.");
                issue->mPimpl->setReferenceRule(Issue::ReferenceRule::ANALYSER_VOI_SEVERAL);
                issue->mPimpl->mItem->mPimpl->setVariable(astVariable);

                addIssue(issue);
            }
        }
    }

    // Make sure that we only use first-order ODEs.

    if ((ast->mPimpl->mType == AnalyserEquationAst::Type::CN)
        && (astParent->mPimpl->mType == AnalyserEquationAst::Type::DEGREE)
        && (astGrandparent->mPimpl->mType == AnalyserEquationAst::Type::BVAR)) {
        double value = convertToDouble(ast->mPimpl->mValue);

        if (!areEqual(value, 1.0)) {
            auto variable = astGreatGrandparent->mPimpl->mOwnedRightChild->variable();
            auto issue = Issue::IssueImpl::create();

            issue->mPimpl->setDescription("The differential equation for variable '" + variable->name()
                                          + "' in component '" + owningComponent(variable)->name()
                                          + "' must be of the first order.");
            issue->mPimpl->mItem->mPimpl->setMath(owningComponent(variable));
            issue->mPimpl->setReferenceRule(Issue::ReferenceRule::ANALYSER_ODE_NOT_FIRST_ORDER);

            addIssue(issue);
        }
    }

    // Make a variable a state if it is used in an ODE.

    if ((ast->mPimpl->mType == AnalyserEquationAst::Type::CI)
        && (astParent->mPimpl->mType == AnalyserEquationAst::Type::DIFF)) {
        internalVariable(ast->variable())->makeState();
    }

    // Recursively check the given AST's children.

    analyseEquationAst(ast->mPimpl->mOwnedLeftChild);
    analyseEquationAst(ast->mPimpl->mOwnedRightChild);
}

void Analyser::AnalyserImpl::updateUnitsMapWithStandardUnit(const std::string &unitsName,
                                                            UnitsMap &unitsMap,
                                                            double unitsExponent)
{
    // Update the given units map using the given standard unit.

    for (const auto &iter : standardUnitsList.at(unitsName)) {
        if (unitsMap.find(iter.first) == unitsMap.end()) {
            unitsMap.emplace(iter.first, 0.0);
        }

        unitsMap[iter.first] += iter.second * unitsExponent;
    }
}

void Analyser::AnalyserImpl::updateUnitsMap(const ModelPtr &model,
                                            const std::string &unitsName,
                                            UnitsMap &unitsMap,
                                            bool userUnitsMap,
                                            double unitsExponent,
                                            double unitsMultiplier)
{
    // Update the given units map using the given information.

    if (userUnitsMap) {
        if (unitsName != "dimensionless") {
            unitsMap.emplace(unitsName, unitsExponent);
        }
    } else {
        if (isStandardUnitName(unitsName)) {
            updateUnitsMapWithStandardUnit(unitsName, unitsMap, unitsExponent);
        } else {
            UnitsPtr units = model->units(unitsName);

            if (units->isBaseUnit()) {
                auto iter = unitsMap.find(unitsName);

                if (iter == unitsMap.end()) {
                    unitsMap.emplace(unitsName, unitsExponent);
                } else {
                    unitsMap[iter->first] += unitsExponent;
                }
            } else {
                std::string reference;
                std::string prefix;
                double exponent;
                double multiplier;
                std::string id;

                for (size_t i = 0; i < units->unitCount(); ++i) {
                    units->unitAttributes(i, reference, prefix, exponent, multiplier, id);

                    if (isStandardUnitName(reference)) {
                        updateUnitsMapWithStandardUnit(reference, unitsMap, exponent * unitsExponent);
                    } else {
                        updateUnitsMap(model, reference, unitsMap, userUnitsMap,
                                       exponent * unitsExponent,
                                       unitsMultiplier + (std::log10(multiplier) + convertPrefixToInt(prefix)) * unitsExponent);
                    }
                }
            }
        }
    }
}

UnitsMap Analyser::AnalyserImpl::multiplyDivideUnitsMaps(const UnitsMap &firstUnitsMap,
                                                         const UnitsMap &secondUnitsMap,
                                                         bool multiply)
{
    // Multiply/divide the given units maps together, following a multiplication
    // (multiply = true) or a division (multiply = false).

    UnitsMap res = firstUnitsMap;
    double sign = multiply ? 1.0 : -1.0;

    for (const auto &units : secondUnitsMap) {
        auto it = res.find(units.first);

        if (it == res.end()) {
            res.emplace(units.first, sign * units.second);
        } else {
            it->second += sign * units.second;

            if (areNearlyEqual(it->second, 0.0)) {
                // The units has now an exponent value of zero, so no need to
                // track it anymore.

                res.erase(it);
            }
        }
    }

    return res;
}

UnitsMaps Analyser::AnalyserImpl::multiplyDivideUnitsMaps(const UnitsMaps &firstUnitsMaps,
                                                          const UnitsMaps &secondUnitsMaps,
                                                          bool multiply)
{
    // Multiply/divide the given units maps together, following a multiplication
    // (multiply = true) or a division (multiply = false).

    UnitsMaps res;

    for (const auto &firstUnitsMap : firstUnitsMaps) {
        for (const auto &secondUnitsMap : secondUnitsMaps) {
            res.push_back(multiplyDivideUnitsMaps(firstUnitsMap, secondUnitsMap, multiply));
        }
    }

    return res;
}

UnitsMaps Analyser::AnalyserImpl::multiplyDivideUnitsMaps(const UnitsMaps &unitsMaps,
                                                          double factor,
                                                          bool multiply)
{
    // Multiply/divide the given units maps by the given factor, following a
    // multiplication (multiply = true) or a division (multiply = false).

    UnitsMaps res = unitsMaps;
    double realFactor = multiply ? factor : 1.0 / factor;

    for (auto &unitsMap : res) {
        for (auto &unitsItem : unitsMap) {
            unitsItem.second *= realFactor;
        }
    }

    return res;
}

double Analyser::AnalyserImpl::multiplyDivideUnitsMultipliers(double firstUnitsMultiplier,
                                                              double secondUnitsMultiplier,
                                                              bool multiply)
{
    // Multiply/divide the given units multipliers together, following a
    // multiplication (multiply = true) or a division (multiply = false).

    return firstUnitsMultiplier + (multiply ? 1.0 : -1.0) * secondUnitsMultiplier;
}

UnitsMultipliers Analyser::AnalyserImpl::multiplyDivideUnitsMultipliers(const UnitsMultipliers &firstUnitsMultipliers,
                                                                        const UnitsMultipliers &secondUnitsMultipliers,
                                                                        bool multiply)
{
    // Multiply/divide the given units multipliers together, following a
    // multiplication (multiply = true) or a division (multiply = false).

    UnitsMultipliers res;

    for (const auto &firstUnitsMultiplier : firstUnitsMultipliers) {
        for (const auto &secondUnitsMultiplier : secondUnitsMultipliers) {
            res.push_back(multiplyDivideUnitsMultipliers(firstUnitsMultiplier,
                                                         secondUnitsMultiplier,
                                                         multiply));
        }
    }

    return res;
}

UnitsMultipliers Analyser::AnalyserImpl::multiplyDivideUnitsMultipliers(double firstUnitsMultiplier,
                                                                        const UnitsMultipliers &secondUnitsMultipliers,
                                                                        bool multiply)
{
    // Multiply/divide the given units multipliers together, following a
    // multiplication (multiply = true) or a division (multiply = false).

    UnitsMultipliers res;

    for (const auto &secondUnitsMultiplier : secondUnitsMultipliers) {
        res.push_back(multiplyDivideUnitsMultipliers(firstUnitsMultiplier,
                                                     secondUnitsMultiplier,
                                                     multiply));
    }

    return res;
}

UnitsMultipliers Analyser::AnalyserImpl::powerRootUnitsMultipliers(const UnitsMultipliers &unitsMultipliers,
                                                                   double factor,
                                                                   bool power)
{
    // Power/root the given units multipliers to the given factor, following a
    // power (power = true) or a root (power = false) operation.

    UnitsMultipliers res;
    double realFactor = power ? factor : 1.0 / factor;

    for (const auto &unitsMultiplier : unitsMultipliers) {
        res.push_back(realFactor * unitsMultiplier);
    }

    return res;
}

bool Analyser::AnalyserImpl::areSameUnitsMaps(const UnitsMaps &firstUnitsMaps,
                                              const UnitsMaps &secondUnitsMaps)
{
    // Check whether the given units maps are the same by checking their
    // exponents.

    for (const auto &firstUnitsMap : firstUnitsMaps) {
        for (const auto &secondUnitsMap : secondUnitsMaps) {
            UnitsMap unitsMap;

            for (const auto &units : firstUnitsMap) {
                if (units.first != "dimensionless") {
                    unitsMap[units.first] += units.second;
                }
            }

            for (const auto &units : secondUnitsMap) {
                if (units.first != "dimensionless") {
                    unitsMap[units.first] -= units.second;
                }
            }

            for (const auto &unitsItem : unitsMap) {
                if (!areNearlyEqual(unitsItem.second, 0.0)) {
                    return false;
                }
            }
        }
    }

    return true;
}

bool Analyser::AnalyserImpl::isDimensionlessUnitsMaps(const UnitsMaps &unitsMaps)
{
    // Check whether the given units maps is dimensionless.

    for (const auto &unitsMap : unitsMaps) {
        for (const auto &unitsItem : unitsMap) {
            if (unitsItem.first != "dimensionless") {
                return false;
            }
        }
    }

    return true;
}

bool Analyser::AnalyserImpl::areSameUnitsMultipliers(const UnitsMultipliers &firstUnitsMultipliers,
                                                     const UnitsMultipliers &secondUnitsMultipliers)
{
    // Return whether the units multipliers are equals.

    for (const auto &firstUnitsMultiplier : firstUnitsMultipliers) {
        for (const auto &secondUnitsMultiplier : secondUnitsMultipliers) {
            if (!areNearlyEqual(firstUnitsMultiplier, secondUnitsMultiplier)) {
                return false;
            }
        }
    }

    return true;
}

void Analyser::AnalyserImpl::updateUnitsMultiplier(const ModelPtr &model,
                                                   const std::string &unitsName,
                                                   double &newUnitsMultiplier,
                                                   double unitsExponent,
                                                   double unitsMultiplier)
{
    // Update the given units multiplier using the given information.

    if (isStandardUnitName(unitsName)) {
        newUnitsMultiplier += unitsMultiplier + standardMultiplierList.at(unitsName);
    } else {
        UnitsPtr units = model->units(unitsName);

        if (units->isBaseUnit()) {
            newUnitsMultiplier += unitsMultiplier;
        } else {
            std::string reference;
            std::string prefix;
            double exponent;
            double multiplier;
            std::string id;

            for (size_t i = 0; i < units->unitCount(); ++i) {
                units->unitAttributes(i, reference, prefix, exponent, multiplier, id);

                if (isStandardUnitName(reference)) {
                    newUnitsMultiplier += unitsMultiplier + (standardMultiplierList.at(reference) + std::log10(multiplier) + convertPrefixToInt(prefix)) * exponent * unitsExponent;
                } else {
                    updateUnitsMultiplier(model, reference, newUnitsMultiplier,
                                          exponent * unitsExponent,
                                          unitsMultiplier + (std::log10(multiplier) + convertPrefixToInt(prefix)) * unitsExponent);
                }
            }
        }
    }
}

std::string Analyser::AnalyserImpl::componentName(const AnalyserEquationAstPtr &ast)
{
    // Return the name of the component in which the given AST is, by going
    // through the AST, if needed, and returning the component of the first
    // variable we find on the LHS/RHS.

    auto astVariable = ast->variable();

    if (astVariable != nullptr) {
        return std::dynamic_pointer_cast<Component>(astVariable->parent())->name();
    }

    auto res = (ast->mPimpl->mOwnedLeftChild != nullptr) ?
                   componentName(ast->mPimpl->mOwnedLeftChild) :
                   "";

    if (res.empty()) {
        res = (ast->mPimpl->mOwnedRightChild != nullptr) ?
                  componentName(ast->mPimpl->mOwnedRightChild) :
                  "";
    }

    return res;
}

double Analyser::AnalyserImpl::powerValue(const AnalyserEquationAstPtr &ast)
{
    // Return the power value for the given AST.

    if (ast == nullptr) {
        return 0.0;
    }

    if (ast->value().empty()) {
        if (ast->mPimpl->mOwnedLeftChild == nullptr) {
            return 0.0;
        }

        if (ast->mPimpl->mType == AnalyserEquationAst::Type::TIMES) {
            return powerValue(ast->mPimpl->mOwnedLeftChild) * powerValue(ast->mPimpl->mOwnedRightChild);
        }

        if (ast->mPimpl->mType == AnalyserEquationAst::Type::DIVIDE) {
            return areNearlyEqual(powerValue(ast->mPimpl->mOwnedRightChild), 0.0) ?
                       0.0 :
                       powerValue(ast->mPimpl->mOwnedLeftChild) / powerValue(ast->mPimpl->mOwnedRightChild);
        }

        if (ast->mPimpl->mType == AnalyserEquationAst::Type::PLUS) {
            return powerValue(ast->mPimpl->mOwnedLeftChild) + powerValue(ast->mPimpl->mOwnedRightChild);
        }

        if (ast->mPimpl->mType == AnalyserEquationAst::Type::MINUS) {
            return powerValue(ast->mPimpl->mOwnedLeftChild) - powerValue(ast->mPimpl->mOwnedRightChild);
        }

        if (ast->mPimpl->mType == AnalyserEquationAst::Type::DEGREE) {
            return powerValue(ast->mPimpl->mOwnedLeftChild);
        }

        return 0.0;
    }

    return std::stod(ast->value());
}

std::string Analyser::AnalyserImpl::expression(const AnalyserEquationAstPtr &ast,
                                               bool includeHierarchy)
{
    // Return the generated code for the given AST, specifying the equation and
    // component in which it is, if needed and requested.

    std::string res = "'" + mGenerator->mPimpl->generateCode(ast) + "'";

    if (includeHierarchy) {
        AnalyserEquationAstPtr equationAst = ast;
        AnalyserEquationAstPtr equationAstParent = ast->parent();
        AnalyserEquationAstPtr equationAstGrandparent = (equationAstParent != nullptr) ? equationAstParent->parent() : nullptr;

        while (equationAstParent != nullptr) {
            equationAst = equationAstParent;
            equationAstParent = equationAstGrandparent;
            equationAstGrandparent = (equationAstParent != nullptr) ? equationAstParent->parent() : nullptr;

            res += std::string(" in")
                   + ((equationAstParent == nullptr) ? " equation" : "")
                   + " '" + mGenerator->mPimpl->generateCode(equationAst) + "'";
        }

        res += " in component '" + componentName(equationAst) + "'";
    }

    return res;
}

std::string Analyser::AnalyserImpl::expressionUnits(const UnitsMaps &unitsMaps,
                                                    const UnitsMultipliers &unitsMultipliers)
{
    // Return a string version of the given units maps and units multipliers.

    Strings units;

    for (size_t i = 0; i < unitsMaps.size(); ++i) {
        auto unitsMap = unitsMaps[i];
        std::string unit;

        if (!unitsMultipliers.empty()) {
            auto intExponent = int(unitsMultipliers[i]);
            auto exponent = areNearlyEqual(unitsMultipliers[i], intExponent) ?
                                convertToString(intExponent) :
                                convertToString(unitsMultipliers[i], false);

            if (exponent != "0") {
                unit += "10^" + exponent;
            }
        }

        for (const auto &unitsItem : unitsMap) {
            if ((unitsItem.first != "dimensionless")
                && !areNearlyEqual(unitsItem.second, 0.0)) {
                auto intExponent = int(unitsItem.second);
                auto exponent = areNearlyEqual(unitsItem.second, intExponent) ?
                                    convertToString(intExponent) :
                                    convertToString(unitsItem.second, false);

                if (!unit.empty()) {
                    unit += " x ";
                }

                unit += unitsItem.first;

                if (exponent != "1") {
                    unit += "^" + exponent;
                }
            }
        }

        if (!unit.empty()) {
            units.push_back(unit);
        }
    }

    std::string unitsString;

    for (size_t i = 0; i < units.size(); ++i) {
        if (i > 0) {
            unitsString += (i == units.size() - 1) ? " and " : ", ";
        }

        unitsString += "'" + units[i] + "'";
    }

    return unitsString;
}

std::string Analyser::AnalyserImpl::expressionUnits(const AnalyserEquationAstPtr &ast,
                                                    const UnitsMaps &unitsMaps,
                                                    const UnitsMaps &userUnitsMaps,
                                                    const UnitsMultipliers &unitsMultipliers)
{
    // Return a string version of the given AST and (user) units maps and units
    // multipliers.

    auto res = expression(ast, false) + " is ";
    auto unitsString = expressionUnits(unitsMaps, unitsMultipliers);
    auto userUnitsString = expressionUnits(userUnitsMaps);

    if (userUnitsString.empty()) {
        res += "'dimensionless'";
    } else {
        res += "in " + userUnitsString;

        if (!unitsString.empty() && (unitsString != userUnitsString)) {
            res += " (i.e. " + unitsString + ")";
        }
    }

    return res;
}

void Analyser::AnalyserImpl::defaultUnitsMapsAndMultipliers(UnitsMaps &unitsMaps,
                                                            UnitsMaps &userUnitsMaps,
                                                            UnitsMultipliers &unitsMultipliers)
{
    // Default units maps and multipliers.

    unitsMaps = {UnitsMap()};
    userUnitsMaps = {UnitsMap()};
    unitsMultipliers = {0.0};
}

void Analyser::AnalyserImpl::analyseEquationUnits(const AnalyserEquationAstPtr &ast,
                                                  UnitsMaps &unitsMaps,
                                                  UnitsMaps &userUnitsMaps,
                                                  UnitsMultipliers &unitsMultipliers,
                                                  Strings &issueDescriptions)
{
    // Analyse the units used with different MathML elements (table 2.1 of the
    // CellML 2.0 normative specification; see https://bit.ly/3vBbyO5):
    //  - Simple operands ('ci' and 'cn'; note: 'sep' is not relevant here): the
    //    operand can have any unit.
    //  - Basic structural (note: 'apply' is not relevant here):
    //     - 'piecewise': the returned value of the different 'piece' and
    //       'otherwise' statements should have equivalent units.
    //     - 'piece': the returned value can have any unit while the condition
    //       should be dimensionless.
    //     - 'otherwise': the returned value can have any unit.
    //  - Relational operators ('eq', 'neq', 'gt', 'lt', 'geq' and 'leq'): the
    //    two operands should have equivalent units. (The result of the
    //    comparison is dimensionless.)
    //  - Logical operators:
    //     - 'and', 'or', 'xor': the two operands should be dimensionless.
    //     - 'not': the operand should be dimensionless.
    //  - Arithmetic operators:
    //     - 'plus': the two operands should have equivalent units.
    //     - 'minus': if there is one operand, then it can have any unit. If
    //       there are two operands, then they should have equivalent units.
    //     - 'times' and 'divide': the two operands can have any units.
    //     - 'power': the base can have any unit while the exponent should be
    //       dimensionless.
    //     - 'root': the base can have any unit while the exponent, if present,
    //       should be dimensionless.
    //     - 'abs': the argument can have any unit.
    //     - 'exp' and 'ln': the argument should be dimensionless.
    //     - 'log': the argument and the base, if present, should be
    //       dimensionless.
    //     - 'floor' and 'ceiling': the argument can have any unit.
    //     - 'min' and 'max': all the arguments should have equivalent units.
    //     - 'rem': the two arguments should have equivalent units.
    //  - Calculus elements ('diff'): the differentiated variable can have any
    //    unit. (See 'bvar' below for the bounding variable.)
    //  - Qualifier elements:
    //     - 'bvar': a bounding variable can have any unit.
    //     - 'degree': a degree should be dimensionless.
    //     - 'logbase': a base should be dimensionless.
    //  - Trigonometric operators ('sin', 'cos', 'tan', etc.): the argument
    //    should be dimensionless.
    //  - Mathematical and logical constants ('pi', 'exponentiale',
    //    'notanumber','infinity', 'true' and 'false'): those constants are
    //    dimensionless.

    // Make sure that we have an AST to analyse.

    if (ast == nullptr) {
        unitsMaps = {};
        userUnitsMaps = {};
        unitsMultipliers = {};

        return;
    }

    // Check whether we are dealing with a CI/CN element and, if so, retrieve
    // both its units maps and multipliers.

    if ((ast->mPimpl->mType == AnalyserEquationAst::Type::CI)
        || (ast->mPimpl->mType == AnalyserEquationAst::Type::CN)) {
        auto units = mCiCnUnits[ast];
        auto model = owningModel(units);

        defaultUnitsMapsAndMultipliers(unitsMaps, userUnitsMaps, unitsMultipliers);

        for (auto &unitsMap : unitsMaps) {
            updateUnitsMap(model, units->name(), unitsMap);
        }

        for (auto &userUnitsMap : userUnitsMaps) {
            updateUnitsMap(model, units->name(), userUnitsMap, true);
        }

        for (auto &unitsMultiplier : unitsMultipliers) {
            updateUnitsMultiplier(model, units->name(), unitsMultiplier);
        }

        return;
    }

    // Check the left and right children.

    auto oldNbOfIssueDescriptions = issueDescriptions.size();
    UnitsMaps rightUnitsMaps;
    UnitsMaps rightUserUnitsMaps;
    UnitsMultipliers rightUnitsMultipliers;

    analyseEquationUnits(ast->mPimpl->mOwnedLeftChild, unitsMaps, userUnitsMaps, unitsMultipliers, issueDescriptions);
    analyseEquationUnits(ast->mPimpl->mOwnedRightChild, rightUnitsMaps, rightUserUnitsMaps, rightUnitsMultipliers, issueDescriptions);

    if ((ast->mPimpl->mType == AnalyserEquationAst::Type::EQUALITY)
        || (ast->mPimpl->mType == AnalyserEquationAst::Type::EQ)
        || (ast->mPimpl->mType == AnalyserEquationAst::Type::NEQ)
        || (ast->mPimpl->mType == AnalyserEquationAst::Type::LT)
        || (ast->mPimpl->mType == AnalyserEquationAst::Type::LEQ)
        || (ast->mPimpl->mType == AnalyserEquationAst::Type::GT)
        || (ast->mPimpl->mType == AnalyserEquationAst::Type::GEQ)
        || (ast->mPimpl->mType == AnalyserEquationAst::Type::PLUS)
        || (ast->mPimpl->mType == AnalyserEquationAst::Type::MINUS)
        || (ast->mPimpl->mType == AnalyserEquationAst::Type::MIN)
        || (ast->mPimpl->mType == AnalyserEquationAst::Type::MAX)
        || (ast->mPimpl->mType == AnalyserEquationAst::Type::REM)) {
        bool sameUnitsMaps = rightUnitsMaps.empty()
                             || areSameUnitsMaps(unitsMaps, rightUnitsMaps);
        bool sameUnitsMultipliers = rightUnitsMaps.empty()
                                    || areSameUnitsMultipliers(unitsMultipliers, rightUnitsMultipliers);

        if (sameUnitsMaps && sameUnitsMultipliers) {
            // Relational operators result in a dimensionless unit.

            if ((ast->mPimpl->mType == AnalyserEquationAst::Type::EQ)
                || (ast->mPimpl->mType == AnalyserEquationAst::Type::NEQ)
                || (ast->mPimpl->mType == AnalyserEquationAst::Type::LT)
                || (ast->mPimpl->mType == AnalyserEquationAst::Type::LEQ)
                || (ast->mPimpl->mType == AnalyserEquationAst::Type::GT)
                || (ast->mPimpl->mType == AnalyserEquationAst::Type::GEQ)) {
                defaultUnitsMapsAndMultipliers(unitsMaps, userUnitsMaps, unitsMultipliers);
            }
        } else if (issueDescriptions.size() == oldNbOfIssueDescriptions) {
            // Only report inner issues.

            std::string issueDescription = "The units in " + expression(ast) + " are not equivalent. ";

            issueDescription += expressionUnits(ast->mPimpl->mOwnedLeftChild, unitsMaps, userUnitsMaps, unitsMultipliers) + " while "
                                + expressionUnits(ast->mPimpl->mOwnedRightChild, rightUnitsMaps, rightUserUnitsMaps, rightUnitsMultipliers) + ".";

            issueDescriptions.push_back(issueDescription);
        }
    } else if (ast->mPimpl->mType == AnalyserEquationAst::Type::PIECEWISE) {
        unitsMaps.insert(std::end(unitsMaps),
                         std::begin(rightUnitsMaps),
                         std::end(rightUnitsMaps));
        userUnitsMaps.insert(std::end(userUnitsMaps),
                             std::begin(rightUserUnitsMaps),
                             std::end(rightUserUnitsMaps));
        unitsMultipliers.insert(std::end(unitsMultipliers),
                                std::begin(rightUnitsMultipliers),
                                std::end(rightUnitsMultipliers));
    } else if (ast->mPimpl->mType == AnalyserEquationAst::Type::PIECE) {
        if (!Analyser::AnalyserImpl::isDimensionlessUnitsMaps(rightUnitsMaps)) {
            issueDescriptions.push_back("The unit of " + expression(ast->mPimpl->mOwnedRightChild)
                                        + " is not dimensionless. "
                                        + expressionUnits(ast->mPimpl->mOwnedRightChild, rightUnitsMaps, rightUserUnitsMaps, rightUnitsMultipliers) + ".");
        }
    } else if ((ast->mPimpl->mType == AnalyserEquationAst::Type::AND)
               || (ast->mPimpl->mType == AnalyserEquationAst::Type::OR)
               || (ast->mPimpl->mType == AnalyserEquationAst::Type::XOR)
               || (ast->mPimpl->mType == AnalyserEquationAst::Type::NOT)
               || (ast->mPimpl->mType == AnalyserEquationAst::Type::EXP)
               || (ast->mPimpl->mType == AnalyserEquationAst::Type::LN)
               || (ast->mPimpl->mType == AnalyserEquationAst::Type::LOG)) {
        bool isDimensionlessUnitsMaps = Analyser::AnalyserImpl::isDimensionlessUnitsMaps(unitsMaps);

        if (!isDimensionlessUnitsMaps) {
            bool isDimensionlessRightUnitsMaps = Analyser::AnalyserImpl::isDimensionlessUnitsMaps(rightUnitsMaps);
            std::string issueDescription = "The unit";

            if (!isDimensionlessRightUnitsMaps) {
                issueDescription += "s";
            }

            issueDescription += " of " + expression(ast->mPimpl->mOwnedLeftChild, false);

            if (!isDimensionlessRightUnitsMaps) {
                issueDescription += " and " + expression(ast->mPimpl->mOwnedRightChild, false);
            }

            issueDescription += " in " + expression(ast);

            if (!isDimensionlessRightUnitsMaps) {
                issueDescription += " are ";
            } else {
                issueDescription += " is ";
            }

            issueDescription += "not dimensionless. " + expressionUnits(ast->mPimpl->mOwnedLeftChild, unitsMaps, userUnitsMaps, unitsMultipliers);

            if (!isDimensionlessRightUnitsMaps) {
                issueDescription += " while " + expressionUnits(ast->mPimpl->mOwnedRightChild, rightUnitsMaps, rightUserUnitsMaps, rightUnitsMultipliers);
            }

            issueDescription += ".";

            issueDescriptions.push_back(issueDescription);
        }
    } else if ((ast->mPimpl->mType == AnalyserEquationAst::Type::TIMES)
               || (ast->mPimpl->mType == AnalyserEquationAst::Type::DIVIDE)) {
        unitsMaps = multiplyDivideUnitsMaps(unitsMaps, rightUnitsMaps,
                                            ast->mPimpl->mType == AnalyserEquationAst::Type::TIMES);
        userUnitsMaps = multiplyDivideUnitsMaps(userUnitsMaps, rightUserUnitsMaps,
                                                ast->mPimpl->mType == AnalyserEquationAst::Type::TIMES);
        unitsMultipliers = multiplyDivideUnitsMultipliers(unitsMultipliers, rightUnitsMultipliers,
                                                          ast->mPimpl->mType == AnalyserEquationAst::Type::TIMES);
    } else if ((ast->mPimpl->mType == AnalyserEquationAst::Type::POWER)
               || (ast->mPimpl->mType == AnalyserEquationAst::Type::ROOT)) {
        bool isDimensionlessExponent = true;

        if ((ast->mPimpl->mType == AnalyserEquationAst::Type::POWER)
            || (ast->mPimpl->mOwnedLeftChild->type() == AnalyserEquationAst::Type::DEGREE)) {
            isDimensionlessExponent = Analyser::AnalyserImpl::isDimensionlessUnitsMaps((ast->mPimpl->mType == AnalyserEquationAst::Type::POWER) ?
                                                                                           rightUnitsMaps :
                                                                                           unitsMaps);

            if (!isDimensionlessExponent) {
                auto baseAst = (ast->mPimpl->mType == AnalyserEquationAst::Type::POWER) ?
                                   ast->mPimpl->mOwnedRightChild :
                                   ast->mPimpl->mOwnedLeftChild;
                auto exponentUnitsMaps = (ast->mPimpl->mType == AnalyserEquationAst::Type::POWER) ?
                                             rightUnitsMaps :
                                             unitsMaps;
                auto exponentUserUnitsMaps = (ast->mPimpl->mType == AnalyserEquationAst::Type::POWER) ?
                                                 rightUserUnitsMaps :
                                                 userUnitsMaps;
                auto exponentUnitsMultipliers = (ast->mPimpl->mType == AnalyserEquationAst::Type::POWER) ?
                                                    rightUnitsMultipliers :
                                                    unitsMultipliers;

                issueDescriptions.push_back("The unit of " + expression(baseAst)
                                            + " is not dimensionless. "
                                            + expressionUnits(baseAst, exponentUnitsMaps, exponentUserUnitsMaps, exponentUnitsMultipliers) + ".");
            }
        }

        // Retrieve the exponent and apply it to our units maps and multipliers.

        if (isDimensionlessExponent) {
            double powerRootValue = 0.0;

            if (ast->mPimpl->mType == AnalyserEquationAst::Type::POWER) {
                powerRootValue = Analyser::AnalyserImpl::powerValue(ast->mPimpl->mOwnedRightChild);
            } else { // AnalyserEquationAst::Type::ROOT.
                if (ast->mPimpl->mOwnedLeftChild->type() == AnalyserEquationAst::Type::DEGREE) {
                    unitsMaps = rightUnitsMaps;
                    userUnitsMaps = rightUserUnitsMaps;
                    unitsMultipliers = rightUnitsMultipliers;

                    powerRootValue = Analyser::AnalyserImpl::powerValue(ast->mPimpl->mOwnedLeftChild);
                } else {
                    // No DEGREE element, which means that we are dealing with a
                    // square root.

                    powerRootValue = 2.0;
                }
            }

            unitsMaps = multiplyDivideUnitsMaps(unitsMaps, powerRootValue,
                                                ast->mPimpl->mType == AnalyserEquationAst::Type::POWER);
            userUnitsMaps = multiplyDivideUnitsMaps(userUnitsMaps, powerRootValue,
                                                    ast->mPimpl->mType == AnalyserEquationAst::Type::POWER);
            unitsMultipliers = powerRootUnitsMultipliers(unitsMultipliers, powerRootValue,
                                                         ast->mPimpl->mType == AnalyserEquationAst::Type::POWER);
        }
    } else if ((ast->mPimpl->mType == AnalyserEquationAst::Type::SIN)
               || (ast->mPimpl->mType == AnalyserEquationAst::Type::COS)
               || (ast->mPimpl->mType == AnalyserEquationAst::Type::TAN)
               || (ast->mPimpl->mType == AnalyserEquationAst::Type::SEC)
               || (ast->mPimpl->mType == AnalyserEquationAst::Type::CSC)
               || (ast->mPimpl->mType == AnalyserEquationAst::Type::COT)
               || (ast->mPimpl->mType == AnalyserEquationAst::Type::SINH)
               || (ast->mPimpl->mType == AnalyserEquationAst::Type::COSH)
               || (ast->mPimpl->mType == AnalyserEquationAst::Type::TANH)
               || (ast->mPimpl->mType == AnalyserEquationAst::Type::SECH)
               || (ast->mPimpl->mType == AnalyserEquationAst::Type::CSCH)
               || (ast->mPimpl->mType == AnalyserEquationAst::Type::COTH)
               || (ast->mPimpl->mType == AnalyserEquationAst::Type::ASIN)
               || (ast->mPimpl->mType == AnalyserEquationAst::Type::ACOS)
               || (ast->mPimpl->mType == AnalyserEquationAst::Type::ATAN)
               || (ast->mPimpl->mType == AnalyserEquationAst::Type::ASEC)
               || (ast->mPimpl->mType == AnalyserEquationAst::Type::ACSC)
               || (ast->mPimpl->mType == AnalyserEquationAst::Type::ACOT)
               || (ast->mPimpl->mType == AnalyserEquationAst::Type::ASINH)
               || (ast->mPimpl->mType == AnalyserEquationAst::Type::ACOSH)
               || (ast->mPimpl->mType == AnalyserEquationAst::Type::ATANH)
               || (ast->mPimpl->mType == AnalyserEquationAst::Type::ASECH)
               || (ast->mPimpl->mType == AnalyserEquationAst::Type::ACSCH)
               || (ast->mPimpl->mType == AnalyserEquationAst::Type::ACOTH)) {
        if (!Analyser::AnalyserImpl::isDimensionlessUnitsMaps(unitsMaps)) {
            issueDescriptions.push_back("The unit of " + expression(ast->mPimpl->mOwnedLeftChild)
                                        + " is not dimensionless. "
                                        + expressionUnits(ast->mPimpl->mOwnedLeftChild, unitsMaps, userUnitsMaps, unitsMultipliers) + ".");
        }
    } else if (ast->mPimpl->mType == AnalyserEquationAst::Type::DIFF) {
        unitsMaps = multiplyDivideUnitsMaps(unitsMaps, rightUnitsMaps);
        userUnitsMaps = multiplyDivideUnitsMaps(userUnitsMaps, rightUserUnitsMaps);
        unitsMultipliers = multiplyDivideUnitsMultipliers(unitsMultipliers, rightUnitsMultipliers);
    } else if (ast->mPimpl->mType == AnalyserEquationAst::Type::BVAR) {
        for (auto &unitsMap : unitsMaps) {
            for (auto &unitsItem : unitsMap) {
                unitsItem.second *= -1.0;
            }
        }

        for (auto &userUnitsMap : userUnitsMaps) {
            for (auto &userUnits : userUnitsMap) {
                userUnits.second *= -1.0;
            }
        }

        unitsMultipliers = multiplyDivideUnitsMultipliers(0.0, unitsMultipliers, false);
    } else if ((ast->mPimpl->mType == AnalyserEquationAst::Type::TRUE)
               || (ast->mPimpl->mType == AnalyserEquationAst::Type::FALSE)
               || (ast->mPimpl->mType == AnalyserEquationAst::Type::E)
               || (ast->mPimpl->mType == AnalyserEquationAst::Type::PI)
               || (ast->mPimpl->mType == AnalyserEquationAst::Type::INF)
               || (ast->mPimpl->mType == AnalyserEquationAst::Type::NAN)) {
        defaultUnitsMapsAndMultipliers(unitsMaps, userUnitsMaps, unitsMultipliers);
    }
}

double Analyser::AnalyserImpl::scalingFactor(const VariablePtr &variable)
{
    return Units::scalingFactor(variable->units(), internalVariable(variable)->mVariable->units());
}

void Analyser::AnalyserImpl::scaleAst(const AnalyserEquationAstPtr &ast,
                                      const AnalyserEquationAstPtr &astParent,
                                      double scalingFactor)
{
    // Scale the given AST using the given scaling factor.

    auto scaledAst = AnalyserEquationAst::create();

    scaledAst->mPimpl->populate(AnalyserEquationAst::Type::TIMES, astParent);

    scaledAst->mPimpl->mOwnedLeftChild = AnalyserEquationAst::create();
    scaledAst->mPimpl->mOwnedRightChild = ast;

    scaledAst->mPimpl->mOwnedLeftChild->mPimpl->populate(AnalyserEquationAst::Type::CN, convertToString(scalingFactor), scaledAst);

    ast->mPimpl->mParent = scaledAst;

    if (astParent->mPimpl->mOwnedLeftChild == ast) {
        astParent->mPimpl->mOwnedLeftChild = scaledAst;
    } else {
        astParent->mPimpl->mOwnedRightChild = scaledAst;
    }
}

void Analyser::AnalyserImpl::scaleEquationAst(const AnalyserEquationAstPtr &ast)
{
    // Make sure that we have an AST to scale.

    if (ast == nullptr) {
        return;
    }

    // Recursively scale the given AST's children.

    scaleEquationAst(ast->mPimpl->mOwnedLeftChild);
    scaleEquationAst(ast->mPimpl->mOwnedRightChild);

    // If the given AST node is a variable (i.e. a CI node) then we may need to
    // do some scaling.

    if (ast->mPimpl->mType == AnalyserEquationAst::Type::CI) {
        // The kind of scaling we may end up doing depends on whether we are
        // dealing with a rate or some other variable, i.e. whether or not it
        // has a DIFF node as a parent.

        auto astParent = ast->parent();

        if (astParent->mPimpl->mType == AnalyserEquationAst::Type::DIFF) {
            // We are dealing with a rate, so retrieve the scaling factor for
            // its corresponding variable of integration and apply it, if
            // needed.

            auto scalingFactor = Analyser::AnalyserImpl::scalingFactor(astParent->mPimpl->mOwnedLeftChild->mPimpl->mOwnedLeftChild->variable());

            if (!areNearlyEqual(scalingFactor, 1.0)) {
                // We need to scale using the inverse of the scaling factor, but
                // how we do it depends on whether the rate is to be computed or
                // used.

                auto astGrandparent = astParent->parent();

                if (astGrandparent->mPimpl->mType == AnalyserEquationAst::Type::EQUALITY) {
                    scaleAst(astGrandparent->mPimpl->mOwnedRightChild, astGrandparent, 1.0 / scalingFactor);
                } else {
                    scaleAst(astParent, astGrandparent, 1.0 / scalingFactor);
                }
            }
        }

        if (((astParent->mPimpl->mType != AnalyserEquationAst::Type::EQUALITY)
             || (astParent->mPimpl->mOwnedLeftChild != ast))
            && (astParent->mPimpl->mType != AnalyserEquationAst::Type::BVAR)) {
            // We are dealing with a variable which is neither a computed
            // variable nor our variable of integration, so retrieve its scaling
            // factor and apply it, if needed, distinguishing between a rate
            // variable and an algebraic variable.

            auto scalingFactor = Analyser::AnalyserImpl::scalingFactor(ast->variable());

            if (!areNearlyEqual(scalingFactor, 1.0)) {
                if (astParent->mPimpl->mType == AnalyserEquationAst::Type::DIFF) {
                    scaleAst(astParent, astParent->parent(), scalingFactor);
                } else {
                    scaleAst(ast, astParent, scalingFactor);
                }
            }
        }
    }
}

bool Analyser::AnalyserImpl::isStateRateBased(const AnalyserEquationPtr &equation,
                                              AnalyserEquationPtrs &checkedEquations)
{
    if (std::find(checkedEquations.begin(), checkedEquations.end(), equation) != checkedEquations.end()) {
        return false;
    }

    checkedEquations.push_back(equation);

    for (const auto &dependency : equation->dependencies()) {
        if ((dependency->type() == AnalyserEquation::Type::ODE)
            || isStateRateBased(dependency, checkedEquations)) {
            return true;
        }
    }

    return false;
}

void Analyser::AnalyserImpl::analyseModel(const ModelPtr &model)
{
    // Reset a few things in case this analyser was to be used to analyse more
    // than one model.

    mModel = AnalyserModel::AnalyserModelImpl::create();

    mInternalVariables.clear();
    mInternalEquations.clear();

    mCiCnUnits.clear();

    // Recursively analyse the model's components, so that we end up with an AST
    // for each of the model's equations.

    for (size_t i = 0; i < model->componentCount(); ++i) {
        analyseComponent(model->component(i));
    }

    if (mAnalyser->errorCount() != 0) {
        mModel->mPimpl->mType = AnalyserModel::Type::INVALID;

        return;
    }

    // Mark some variables as external variables, should there be some and
    // should they belong to the model being analysed.

    std::map<VariablePtr, VariablePtrs> primaryExternalVariables;

    if (!mExternalVariables.empty()) {
        for (const auto &externalVariable : mExternalVariables) {
            auto variable = externalVariable->variable();

            if (owningModel(variable) != model) {
                auto issue = Issue::IssueImpl::create();

                issue->mPimpl->setDescription("Variable '" + variable->name()
                                              + "' in component '" + owningComponent(variable)->name()
                                              + "' is marked as an external variable, but it belongs to a different model and will therefore be ignored.");
                issue->mPimpl->setLevel(Issue::Level::MESSAGE);
                issue->mPimpl->setReferenceRule(Issue::ReferenceRule::ANALYSER_EXTERNAL_VARIABLE_DIFFERENT_MODEL);
                issue->mPimpl->mItem->mPimpl->setVariable(variable);

                addIssue(issue);
            } else {
                auto internalVariable = Analyser::AnalyserImpl::internalVariable(variable);

                primaryExternalVariables[internalVariable->mVariable].push_back(variable);

                if (!internalVariable->mIsExternal) {
                    internalVariable->mIsExternal = true;

                    for (const auto &dependency : externalVariable->dependencies()) {
                        internalVariable->mDependencies.push_back(Analyser::AnalyserImpl::internalVariable(dependency)->mVariable);
                    }
                }
            }
        }
    }

    // Analyse our different equations' AST to determine the type of our
    // variables.

    for (const auto &internalEquation : mInternalEquations) {
        analyseEquationAst(internalEquation->mAst);
    }

    if (mAnalyser->errorCount() != 0) {
        mModel->mPimpl->mType = AnalyserModel::Type::INVALID;

        return;
    }

    // Check that the variables that were marked as external were rightly so.

    for (const auto &primaryExternalVariable : primaryExternalVariables) {
        std::string description;
        auto isVoi = (mModel->mPimpl->mVoi != nullptr)
                     && (primaryExternalVariable.first == mModel->mPimpl->mVoi->variable());
        auto equivalentVariableCount = primaryExternalVariable.second.size();
        auto hasPrimaryVariable = std::find(primaryExternalVariable.second.begin(),
                                            primaryExternalVariable.second.end(),
                                            primaryExternalVariable.first)
                                  != primaryExternalVariable.second.end();

        if (isVoi || (equivalentVariableCount > 1) || !hasPrimaryVariable) {
            description += (equivalentVariableCount == 2) ? "Both " : "";

            for (size_t i = 0; i < equivalentVariableCount; ++i) {
                if (i != 0) {
                    description += (i != equivalentVariableCount - 1) ? ", " : " and ";
                }

                auto variableString = ((i == 0) && (equivalentVariableCount != 2)) ?
                                          std::string("Variable") :
                                          std::string("variable");

                description += variableString + " '" + primaryExternalVariable.second[i]->name()
                               + "' in component '" + owningComponent(primaryExternalVariable.second[i])->name()
                               + "'";
            }

            Issue::ReferenceRule referenceRule;

            if (isVoi) {
                description += (equivalentVariableCount == 1) ?
                                   " is marked as an external variable, but it is" :
                                   " are marked as external variables, but they are";

                if ((equivalentVariableCount == 1) && hasPrimaryVariable) {
                    description += " the";
                } else {
                    description += " equivalent to variable '" + primaryExternalVariable.first->name()
                                   + "' in component '" + owningComponent(primaryExternalVariable.first)->name()
                                   + "', the primary";
                }

                description += " variable of integration which cannot be used as an external variable.";

                referenceRule = Issue::ReferenceRule::ANALYSER_EXTERNAL_VARIABLE_VOI;
            } else {
                description += (equivalentVariableCount == 1) ?
                                   " is marked as an external variable, but it is not a primary variable." :
                                   " are marked as external variables, but they are";
                description += (equivalentVariableCount > 2) ? " all" : "";
                description += (equivalentVariableCount == 1) ? "" : " equivalent.";
                description += " Variable '" + primaryExternalVariable.first->name()
                               + "' in component '" + owningComponent(primaryExternalVariable.first)->name()
                               + "' is";
                description += hasPrimaryVariable ?
                                   " the" :
                               (equivalentVariableCount == 1) ?
                                   " its corresponding" :
                                   " their corresponding";
                description += " primary variable and will therefore be the one used as an external variable.";

                referenceRule = Issue::ReferenceRule::ANALYSER_EXTERNAL_VARIABLE_USE_PRIMARY_VARIABLE;
            }

            auto issue = Issue::IssueImpl::create();

            issue->mPimpl->setDescription(description);
            issue->mPimpl->setLevel(Issue::Level::MESSAGE);
            issue->mPimpl->setReferenceRule(referenceRule);
            issue->mPimpl->mItem->mPimpl->setVariable(primaryExternalVariable.first);

            addIssue(issue);
        }
    }

    // Analyse our different equations' units to make sure that everything is
    // consistent.

    for (const auto &internalEquation : mInternalEquations) {
        UnitsMaps unitsMaps;
        UnitsMaps userUnitsMaps;
        UnitsMultipliers unitsMultipliers;
        Strings issueDescriptions;

        analyseEquationUnits(internalEquation->mAst, unitsMaps,
                             userUnitsMaps, unitsMultipliers,
                             issueDescriptions);

        for (const auto &issueDescription : issueDescriptions) {
            auto issue = Issue::IssueImpl::create();

            issue->mPimpl->setDescription(issueDescription);
            issue->mPimpl->setLevel(Issue::Level::WARNING);
            issue->mPimpl->setReferenceRule(Issue::ReferenceRule::ANALYSER_UNITS);

            addIssue(issue);
        }
    }

    // Loop over our equations, checking which variables, if any, can be
    // determined using a given equation.

    auto equationOrder = MAX_SIZE_T;
    auto stateIndex = MAX_SIZE_T;
    auto variableIndex = MAX_SIZE_T;
    bool relevantCheck;

    do {
        relevantCheck = false;

        for (const auto &internalEquation : mInternalEquations) {
            relevantCheck = internalEquation->check(equationOrder, stateIndex, variableIndex, mModel)
                            || relevantCheck;
        }
    } while (relevantCheck);

    // Make sure that our variables are valid.

    for (const auto &internalVariable : mInternalVariables) {
        std::string issueType;
        Issue::ReferenceRule referenceRule = Issue::ReferenceRule::UNSPECIFIED;

        if (internalVariable->mType == AnalyserInternalVariable::Type::UNKNOWN) {
            issueType = "is unused";
            referenceRule = Issue::ReferenceRule::ANALYSER_VARIABLE_UNUSED;
        } else if (internalVariable->mType == AnalyserInternalVariable::Type::SHOULD_BE_STATE) {
            issueType = "is used in an ODE, but it is not initialised";
            referenceRule = Issue::ReferenceRule::ANALYSER_STATE_NOT_INITIALISED;
        } else if (internalVariable->mType == AnalyserInternalVariable::Type::INITIALISED) {
            // The variable is (still) initialised so, in the end, it has to be
            // a constant, so consider it as such.

            internalVariable->makeConstant(variableIndex);
        } else if (internalVariable->mType == AnalyserInternalVariable::Type::OVERCONSTRAINED) {
            issueType = "is computed more than once";
            referenceRule = Issue::ReferenceRule::ANALYSER_VARIABLE_COMPUTED_MORE_THAN_ONCE;
        }

        if (!issueType.empty()) {
            auto issue = Issue::IssueImpl::create();
            auto realVariable = internalVariable->mVariable;

            issue->mPimpl->setDescription("Variable '" + realVariable->name()
                                          + "' in component '" + owningComponent(realVariable)->name()
                                          + "' " + issueType + ".");
            issue->mPimpl->setReferenceRule(referenceRule);
            issue->mPimpl->mItem->mPimpl->setVariable(realVariable);

            addIssue(issue);
        }
    }

    // Make NLA equations that compute the same variables aware of one another.

    for (const auto &internalEquation : mInternalEquations) {
        if ((internalEquation->mType == AnalyserInternalEquation::Type::NLA)
            && (internalEquation->mUnknownVariables.size() != 1)) {
            for (const auto &otherInternalEquation : mInternalEquations) {
                if (otherInternalEquation != internalEquation) {
                    AnalyserInternalVariablePtrs commonUnknownVariables;

                    std::set_intersection(internalEquation->mUnknownVariables.begin(), internalEquation->mUnknownVariables.end(),
                                          otherInternalEquation->mUnknownVariables.begin(), otherInternalEquation->mUnknownVariables.end(),
                                          std::back_inserter(commonUnknownVariables));

                    if (!commonUnknownVariables.empty()) {
                        //---GRY--- TO BE DONE!
                    }
                }
            }
        }
    }

    // Determine the type of our model.

    auto hasUnderconstrainedVariables = std::any_of(mInternalVariables.begin(), mInternalVariables.end(), [](const auto &iv) {
        return (iv->mType == AnalyserInternalVariable::Type::UNKNOWN)
               || (iv->mType == AnalyserInternalVariable::Type::SHOULD_BE_STATE);
    });
    auto hasOverconstrainedVariables = std::any_of(mInternalVariables.begin(), mInternalVariables.end(), [](const auto &iv) {
        return iv->mType == AnalyserInternalVariable::Type::OVERCONSTRAINED;
    });
    auto hasNlaEquations = std::any_of(mInternalEquations.begin(), mInternalEquations.end(), [=](const auto &ie) {
        return ie->mType == AnalyserInternalEquation::Type::NLA;
    });

    if (hasUnderconstrainedVariables) {
        if (hasOverconstrainedVariables) {
            mModel->mPimpl->mType = AnalyserModel::Type::UNSUITABLY_CONSTRAINED;
        } else {
            mModel->mPimpl->mType = AnalyserModel::Type::UNDERCONSTRAINED;
        }
    } else if (hasOverconstrainedVariables) {
        mModel->mPimpl->mType = AnalyserModel::Type::OVERCONSTRAINED;
    } else if (mModel->mPimpl->mVoi != nullptr) {
        mModel->mPimpl->mType = hasNlaEquations ?
                                    AnalyserModel::Type::DAE :
                                    AnalyserModel::Type::ODE;
    } else if (!mInternalVariables.empty()) {
        mModel->mPimpl->mType = hasNlaEquations ?
                                    AnalyserModel::Type::NLA :
                                    AnalyserModel::Type::ALGEBRAIC;
    }

    if (!mModel->isValid()) {
        return;
    }

    // Add a dummy equation for each of our true (i.e. non-computed) constants.
    // Note: this is so that a constant can be marked as an external variable.

    for (const auto &internalVariable : mInternalVariables) {
        if (internalVariable->mType == AnalyserInternalVariable::Type::CONSTANT) {
            mInternalEquations.push_back(AnalyserInternalEquation::create(internalVariable));
        }
    }

    // Make it known through our API whether the model has some external
    // variables.

    mModel->mPimpl->mHasExternalVariables = std::any_of(mInternalVariables.begin(), mInternalVariables.end(), [](const auto &iv) {
        return iv->mIsExternal;
    });

    // Create a mapping between our internal equations and our future equations
    // in the API.

    std::map<AnalyserInternalEquationPtr, AnalyserEquationPtr> aie2aeMappings;
    std::map<VariablePtr, AnalyserEquationPtr> v2aeMappings;

    for (const auto &internalEquation : mInternalEquations) {
        auto equation = AnalyserEquation::AnalyserEquationImpl::create();

        aie2aeMappings.emplace(internalEquation, equation);
        v2aeMappings.emplace(internalEquation->mUnknownVariables.front()->mVariable, equation);
    }

    // Make our internal variables available through our API.

    std::map<AnalyserInternalVariablePtr, AnalyserVariablePtr> aiv2avMappings;
    std::map<VariablePtr, AnalyserVariablePtr> v2avMappings;

    stateIndex = MAX_SIZE_T;
    variableIndex = MAX_SIZE_T;

    for (const auto &internalVariable : mInternalVariables) {
        // Determine the type of the variable.

        AnalyserVariable::Type type;

        if (internalVariable->mIsExternal) {
            type = AnalyserVariable::Type::EXTERNAL;
        } else if (internalVariable->mType == AnalyserInternalVariable::Type::STATE) {
            type = AnalyserVariable::Type::STATE;
        } else if (internalVariable->mType == AnalyserInternalVariable::Type::CONSTANT) {
            type = AnalyserVariable::Type::CONSTANT;
        } else if ((internalVariable->mType == AnalyserInternalVariable::Type::COMPUTED_TRUE_CONSTANT)
                   || (internalVariable->mType == AnalyserInternalVariable::Type::COMPUTED_VARIABLE_BASED_CONSTANT)) {
            type = AnalyserVariable::Type::COMPUTED_CONSTANT;
        } else if ((internalVariable->mType == AnalyserInternalVariable::Type::ALGEBRAIC)
                   || (internalVariable->mType == AnalyserInternalVariable::Type::INITIALISED_ALGEBRAIC)) {
            type = AnalyserVariable::Type::ALGEBRAIC;
        } else { // AnalyserVariable::Type::VARIABLE_OF_INTEGRATION.
            // This is the variable of integration, so skip it.

            continue;
        }

        // Populate and keep track of the state/variable.

        auto variable = AnalyserVariable::AnalyserVariableImpl::create();
        AnalyserEquationPtrs equations;

        for (const auto &internalEquation : mInternalEquations) {
            if (std::find(internalEquation->mUnknownVariables.begin(), internalEquation->mUnknownVariables.end(), internalVariable) == internalEquation->mUnknownVariables.end()) {
                equations.push_back(aie2aeMappings[internalEquation]);
            }
        }

        variable->mPimpl->populate(type,
                                   (type == AnalyserVariable::Type::STATE) ?
                                       ++stateIndex :
                                       ++variableIndex,
                                   (type == AnalyserVariable::Type::EXTERNAL) ?
                                       nullptr :
                                       internalVariable->mInitialisingVariable,
                                   internalVariable->mVariable,
                                   equations);

        aiv2avMappings.emplace(internalVariable, variable);
        v2avMappings.emplace(internalVariable->mVariable, variable);

        if (type == AnalyserVariable::Type::STATE) {
            mModel->mPimpl->mStates.push_back(variable);
        } else {
            mModel->mPimpl->mVariables.push_back(variable);
        }
    }

    // Make our internal equations available through our API.

    for (const auto &internalEquation : mInternalEquations) {
        // Determine all the variables computed by the equation, as well as
        // whether the equation is an external one.

        AnalyserVariablePtrs variables;
        auto externalEquation = true;

        for (const auto &unknownVariable : internalEquation->mUnknownVariables) {
            auto variable = aiv2avMappings[unknownVariable];

            variables.push_back(variable);

            if (variable->type() != AnalyserVariable::Type::EXTERNAL) {
                externalEquation = false;
            }
        }

        // Determine the type of the equation.

        AnalyserEquation::Type type;

        if (externalEquation) {
            type = AnalyserEquation::Type::EXTERNAL;
        } else if (internalEquation->mType == AnalyserInternalEquation::Type::TRUE_CONSTANT) {
            type = AnalyserEquation::Type::TRUE_CONSTANT;
        } else if (internalEquation->mType == AnalyserInternalEquation::Type::VARIABLE_BASED_CONSTANT) {
            type = AnalyserEquation::Type::VARIABLE_BASED_CONSTANT;
        } else if (internalEquation->mType == AnalyserInternalEquation::Type::ODE) {
            type = AnalyserEquation::Type::ODE;
        } else if (internalEquation->mType == AnalyserInternalEquation::Type::NLA) {
            type = AnalyserEquation::Type::NLA;
        } else if (internalEquation->mType == AnalyserInternalEquation::Type::ALGEBRAIC) {
            type = AnalyserEquation::Type::ALGEBRAIC;
        } else { // AnalyserEquation::Type::UNKNOWN.
            // The equation type is unknown, which means that it is a dummy
            // equation for a true (i.e. non-computed) constant (so that it
            // could have been marked as an external variable), so we skip it
            // since the constant wasn't marked as an external variable.

            continue;
        }

        // Scale our internal equation's AST to take into account the fact that
        // we may have mapped variables that use compatible units rather than
        // equivalent ones.

        scaleEquationAst(internalEquation->mAst);

        // Manipulate the equation, if needed.

        if (type == AnalyserEquation::Type::NLA) {
            // The equation is currently of the form LHS = RHS, but we want it
            // in the form LHS-RHS, so replace the assignment element with a
            // minus one.

            internalEquation->mAst->setType(AnalyserEquationAst::Type::MINUS);
        } else if (type != AnalyserEquation::Type::EXTERNAL) {
            // Swap the LHS and RHS of the equation if its unknown variable is
            // on its RHS.

            if (internalEquation->unknownVariableOnRhs()) {
                internalEquation->mAst->swapLeftAndRightChildren();
            }
        }

        // Determine the equation's dependencies, i.e. the equations for the
        // variables on which this equation depends.

        VariablePtrs variableDependencies;

        if (type == AnalyserEquation::Type::EXTERNAL) {
            for (const auto &unknownVariable : internalEquation->mUnknownVariables) {
                for (const auto &dependency : unknownVariable->mDependencies) {
                    if (std::find(variableDependencies.begin(), variableDependencies.end(), dependency) == variableDependencies.end()) {
                        variableDependencies.push_back(dependency);
                    }
                }
            }
        } else {
            variableDependencies = internalEquation->mDependencies;
        }

        AnalyserEquationPtrs equationDependencies;

        for (const auto &variableDependency : variableDependencies) {
            auto variable = v2avMappings[variableDependency];

            if (variable != nullptr) {
                for (const auto &equation : variable->equations()) {
                    if (std::find(equationDependencies.begin(), equationDependencies.end(), equation) == equationDependencies.end()) {
                        equationDependencies.push_back(equation);
                    }
                }
            }
        }

        // Populate and keep track of the equation.

        auto equation = aie2aeMappings[internalEquation];

        equation->mPimpl->populate(type,
                                   (type == AnalyserEquation::Type::EXTERNAL) ?
                                       nullptr :
                                       internalEquation->mAst,
                                   equationDependencies,
                                   variables);

        mModel->mPimpl->mEquations.push_back(equation);
    }

    // Clean up our equations' dependencies.
    // Note: indeed, some equations may have a dependency on the variable of
    //       integration (for which there is no equation) and/or one or several
    //       true (i.e. non-computed) constants (for which there are no proper
    //       equations). So, we need to remove those dependencies, and obviously
    //       this can only be done once all our equations are ready.

    for (const auto &equation : mModel->mPimpl->mEquations) {
        equation->mPimpl->cleanUpDependencies();
    }

    // Determine whether our equations are state/rate based.
    // Note: obviously, this can only be done once all our equations are ready.

    for (const auto &equation : mModel->mPimpl->mEquations) {
        AnalyserEquationPtrs checkedEquations;

        equation->mPimpl->mIsStateRateBased = isStateRateBased(equation, checkedEquations);
    }
}

AnalyserExternalVariablePtrs::const_iterator Analyser::AnalyserImpl::findExternalVariable(const ModelPtr &model,
                                                                                          const std::string &componentName,
                                                                                          const std::string &variableName) const
{
    return std::find_if(mExternalVariables.begin(), mExternalVariables.end(), [=](const auto &ev) {
        auto variable = ev->variable();

        return (owningModel(variable) == model)
               && (owningComponent(variable)->name() == componentName)
               && (variable->name() == variableName);
    });
}

AnalyserExternalVariablePtrs::const_iterator Analyser::AnalyserImpl::findExternalVariable(const AnalyserExternalVariablePtr &externalVariable) const
{
    return std::find_if(mExternalVariables.begin(), mExternalVariables.end(), [=](const auto &ev) {
        return ev == externalVariable;
    });
}

Analyser::AnalyserImpl *Analyser::pFunc()
{
    return reinterpret_cast<Analyser::AnalyserImpl *>(Logger::pFunc());
}

const Analyser::AnalyserImpl *Analyser::pFunc() const
{
    return reinterpret_cast<Analyser::AnalyserImpl const *>(Logger::pFunc());
}

Analyser::Analyser()
    : Logger(new AnalyserImpl())
{
    pFunc()->mAnalyser = this;
}

Analyser::~Analyser()
{
    delete pFunc();
}

AnalyserPtr Analyser::create() noexcept
{
    return std::shared_ptr<Analyser> {new Analyser {}};
}

void Analyser::analyseModel(const ModelPtr &model)
{
    // Make sure that we have a model and that it is valid before analysing it.

    pFunc()->removeAllIssues();

    if (model == nullptr) {
        auto issue = Issue::IssueImpl::create();

        issue->mPimpl->setDescription("The model is null.");
        issue->mPimpl->setReferenceRule(Issue::ReferenceRule::INVALID_ARGUMENT);

        pFunc()->addIssue(issue);

        return;
    }

    auto validator = Validator::create();

    validator->validateModel(model);

    if (validator->issueCount() > 0) {
        // The model is not valid, so retrieve the validation issues and make
        // them our own.

        for (size_t i = 0; i < validator->issueCount(); ++i) {
            pFunc()->addIssue(validator->issue(i));
        }

        pFunc()->mModel->mPimpl->mType = AnalyserModel::Type::INVALID;
    }

    // Check for non-validation errors that will render the given model invalid
    // for analysis.

    if (model->hasUnlinkedUnits()) {
        auto issue = Issue::IssueImpl::create();

        issue->mPimpl->setDescription("The model has units which are not linked together.");
        issue->mPimpl->setReferenceRule(Issue::ReferenceRule::ANALYSER_UNLINKED_UNITS);

        pFunc()->addIssue(issue);
    }

    // Analyse the model, but only if we didn't come across any issues.

    if (issueCount() == 0) {
        pFunc()->analyseModel(model);
    }
}

bool Analyser::addExternalVariable(const AnalyserExternalVariablePtr &externalVariable)
{
    if (std::find(pFunc()->mExternalVariables.begin(), pFunc()->mExternalVariables.end(), externalVariable) == pFunc()->mExternalVariables.end()) {
        pFunc()->mExternalVariables.push_back(externalVariable);

        return true;
    }

    return false;
}

bool Analyser::removeExternalVariable(size_t index)
{
    if (index < pFunc()->mExternalVariables.size()) {
        pFunc()->mExternalVariables.erase(pFunc()->mExternalVariables.begin() + ptrdiff_t(index));

        return true;
    }

    return false;
}

bool Analyser::removeExternalVariable(const ModelPtr &model,
                                      const std::string &componentName,
                                      const std::string &variableName)
{
    auto result = pFunc()->findExternalVariable(model, componentName, variableName);

    if (result != pFunc()->mExternalVariables.end()) {
        pFunc()->mExternalVariables.erase(result);

        return true;
    }

    return false;
}

bool Analyser::removeExternalVariable(const AnalyserExternalVariablePtr &externalVariable)
{
    auto result = pFunc()->findExternalVariable(externalVariable);

    if (result != pFunc()->mExternalVariables.end()) {
        pFunc()->mExternalVariables.erase(result);

        return true;
    }

    return false;
}

void Analyser::removeAllExternalVariables()
{
    pFunc()->mExternalVariables.clear();
}

bool Analyser::containsExternalVariable(const ModelPtr &model,
                                        const std::string &componentName,
                                        const std::string &variableName) const
{
    return pFunc()->findExternalVariable(model, componentName, variableName) != pFunc()->mExternalVariables.end();
}

bool Analyser::containsExternalVariable(const AnalyserExternalVariablePtr &externalVariable) const
{
    return pFunc()->findExternalVariable(externalVariable) != pFunc()->mExternalVariables.end();
}

AnalyserExternalVariablePtr Analyser::externalVariable(size_t index) const
{
    if (index < pFunc()->mExternalVariables.size()) {
        return pFunc()->mExternalVariables[index];
    }

    return nullptr;
}

AnalyserExternalVariablePtr Analyser::externalVariable(const ModelPtr &model,
                                                       const std::string &componentName,
                                                       const std::string &variableName) const
{
    auto result = pFunc()->findExternalVariable(model, componentName, variableName);

    if (result != pFunc()->mExternalVariables.end()) {
        return *result;
    }

    return nullptr;
}

size_t Analyser::externalVariableCount() const
{
    return pFunc()->mExternalVariables.size();
}

AnalyserModelPtr Analyser::model() const
{
    return pFunc()->mModel;
}

} // namespace libcellml<|MERGE_RESOLUTION|>--- conflicted
+++ resolved
@@ -169,16 +169,7 @@
 
     AnalyserEquationAstPtr mAst;
 
-<<<<<<< HEAD
-    ComponentPtr mComponent = nullptr;
-=======
-    std::vector<AnalyserInternalVariablePtr> mVariables;
-    std::vector<AnalyserInternalVariablePtr> mOdeVariables;
-    std::vector<AnalyserInternalVariablePtr> mAllVariables;
-
-    AnalyserInternalVariablePtr mVariable;
     ComponentPtr mComponent;
->>>>>>> 88f81fdf
 
     AnalyserInternalVariablePtrs mVariables;
     AnalyserInternalVariablePtrs mOdeVariables;
@@ -732,7 +723,7 @@
             ast->mPimpl->mOwnedRightChild = astRightChild;
         }
 
-        // Assignment, and relational and logical operators.
+        // Equality, and relational and logical operators.
 
     } else if (node->isMathmlElement("eq")) {
         // This element is used both to describe "a = b" and "a == b". We can
@@ -2644,8 +2635,8 @@
 
         if (type == AnalyserEquation::Type::NLA) {
             // The equation is currently of the form LHS = RHS, but we want it
-            // in the form LHS-RHS, so replace the assignment element with a
-            // minus one.
+            // in the form LHS-RHS, so replace the equality element with a minus
+            // one.
 
             internalEquation->mAst->setType(AnalyserEquationAst::Type::MINUS);
         } else if (type != AnalyserEquation::Type::EXTERNAL) {
