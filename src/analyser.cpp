--- conflicted
+++ resolved
@@ -785,11 +785,8 @@
             processNode(mathmlChildNode(node, childCount - 1), astRight, nullptr, component, equation);
 
             for (auto i = childCount - 2; i > 0; --i) {
-<<<<<<< HEAD
-=======
                 tempAst = AnalyserEquationAst::create();
 
->>>>>>> 30b8d277
                 tempAst->mPimpl->populate(AnalyserEquationAst::Type::PIECEWISE, astParent);
 
                 processNode(mathmlChildNode(node, i), tempAst->mPimpl->mLeftChild, tempAst, component, equation);
@@ -1151,19 +1148,11 @@
                                       double scalingFactor)
 {
     // Scale the given AST using the given scaling factor.
-<<<<<<< HEAD
 
     auto scaledAst = AnalyserEquationAst::create();
 
     scaledAst->mPimpl->populate(AnalyserEquationAst::Type::TIMES, astParent);
 
-=======
-
-    auto scaledAst = AnalyserEquationAst::create();
-
-    scaledAst->mPimpl->populate(AnalyserEquationAst::Type::TIMES, astParent);
-
->>>>>>> 30b8d277
     scaledAst->mPimpl->mLeftChild = AnalyserEquationAst::create();
     scaledAst->mPimpl->mRightChild = ast;
 
