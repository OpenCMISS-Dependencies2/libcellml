/*
Copyright libCellML Contributors

Licensed under the Apache License, Version 2.0 (the "License");
you may not use this file except in compliance with the License.
You may obtain a copy of the License at

    http://www.apache.org/licenses/LICENSE-2.0

Unless required by applicable law or agreed to in writing, software
distributed under the License is distributed on an "AS IS" BASIS,
WITHOUT WARRANTIES OR CONDITIONS OF ANY KIND, either express or implied.
See the License for the specific language governing permissions and
limitations under the License.
*/

#include "xmlattribute.h"

#include <libxml/parser.h>
#include <libxml/tree.h>
#include <string>

#include "namespaces.h"

namespace libcellml {

/**
 * @brief The XmlAttribute::XmlAttributeImpl struct.
 *
 * This struct is the private implementation struct for the XmlAttribute class.  Separating
 * the implementation from the definition allows for greater flexibility when
 * distributing the code.
 */
struct XmlAttribute::XmlAttributeImpl
{
    xmlAttrPtr mXmlAttributePtr;
};

XmlAttribute::XmlAttribute()
    : mPimpl(new XmlAttributeImpl())
{
}

XmlAttribute::~XmlAttribute()
{
    delete mPimpl;
}

void XmlAttribute::setXmlAttribute(const xmlAttrPtr &attribute)
{
    mPimpl->mXmlAttributePtr = attribute;
}

std::string XmlAttribute::namespaceUri() const
{
    if (mPimpl->mXmlAttributePtr->ns == nullptr) {
        return {};
    }
    return reinterpret_cast<const char *>(mPimpl->mXmlAttributePtr->ns->href);
}

std::string XmlAttribute::namespacePrefix() const
<<<<<<< HEAD
{
    if (mPimpl->mXmlAttributePtr->ns == nullptr || mPimpl->mXmlAttributePtr->ns->prefix == nullptr) {
        return std::string();
    }
    return std::string(reinterpret_cast<const char *>(mPimpl->mXmlAttributePtr->ns->prefix));
}

bool XmlAttribute::inNamespaceUri(const char *ns) const
=======
>>>>>>> 6d18f757
{
    if (mPimpl->mXmlAttributePtr->ns == nullptr || mPimpl->mXmlAttributePtr->ns->prefix == nullptr) {
        return {};
    }
    return reinterpret_cast<const char *>(mPimpl->mXmlAttributePtr->ns->prefix);
}

<<<<<<< HEAD
bool XmlAttribute::isType(const char *name, const char *ns) const
=======
bool XmlAttribute::inNamespaceUri(const char *ns) const
>>>>>>> 6d18f757
{
    return xmlStrcmp(reinterpret_cast<const xmlChar *>(namespaceUri().c_str()), reinterpret_cast<const xmlChar *>(ns)) == 0;
}

<<<<<<< HEAD
=======
bool XmlAttribute::isType(const char *name, const char *ns) const
{
    return (xmlStrcmp(reinterpret_cast<const xmlChar *>(namespaceUri().c_str()), reinterpret_cast<const xmlChar *>(ns)) == 0)
           && (xmlStrcmp(mPimpl->mXmlAttributePtr->name, reinterpret_cast<const xmlChar *>(name)) == 0);
}

>>>>>>> 6d18f757
bool XmlAttribute::isCellmlType(const char *name) const
{
    return isType(name, CELLML_2_0_NS);
}

std::string XmlAttribute::name() const
{
    return reinterpret_cast<const char *>(mPimpl->mXmlAttributePtr->name);
}

std::string XmlAttribute::value() const
{
    std::string valueString;
    if ((mPimpl->mXmlAttributePtr->name != nullptr) && (mPimpl->mXmlAttributePtr->parent != nullptr)) {
        xmlChar *value = xmlGetProp(mPimpl->mXmlAttributePtr->parent, mPimpl->mXmlAttributePtr->name);
        valueString = std::string(reinterpret_cast<const char *>(value));
        xmlFree(value);
    }
    return valueString;
}

XmlAttributePtr XmlAttribute::next() const
{
    xmlAttrPtr next = mPimpl->mXmlAttributePtr->next;
    XmlAttributePtr nextHandle = nullptr;
    if (next != nullptr) {
        nextHandle = std::make_shared<XmlAttribute>();
        nextHandle->setXmlAttribute(next);
    }
    return nextHandle;
}

void XmlAttribute::removeAttribute()
{
    xmlRemoveProp(mPimpl->mXmlAttributePtr);
}

} // namespace libcellml<|MERGE_RESOLUTION|>--- conflicted
+++ resolved
@@ -60,17 +60,6 @@
 }
 
 std::string XmlAttribute::namespacePrefix() const
-<<<<<<< HEAD
-{
-    if (mPimpl->mXmlAttributePtr->ns == nullptr || mPimpl->mXmlAttributePtr->ns->prefix == nullptr) {
-        return std::string();
-    }
-    return std::string(reinterpret_cast<const char *>(mPimpl->mXmlAttributePtr->ns->prefix));
-}
-
-bool XmlAttribute::inNamespaceUri(const char *ns) const
-=======
->>>>>>> 6d18f757
 {
     if (mPimpl->mXmlAttributePtr->ns == nullptr || mPimpl->mXmlAttributePtr->ns->prefix == nullptr) {
         return {};
@@ -78,24 +67,17 @@
     return reinterpret_cast<const char *>(mPimpl->mXmlAttributePtr->ns->prefix);
 }
 
-<<<<<<< HEAD
-bool XmlAttribute::isType(const char *name, const char *ns) const
-=======
 bool XmlAttribute::inNamespaceUri(const char *ns) const
->>>>>>> 6d18f757
 {
     return xmlStrcmp(reinterpret_cast<const xmlChar *>(namespaceUri().c_str()), reinterpret_cast<const xmlChar *>(ns)) == 0;
 }
 
-<<<<<<< HEAD
-=======
 bool XmlAttribute::isType(const char *name, const char *ns) const
 {
     return (xmlStrcmp(reinterpret_cast<const xmlChar *>(namespaceUri().c_str()), reinterpret_cast<const xmlChar *>(ns)) == 0)
            && (xmlStrcmp(mPimpl->mXmlAttributePtr->name, reinterpret_cast<const xmlChar *>(name)) == 0);
 }
 
->>>>>>> 6d18f757
 bool XmlAttribute::isCellmlType(const char *name) const
 {
     return isType(name, CELLML_2_0_NS);
