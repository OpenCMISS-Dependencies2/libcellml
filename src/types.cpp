--- conflicted
+++ resolved
@@ -30,11 +30,7 @@
 struct UnitReference::UnitReferenceImpl
 {
     UnitsWeakPtr mUnits; /**< Variable 1 for the pair.*/
-<<<<<<< HEAD
     size_t mIndex = std::numeric_limits<size_t>::max(); /**< Variable 2 for the pair.*/
-=======
-    size_t mIndex = 0; /**< Variable 2 for the pair.*/
->>>>>>> 9bc839b0
 };
 
 /**
