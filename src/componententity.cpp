--- conflicted
+++ resolved
@@ -242,14 +242,8 @@
     }
 
     if (removeComponent(index)) {
-<<<<<<< HEAD
-        mPimpl->mComponents.insert(mPimpl->mComponents.begin() + int64_t(index), newComponent);
+        mPimpl->mComponents.insert(mPimpl->mComponents.begin() + ptrdiff_t(index), newComponent);
         newComponent->setParent(parent);
-
-=======
-        mPimpl->mComponents.insert(mPimpl->mComponents.begin() + ptrdiff_t(index), component);
-        component->setParent(parent);
->>>>>>> 8889a2d5
         status = true;
     }
 
