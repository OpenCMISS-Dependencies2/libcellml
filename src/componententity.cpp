--- conflicted
+++ resolved
@@ -77,17 +77,10 @@
     rhs.mPimpl = nullptr;
 }
 
-<<<<<<< HEAD
-ComponentEntity& ComponentEntity::operator=(ComponentEntity rhs)
-{
-    NamedEntity::operator= (rhs);
+ComponentEntity &ComponentEntity::operator=(ComponentEntity rhs)
+{
+    NamedEntity::operator=(rhs);
     rhs.swap(*this);
-=======
-ComponentEntity &ComponentEntity::operator=(ComponentEntity c)
-{
-    NamedEntity::operator=(c);
-    c.swap(*this);
->>>>>>> d5d1b516
     return *this;
 }
 
