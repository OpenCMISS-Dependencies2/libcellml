/*
Copyright libCellML Contributors

Licensed under the Apache License, Version 2.0 (the "License");
you may not use this file except in compliance with the License.
You may obtain a copy of the License at

    http://www.apache.org/licenses/LICENSE-2.0

Unless required by applicable law or agreed to in writing, software
distributed under the License is distributed on an "AS IS" BASIS,
WITHOUT WARRANTIES OR CONDITIONS OF ANY KIND, either express or implied.
See the License for the specific language governing permissions and
limitations under the License.
*/

#include "libcellml/componententity.h"

#include <algorithm>
#include <memory>
#include <vector>

#include "libcellml/component.h"
#include "libcellml/units.h"

namespace libcellml {

/**
 * @brief The ComponentEntity::ComponentEntityImpl struct.
 *
 * This struct is the private implementation struct for the ComponentEntity class.  Separating
 * the implementation from the definition allows for greater flexibility when
 * distributing the code.
 */
struct ComponentEntity::ComponentEntityImpl
{
    /**
     * @brief Remove the component with the given @p name from this component entity.
     *
     * Remove the first component found that matches the given @p name from this
     * component entity. If the @p name is not found throw @c std::out_of_range.
     *
     * @param name The name of the component to remove.
     */
    void removeComponentInThis(const std::string &name);

    /**
     * @brief Remove the component with the given pointer from this component entity.
     *
     * Remove the component with the pointer @p component from this component entity.
     * If the component is not found throw @c std::out_of_range.
     *
     * @overload
     *
     * @param component The pointer to the component to remove.
     */
    void removeComponentInThis(const ComponentPtr &component);

    /**
     * @brief Tests to see if the named component is contained within this component entity.
     *
     * Tests to see if the component with the given @p name is contained
     * within this component entity.  Returns @c true if the component is in the component
     * entity and @c false otherwise.
     *
     * @param name The component name to test for existence in this component entity.
     *
     * @return @c true if the named component is in this component entity and @c false otherwise.
     */
    bool containsComponentInThis(const std::string &name) const;

    /**
     * @brief Tests to see if the component pointer is contained within this component entity.
     *
     * Tests to see if the argument component pointer @p component is contained
     * within this component entity.  Returns @c true if the component is in the component
     * entity and @c false otherwise.
     *
     * @overload
     *
     * @param component The component pointer to test for existence in this component entity.
     *
     * @return @c true if the component is in the component entity and @c false otherwise.
     */
    bool containsComponentInThis(const ComponentPtr &component) const;

    /**
     * @brief Get a component with the given @p name in this component entity.
     *
     * Returns a @c const reference to a component with the given @p name in this
     * component entity.  If the @p name is not valid a @c std::out_of_range
     * exception is thrown.
     *
     * @param name The name of the Component to return.
     *
     * @return A @c const reference to the Component with the given @p name.
     */
    const ComponentPtr& getComponentInThis(const std::string &name) const;

    /**
     * @brief Get a component with the given @p name in this component entity.
     *
     * Returns a reference to a component with the given @p name in this
     * component entity.  If the @p name is not valid a @c std::out_of_range
     * exception is thrown.
     *
     * @param name The name of the Component to return.
     *
     * @return A reference to the Component with the given @p name.
     */
    ComponentPtr getComponentInThis(const std::string &name);

    /**
     * @brief Take the component with the given @p name from this component
     * entity and return it.
     *
     * Takes the component with the given @p name from this component entity
     * and returns it. If an invalid @p name is passed to the method a @c std::out_of_range
     * exception is thrown.
     *
     * @param name The name of the Component to take.
     *
     * @return The Component identified with the given @p name.
     */
    ComponentPtr takeComponentInThis(const std::string &name);

    /**
     * @brief Replace a component with the given @p name in this component entity.
     *
     * Replaces the component with the given @p name in this component entity
     * with @p c. @p name must be a valid name of a component in the Component,
     * otherwise a @c std::out_of_range exception is thrown.
     *
     * @param name The name of the Component to replace.
     * @param c The Component to use for replacement.
     */
    void replaceComponentInThis(const std::string &name, const ComponentPtr &c);

    size_t componentCount() const;

    bool containsComponent(const std::string &name, bool searchEncapsulated) const;
    bool containsComponent(const ComponentPtr &component, bool searchEncapsulated) const;

    ComponentPtr getComponent(size_t index);
    const ComponentPtr& getComponent(size_t index) const;
    ComponentPtr getComponent(const std::string &name, bool searchEncapsulated);
    const ComponentPtr getComponent(const std::string &name, bool searchEncapsulated) const;

    ComponentPtr takeComponent(size_t index);
    ComponentPtr takeComponent(const std::string &name, bool searchEncapsulated);

    void replaceComponent(size_t index, const ComponentPtr &c);
    void replaceComponent(const std::string &name, const ComponentPtr &component, bool searchEncapsulated);

    void removeComponent(const std::string &name, bool searchEncapsulated);
    void removeComponent(size_t index);
    void removeComponent(const ComponentPtr &component, bool searchEncapsulated);

    std::vector<ComponentPtr>::iterator findComponent(const std::string &name);
    std::vector<ComponentPtr>::iterator findComponent(const ComponentPtr &component);
    std::vector<ComponentPtr>::const_iterator findComponent(const std::string &name) const;
    std::vector<ComponentPtr>::const_iterator findComponent(const ComponentPtr &component) const;
    std::vector<UnitsPtr>::iterator findUnits(const std::string &name);
    std::vector<UnitsPtr>::iterator findUnits(const UnitsPtr &units);
    std::vector<ComponentPtr> mComponents;
    std::vector<UnitsPtr> mUnits;
};

std::vector<ComponentPtr>::iterator ComponentEntity::ComponentEntityImpl::findComponent(const std::string &name)
{
    return std::find_if(mComponents.begin(), mComponents.end(),
                        [=](const ComponentPtr& c) -> bool { return c->getName() == name; });
}

std::vector<ComponentPtr>::iterator ComponentEntity::ComponentEntityImpl::findComponent(const ComponentPtr &component)
{
    return std::find_if(mComponents.begin(), mComponents.end(),
                        [=](const ComponentPtr& c) -> bool { return c == component; });
}

std::vector<ComponentPtr>::const_iterator ComponentEntity::ComponentEntityImpl::findComponent(const std::string &name) const
{
    return std::find_if(mComponents.begin(), mComponents.end(),
                        [=](const ComponentPtr& c) -> bool { return c->getName() == name; });
}

std::vector<ComponentPtr>::const_iterator ComponentEntity::ComponentEntityImpl::findComponent(const ComponentPtr &component) const
{
    return std::find_if(mComponents.begin(), mComponents.end(),
                        [=](const ComponentPtr& c) -> bool { return c == component; });
}

std::vector<UnitsPtr>::iterator ComponentEntity::ComponentEntityImpl::findUnits(const std::string &name)
{
    return std::find_if(mUnits.begin(), mUnits.end(),
                        [=](const UnitsPtr& u) -> bool { return u->getName() == name; });
}

std::vector<UnitsPtr>::iterator ComponentEntity::ComponentEntityImpl::findUnits(const UnitsPtr &units)
{
    return std::find_if(mUnits.begin(), mUnits.end(),
                        [=](const UnitsPtr& u) -> bool { return u == units; });
}

// Interface class Model implementation
ComponentEntity::ComponentEntity()
    : mPimpl(new ComponentEntityImpl())
{
}

ComponentEntity::~ComponentEntity()
{
    delete mPimpl;
}

ComponentEntity::ComponentEntity(const ComponentEntity &rhs)
    : ImportedEntity(rhs)
    , mPimpl(new ComponentEntityImpl())
{
    mPimpl->mComponents = rhs.mPimpl->mComponents;
    mPimpl->mUnits = rhs.mPimpl->mUnits;
}

ComponentEntity::ComponentEntity(ComponentEntity &&rhs)
    : ImportedEntity(std::move(rhs))
    , mPimpl(rhs.mPimpl)
{
    rhs.mPimpl = nullptr;
}

ComponentEntity& ComponentEntity::operator=(ComponentEntity c)
{
    ImportedEntity::operator= (c);
    c.swap(*this);
    return *this;
}

void ComponentEntity::swap(ComponentEntity &rhs)
{
    std::swap(this->mPimpl, rhs.mPimpl);
}

std::string ComponentEntity::serialiseUnits(Format format) const
{
    std::string repr = "";

    if (format == Format::XML) {
        for (std::vector<UnitsPtr>::size_type i = 0; i != mPimpl->mUnits.size(); ++i) {
            repr += mPimpl->mUnits[i]->serialise(format);;
        }
    }

    return repr;
}

std::string ComponentEntity::serialiseEncapsulation(Format format) const
{
    const std::string encaps_tag = "<encapsulation>";
    const std::string encaps_end_tag = "</encapsulation>";
    std::string repr = "";
    if (format == Format::XML) {
        std::string componentName = getName();
        std::string encaps = "";
        if (mPimpl->mComponents.size()) {
            encaps += encaps_tag;
            encaps += "<component_ref";
            if (componentName.length()) {
                encaps += " component=\"" + componentName + "\"";
            }
            encaps += ">";
        }
        for (std::vector<Component>::size_type i = 0; i != mPimpl->mComponents.size(); ++i) {
            std::string comp = mPimpl->mComponents[i]->serialise(format);
            std::size_t found = comp.find(encaps_tag);
            if (found == std::string::npos) {
                encaps += "<component_ref";
                if (mPimpl->mComponents[i]->getName().length()) {
                    encaps += " component=\"" + mPimpl->mComponents[i]->getName() + "\"";
                }
                encaps += "/>";
            } else {
                std::string encaps_part = comp.substr(found);
                comp = comp.substr(0, found);
                found = encaps_part.find(encaps_tag);
                encaps_part.replace(found, encaps_tag.length(), "");
                found = encaps_part.find(encaps_end_tag);
                encaps_part.replace(found, encaps_end_tag.length(), "");
                encaps += encaps_part;
            }
            repr += comp;
        }

        if (mPimpl->mComponents.size()) {
            encaps += "</component_ref>" + encaps_end_tag;
        }
        repr += encaps;
    }
    return repr;
}

void ComponentEntity::addUnits(const UnitsPtr & units)
{
    mPimpl->mUnits.push_back(units);
}

void ComponentEntity::removeUnits(size_t index)
{
    if (index < mPimpl->mUnits.size()) {
        mPimpl->mUnits.erase(mPimpl->mUnits.begin() + index);
    } else {
        throw std::out_of_range("Index out of range.");
    }
}

void ComponentEntity::removeUnits(const std::string &name)
{
    auto result = mPimpl->findUnits(name);
    if (result != mPimpl->mUnits.end()) {
        mPimpl->mUnits.erase(result);
    } else {
        throw std::out_of_range("Named units not found.");
    }
}

void ComponentEntity::removeUnits(const UnitsPtr &units)
{
    auto result = mPimpl->findUnits(units);
    if (result != mPimpl->mUnits.end()) {
        mPimpl->mUnits.erase(result);
    } else {
        throw std::out_of_range("Units pointer not found.");
    }
}

void ComponentEntity::removeAllUnits()
{
    mPimpl->mUnits.clear();
}

bool ComponentEntity::hasUnits(const std::string &name) const
{
    return mPimpl->findUnits(name) != mPimpl->mUnits.end();
}

UnitsPtr ComponentEntity::getUnits(size_t index)
{
    return mPimpl->mUnits.at(index);
}

const UnitsPtr& ComponentEntity::getUnits(size_t index) const
{
    return mPimpl->mUnits.at(index);
}

UnitsPtr ComponentEntity::getUnits(const std::string &name)
{
    return mPimpl->mUnits.at(mPimpl->findUnits(name) - mPimpl->mUnits.begin());
}

const UnitsPtr& ComponentEntity::getUnits(const std::string &name) const
{
    return mPimpl->mUnits.at(mPimpl->findUnits(name) - mPimpl->mUnits.begin());
}

UnitsPtr ComponentEntity::takeUnits(size_t index)
{
    UnitsPtr units = mPimpl->mUnits.at(index);
    removeUnits(index);
    units->clearParent();
    return units;
}

UnitsPtr ComponentEntity::takeUnits(const std::string &name)
{
    return takeUnits(mPimpl->findUnits(name) - mPimpl->mUnits.begin());
}

void ComponentEntity::replaceUnits(size_t index, const UnitsPtr &units)
{
    removeUnits(index);
    mPimpl->mUnits.insert(mPimpl->mUnits.begin() + index, units);
}

void ComponentEntity::replaceUnits(const std::string &name, const UnitsPtr &units)
{
    replaceUnits(mPimpl->findUnits(name) - mPimpl->mUnits.begin(), units);
}

size_t ComponentEntity::unitsCount() const
{
    return mPimpl->mUnits.size();
}

void ComponentEntity::addComponent(const ComponentPtr &c)
{
    doAddComponent(c);
}

void ComponentEntity::doAddComponent(const ComponentPtr &c)
{
    mPimpl->mComponents.push_back(c);
}

void ComponentEntity::removeComponent(const std::string &name, bool searchEncapsulated)
{
    mPimpl->removeComponent(name, searchEncapsulated);
}

void ComponentEntity::removeComponent(size_t index)
{
    mPimpl->removeComponent(index);
}

void ComponentEntity::removeComponent(const ComponentPtr &component, bool searchEncapsulated)
{
    mPimpl->removeComponent(component, searchEncapsulated);
}

void ComponentEntity::ComponentEntityImpl::removeComponent(const std::string &name, bool searchEncapsulated)
{
    bool componentFound = false;
    if (containsComponentInThis(name)) {
        removeComponentInThis(name);
        componentFound = true;
    } else if (searchEncapsulated) {
        for (size_t i = 0; i < componentCount(); ++i) {
            if (getComponent(i)->containsComponent(name, searchEncapsulated)) {
                getComponent(i)->removeComponent(name, searchEncapsulated);
                componentFound = true;
                break;
            }
        }
    }
    if (!componentFound) {
        throw std::out_of_range("Named component not found.");
    }
}

void ComponentEntity::ComponentEntityImpl::removeComponent(size_t index)
{
    if (index < mComponents.size()) {
        mComponents.erase(mComponents.begin() + index);
    } else {
        throw std::out_of_range("Index out of range.");
    }
}

void ComponentEntity::ComponentEntityImpl::removeComponent(const ComponentPtr &component, bool searchEncapsulated)
{
    bool componentFound = false;
    if (containsComponentInThis(component)) {
        removeComponentInThis(component);
        componentFound = true;
    } else if (searchEncapsulated) {
        for (size_t i = 0; i < componentCount(); ++i) {
            if (getComponent(i)->containsComponent(component, searchEncapsulated)) {
                getComponent(i)->removeComponent(component, searchEncapsulated);
                componentFound = true;
                break;
            }
        }
    }
    if (!componentFound) {
        throw std::out_of_range("Component pointer not found.");
    }
}

void ComponentEntity::removeAllComponents()
{
    mPimpl->mComponents.clear();
}

size_t ComponentEntity::ComponentEntityImpl::componentCount() const
{
    return mComponents.size();
}

size_t ComponentEntity::componentCount() const
{
    return mPimpl->componentCount();
}

bool ComponentEntity::containsComponent(const std::string &name, bool searchEncapsulated) const
{
    return mPimpl->containsComponent(name, searchEncapsulated);
}

bool ComponentEntity::containsComponent(const ComponentPtr &component, bool searchEncapsulated) const
{
    return mPimpl->containsComponent(component, searchEncapsulated);
}

bool ComponentEntity::ComponentEntityImpl::containsComponent(const std::string &name, bool searchEncapsulated) const
{
    bool result = false;
    if (containsComponentInThis(name)) {
        result = true;
    } else if (searchEncapsulated) {
        for (size_t i = 0; i < componentCount(); ++i) {
            result = getComponent(i)->containsComponent(name, searchEncapsulated);
            if (result) {
                break;
            }
        }
    }
    return result;
}

bool ComponentEntity::ComponentEntityImpl::containsComponent(const ComponentPtr &component, bool searchEncapsulated) const
{
    bool result = false;
    if (containsComponentInThis(component)) {
        result = true;
    } else if (searchEncapsulated) {
        for (size_t i = 0; i < componentCount(); ++i) {
            result = getComponent(i)->containsComponent(component, searchEncapsulated);
            if (result) {
                break;
            }
        }
    }
    return result;
}

ComponentPtr ComponentEntity::getComponent(size_t index)
{
    return mPimpl->getComponent(index);
}

const ComponentPtr& ComponentEntity::getComponent(size_t index) const
{
    return mPimpl->mComponents.at(index);
}

ComponentPtr ComponentEntity::getComponent(const std::string &name, bool searchEncapsulated)
{
    return mPimpl->getComponent(name, searchEncapsulated);
}

const ComponentPtr ComponentEntity::getComponent(const std::string &name, bool searchEncapsulated) const
{
    return static_cast<const libcellml::ComponentEntity::ComponentEntityImpl *>(mPimpl)->getComponent(name, searchEncapsulated);
}

ComponentPtr ComponentEntity::ComponentEntityImpl::getComponent(size_t index)
{
    return mComponents.at(index);
}

const ComponentPtr& ComponentEntity::ComponentEntityImpl::getComponent(size_t index) const
{
    return mComponents.at(index);
}

ComponentPtr ComponentEntity::ComponentEntityImpl::getComponent(const std::string &name, bool searchEncapsulated)
{
    ComponentPtr foundComponent = nullptr;
    if (containsComponentInThis(name)) {
        foundComponent = getComponentInThis(name);
    } else if (searchEncapsulated) {
        for (size_t i = 0; i < componentCount(); ++i) {
            foundComponent = getComponent(i)->getComponent(name, searchEncapsulated);
            if (foundComponent) {
                break;
            }
        }
    }
    return foundComponent;
}

const ComponentPtr ComponentEntity::ComponentEntityImpl::getComponent(const std::string &name, bool searchEncapsulated) const
{
    if (containsComponent(name, searchEncapsulated)) {
        if (containsComponentInThis(name)) {
            return getComponentInThis(name);
        } else if (searchEncapsulated) {
            for (size_t i = 0; i < componentCount(); ++i) {
                if (getComponent(i)->containsComponent(name, searchEncapsulated)) {
                    return getComponent(i)->getComponent(name, searchEncapsulated);
                }
            }
        }
    }
    throw std::out_of_range("Named component not found.");
}

ComponentPtr ComponentEntity::takeComponent(size_t index)
{
    return mPimpl->takeComponent(index);
}

ComponentPtr ComponentEntity::takeComponent(const std::string &name, bool searchEncapsulated)
{
    return mPimpl->takeComponent(name, searchEncapsulated);
}

ComponentPtr ComponentEntity::ComponentEntityImpl::takeComponent(size_t index)
{
    ComponentPtr c = mComponents.at(index);
    removeComponent(index);
    c->clearParent();
    return c;
}

ComponentPtr ComponentEntity::ComponentEntityImpl::takeComponent(const std::string &name, bool searchEncapsulated)
{
    ComponentPtr foundComponent = nullptr;
    if (containsComponentInThis(name)) {
        foundComponent = takeComponentInThis(name);
    } else if (searchEncapsulated) {
        for (size_t i = 0; i < componentCount(); ++i) {
            foundComponent = getComponent(i)->takeComponent(name, searchEncapsulated);
            if (foundComponent) {
                break;
            }
        }
    }
    if (!foundComponent) {
        throw std::out_of_range("Named component not found.");
    }
    return foundComponent;
}

void ComponentEntity::replaceComponent(size_t index, const ComponentPtr &c)
{
    mPimpl->replaceComponent(index, c);
}

void ComponentEntity::replaceComponent(const std::string &name, const ComponentPtr &component, bool searchEncapsulated)
{
    mPimpl->replaceComponent(name, component, searchEncapsulated);
}

void ComponentEntity::ComponentEntityImpl::replaceComponent(size_t index, const ComponentPtr &c)
{
    removeComponent(index);
    mComponents.insert(mComponents.begin() + index, c);
}

void ComponentEntity::ComponentEntityImpl::replaceComponent(const std::string &name, const ComponentPtr &component, bool searchEncapsulated)
{
    bool componentFound = false;
    if (containsComponentInThis(name)) {
        replaceComponentInThis(name, component);
        componentFound = true;
    } else if (searchEncapsulated) {
        for (size_t i = 0; i < componentCount(); ++i) {
            if (getComponent(i)->containsComponent(name, searchEncapsulated)) {
                getComponent(i)->replaceComponent(name, component, searchEncapsulated);
                componentFound = true;
                break;
            }
        }
    }
    if (!componentFound) {
        throw std::out_of_range("Named component not found.");
    }
}

// Begin private component methods.
ComponentPtr ComponentEntity::ComponentEntityImpl::takeComponentInThis(const std::string &name)
{
<<<<<<< HEAD
    auto result = findComponent(name);
    size_t index = result - mComponents.begin();
    return takeComponent(index);
=======
    return takeComponent(mPimpl->findComponent(name) - mPimpl->mComponents.begin());
>>>>>>> 982b2a63
}

void ComponentEntity::ComponentEntityImpl::replaceComponentInThis(const std::string &name, const ComponentPtr &component)
{
<<<<<<< HEAD
    auto result = findComponent(name);
    size_t index = result - mComponents.begin();
    replaceComponent(index, component);
=======
    replaceComponent(mPimpl->findComponent(name) - mPimpl->mComponents.begin(), component);
>>>>>>> 982b2a63
}

bool ComponentEntity::ComponentEntityImpl::containsComponentInThis(const ComponentPtr &component) const
{
<<<<<<< HEAD
    auto result = findComponent(component);
    return result != mComponents.end();
=======
    return mPimpl->findComponent(component) != mPimpl->mComponents.end();
>>>>>>> 982b2a63
}

bool ComponentEntity::ComponentEntityImpl::containsComponentInThis(const std::string &name) const
{
<<<<<<< HEAD
    return findComponent(name) != mComponents.end();
=======
    return mPimpl->findComponent(name) != mPimpl->mComponents.end();
>>>>>>> 982b2a63
}

ComponentPtr ComponentEntity::ComponentEntityImpl::getComponentInThis(const std::string &name)
{
<<<<<<< HEAD
    auto result = findComponent(name);
    size_t index = result - mComponents.begin();
    return mComponents.at(index);
=======
    return mPimpl->mComponents.at(mPimpl->findComponent(name) - mPimpl->mComponents.begin());
>>>>>>> 982b2a63
}

const ComponentPtr& ComponentEntity::ComponentEntityImpl::getComponentInThis(const std::string &name) const
{
<<<<<<< HEAD
    auto result = findComponent(name);
    size_t index = result - mComponents.begin();
    return mComponents.at(index);
=======
    return mPimpl->mComponents.at(mPimpl->findComponent(name) - mPimpl->mComponents.begin());
>>>>>>> 982b2a63
}

void ComponentEntity::ComponentEntityImpl::removeComponentInThis(const std::string &name)
{
    auto result = findComponent(name);
    if (result != mComponents.end()) {
        mComponents.erase(result);
    }
}

void ComponentEntity::ComponentEntityImpl::removeComponentInThis(const ComponentPtr &component)
{
    auto result = findComponent(component);
    if (result != mComponents.end()) {
        mComponents.erase(result);
    }
}

}<|MERGE_RESOLUTION|>--- conflicted
+++ resolved
@@ -660,65 +660,32 @@
 // Begin private component methods.
 ComponentPtr ComponentEntity::ComponentEntityImpl::takeComponentInThis(const std::string &name)
 {
-<<<<<<< HEAD
-    auto result = findComponent(name);
-    size_t index = result - mComponents.begin();
-    return takeComponent(index);
-=======
-    return takeComponent(mPimpl->findComponent(name) - mPimpl->mComponents.begin());
->>>>>>> 982b2a63
+    return takeComponent(findComponent(name) - mComponents.begin());
 }
 
 void ComponentEntity::ComponentEntityImpl::replaceComponentInThis(const std::string &name, const ComponentPtr &component)
 {
-<<<<<<< HEAD
-    auto result = findComponent(name);
-    size_t index = result - mComponents.begin();
-    replaceComponent(index, component);
-=======
-    replaceComponent(mPimpl->findComponent(name) - mPimpl->mComponents.begin(), component);
->>>>>>> 982b2a63
+    replaceComponent(findComponent(name) - mComponents.begin(), component);
 }
 
 bool ComponentEntity::ComponentEntityImpl::containsComponentInThis(const ComponentPtr &component) const
 {
-<<<<<<< HEAD
-    auto result = findComponent(component);
-    return result != mComponents.end();
-=======
-    return mPimpl->findComponent(component) != mPimpl->mComponents.end();
->>>>>>> 982b2a63
+    return findComponent(component) != mComponents.end();
 }
 
 bool ComponentEntity::ComponentEntityImpl::containsComponentInThis(const std::string &name) const
 {
-<<<<<<< HEAD
     return findComponent(name) != mComponents.end();
-=======
-    return mPimpl->findComponent(name) != mPimpl->mComponents.end();
->>>>>>> 982b2a63
 }
 
 ComponentPtr ComponentEntity::ComponentEntityImpl::getComponentInThis(const std::string &name)
 {
-<<<<<<< HEAD
-    auto result = findComponent(name);
-    size_t index = result - mComponents.begin();
-    return mComponents.at(index);
-=======
-    return mPimpl->mComponents.at(mPimpl->findComponent(name) - mPimpl->mComponents.begin());
->>>>>>> 982b2a63
+    return mComponents.at(findComponent(name) - mComponents.begin());
 }
 
 const ComponentPtr& ComponentEntity::ComponentEntityImpl::getComponentInThis(const std::string &name) const
 {
-<<<<<<< HEAD
-    auto result = findComponent(name);
-    size_t index = result - mComponents.begin();
-    return mComponents.at(index);
-=======
-    return mPimpl->mComponents.at(mPimpl->findComponent(name) - mPimpl->mComponents.begin());
->>>>>>> 982b2a63
+    return mComponents.at(findComponent(name) - mComponents.begin());
 }
 
 void ComponentEntity::ComponentEntityImpl::removeComponentInThis(const std::string &name)
