/*
Copyright libCellML Contributors

Licensed under the Apache License, Version 2.0 (the "License");
you may not use this file except in compliance with the License.
You may obtain a copy of the License at

    http://www.apache.org/licenses/LICENSE-2.0

Unless required by applicable law or agreed to in writing, software
distributed under the License is distributed on an "AS IS" BASIS,
WITHOUT WARRANTIES OR CONDITIONS OF ANY KIND, either express or implied.
See the License for the specific language governing permissions and
limitations under the License.
*/

#include <emscripten/bind.h>

<<<<<<< HEAD
// To work around multiple inheritance we have to create a combined Units
// and ImportedEntity class that we can bind with Emscripten.
#define DAMN_YOU_EMSCRIPTEN
=======
#define EMSCRIPTEN_JAVASCRIPT_BINDINGS
>>>>>>> e92ea152
#include "libcellml/component.h"

using namespace emscripten;

EMSCRIPTEN_BINDINGS(libcellml_component) {

    class_<libcellml::Component, base<libcellml::ComponentEntity>>("Component")
        .smart_ptr<std::shared_ptr<libcellml::Component>>("ComponentPtr")
        .constructor(select_overload<libcellml::ComponentPtr()>(&libcellml::Component::create))
        .constructor(select_overload<libcellml::ComponentPtr(const std::string &)>(&libcellml::Component::create))
        .function("setSourceComponent", &libcellml::Component::setSourceComponent)
        .function("appendMath", &libcellml::Component::appendMath)
        .function("math", &libcellml::Component::math)
        .function("setMath", &libcellml::Component::setMath)
        .function("removeMath", &libcellml::Component::removeMath)
        .function("addVariable", &libcellml::Component::addVariable)
        .function("removeVariableByIndex", select_overload<bool(size_t)>(&libcellml::Component::removeVariable))
        .function("removeVariableByName", select_overload<bool(const std::string &)>(&libcellml::Component::removeVariable))
        .function("removeVariableByVariable", select_overload<bool(const libcellml::VariablePtr &)>(&libcellml::Component::removeVariable))
        .function("removeAllVariables", &libcellml::Component::removeAllVariables)
        .function("variableByIndex", select_overload<libcellml::VariablePtr(size_t) const>(&libcellml::Component::variable))
        .function("variableByName", select_overload<libcellml::VariablePtr(const std::string &) const>(&libcellml::Component::variable))
        .function("takeVariableByIndex", select_overload<libcellml::VariablePtr(size_t)>(&libcellml::Component::takeVariable))
        .function("takeVariableByName", select_overload<libcellml::VariablePtr(const std::string &)>(&libcellml::Component::takeVariable))
        .function("variableCount", &libcellml::Component::variableCount)
        .function("hasVariableByVariable", select_overload<bool(const libcellml::VariablePtr &) const>(&libcellml::Component::hasVariable))
        .function("hasVariableByName", select_overload<bool(const std::string &) const>(&libcellml::Component::hasVariable))
        .function("addReset", &libcellml::Component::addReset)
        .function("takeReset", &libcellml::Component::takeReset)
        .function("removeResetByIndex", select_overload<bool(size_t)>(&libcellml::Component::removeReset))
        .function("removeResetByReset", select_overload<bool(const libcellml::ResetPtr &)>(&libcellml::Component::removeReset))
        .function("removeAllResets", &libcellml::Component::removeAllResets)
        .function("requiresImports", &libcellml::Component::requiresImports)
        .function("reset", &libcellml::Component::reset)
        .function("resetCount", &libcellml::Component::resetCount)
        .function("hasReset", &libcellml::Component::hasReset)
        .function("clone", &libcellml::Component::clone)
        .function("requiresImports", &libcellml::Component::requiresImports)
        .function("isImport", &libcellml::Component::isImport)
        .function("importSource", &libcellml::Component::importSource)
        .function("setImportSource", &libcellml::Component::setImportSource)
        .function("importReference", &libcellml::Component::importReference)
        .function("setImportReference", &libcellml::Component::setImportReference)
        .function("isResolved", &libcellml::Component::isResolved)
    ;

}<|MERGE_RESOLUTION|>--- conflicted
+++ resolved
@@ -16,13 +16,9 @@
 
 #include <emscripten/bind.h>
 
-<<<<<<< HEAD
 // To work around multiple inheritance we have to create a combined Units
 // and ImportedEntity class that we can bind with Emscripten.
-#define DAMN_YOU_EMSCRIPTEN
-=======
 #define EMSCRIPTEN_JAVASCRIPT_BINDINGS
->>>>>>> e92ea152
 #include "libcellml/component.h"
 
 using namespace emscripten;
