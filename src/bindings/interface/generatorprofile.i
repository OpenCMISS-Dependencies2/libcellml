%module(package="libcellml") generatorprofile

#define LIBCELLML_EXPORT

%include <std_string.i>

%import "createconstructor.i"
%import "types.i"

%feature("docstring") libcellml::GeneratorProfile
"Holds the information for the :class:`Generator` to generate code
according to this profile.";

%feature("docstring") libcellml::GeneratorProfile::profile
"Return the :enum:`GeneratorProfile::Profile` for this :class:`GeneratorProfile`.";

%feature("docstring") libcellml::GeneratorProfile::setProfile
"Set the :enum:`GeneratorProfile::Profile` for this :class:`GeneratorProfile`.";

%feature("docstring") libcellml::GeneratorProfile::hasInterface
"Test if this :class:`GeneratorProfile` requires an interface.";

%feature("docstring") libcellml::GeneratorProfile::setHasInterface
"Set whether this :class:`GeneratorProfile` requires an interface.";

%feature("docstring") libcellml::GeneratorProfile::assignmentString
"Return the assigment operator.";

%feature("docstring") libcellml::GeneratorProfile::setAssignmentString
"Set the assigment operator.";

%feature("docstring") libcellml::GeneratorProfile::eqString
"Return the equivalence operator.";

%feature("docstring") libcellml::GeneratorProfile::setEqString
"Set the equivalence operator.";

%feature("docstring") libcellml::GeneratorProfile::neqString
"Return the the nonequivalence operator.";

%feature("docstring") libcellml::GeneratorProfile::setNeqString
"Set the nonequivalence operator.";

%feature("docstring") libcellml::GeneratorProfile::ltString
"Return the less than operator.";

%feature("docstring") libcellml::GeneratorProfile::setLtString
"Set the less than operator.";

%feature("docstring") libcellml::GeneratorProfile::leqString
"Return the less than or equal operator.";

%feature("docstring") libcellml::GeneratorProfile::setLeqString
"Set the less than or equal operator.";

%feature("docstring") libcellml::GeneratorProfile::gtString
"Return the greater than operator.";

%feature("docstring") libcellml::GeneratorProfile::setGtString
"Set the greater than operator.";

%feature("docstring") libcellml::GeneratorProfile::geqString
"Return the greater than or equal operator.";

%feature("docstring") libcellml::GeneratorProfile::setGeqString
"Set the greater than or equal operator.";

%feature("docstring") libcellml::GeneratorProfile::andString
"Return the and operator.";

%feature("docstring") libcellml::GeneratorProfile::setAndString
"Set the and operator.";

%feature("docstring") libcellml::GeneratorProfile::orString
"Return the or operator.";

%feature("docstring") libcellml::GeneratorProfile::setOrString
"Set the or operator.";

%feature("docstring") libcellml::GeneratorProfile::xorString
"Return the exclusive or operator.";

%feature("docstring") libcellml::GeneratorProfile::setXorString
"Set the exclusive or operator.";

%feature("docstring") libcellml::GeneratorProfile::notString
"Return the not operator.";

%feature("docstring") libcellml::GeneratorProfile::setNotString
"Set the not operator.";

%feature("docstring") libcellml::GeneratorProfile::hasEqOperator
"Test if this :class:`GeneratorProfile` has an equivalence operator.";

%feature("docstring") libcellml::GeneratorProfile::setHasEqOperator
"Set whether this :class:`GeneratorProfile` has an equivalence operator.";

%feature("docstring") libcellml::GeneratorProfile::hasNeqOperator
"Test if this :class:`GeneratorProfile` has a nonequivalence operator.";

%feature("docstring") libcellml::GeneratorProfile::setHasNeqOperator
"Set whether this :class:`GeneratorProfile` has a nonequivalence operator.";

%feature("docstring") libcellml::GeneratorProfile::hasLtOperator
"Test if this :class:`GeneratorProfile` has a less than operator.";

%feature("docstring") libcellml::GeneratorProfile::setHasLtOperator
"Set whether this :class:`GeneratorProfile` has a less than operator.";

%feature("docstring") libcellml::GeneratorProfile::hasLeqOperator
"Test if this :class:`GeneratorProfile` has a less than or equal to operator.";

%feature("docstring") libcellml::GeneratorProfile::setHasLeqOperator
"Set whether this :class:`GeneratorProfile` has a less than or equal to operator.";

%feature("docstring") libcellml::GeneratorProfile::hasGtOperator
"Test if this :class:`GeneratorProfile` has a greater than operator.";

%feature("docstring") libcellml::GeneratorProfile::setHasGtOperator
"Set whether this :class:`GeneratorProfile` has a greater than operator.";

%feature("docstring") libcellml::GeneratorProfile::hasGeqOperator
"Test if this :class:`GeneratorProfile` has a greater than or equal to operator.";

%feature("docstring") libcellml::GeneratorProfile::setHasGeqOperator
"Set whether this :class:`GeneratorProfile` has a greater than or equal to operator.";

%feature("docstring") libcellml::GeneratorProfile::hasAndOperator
"Test if this :class:`GeneratorProfile` has an and operator.";

%feature("docstring") libcellml::GeneratorProfile::setHasAndOperator
"Set whether this :class:`GeneratorProfile` has an and operator.";

%feature("docstring") libcellml::GeneratorProfile::hasOrOperator
"Test if this :class:`GeneratorProfile` has an or operator.";

%feature("docstring") libcellml::GeneratorProfile::setHasOrOperator
"Set whether this :class:`GeneratorProfile` has an or operator.";

%feature("docstring") libcellml::GeneratorProfile::hasXorOperator
"Test if this :class:`GeneratorProfile` has an exclusive or operator.";

%feature("docstring") libcellml::GeneratorProfile::setHasXorOperator
"Set whether this :class:`GeneratorProfile` has an exclusive or operator.";

%feature("docstring") libcellml::GeneratorProfile::hasNotOperator
"Test if this :class:`GeneratorProfile` has a not operator.";

%feature("docstring") libcellml::GeneratorProfile::setHasNotOperator
"Set whether this :class:`GeneratorProfile` has a not operator.";

%feature("docstring") libcellml::GeneratorProfile::plusString
"Return the string for addition.";

%feature("docstring") libcellml::GeneratorProfile::setPlusString
"Set the string for addition.";

%feature("docstring") libcellml::GeneratorProfile::minusString
"Return the string for subtraction.";

%feature("docstring") libcellml::GeneratorProfile::setMinusString
"Set the string for subtraction.";

%feature("docstring") libcellml::GeneratorProfile::timesString
"Return the string for multiplication.";

%feature("docstring") libcellml::GeneratorProfile::setTimesString
"Set the string for multiplication.";

%feature("docstring") libcellml::GeneratorProfile::divideString
"Return the string for division.";

%feature("docstring") libcellml::GeneratorProfile::setDivideString
"Set the string for division.";

%feature("docstring") libcellml::GeneratorProfile::powerString
"Return the string for power.";

%feature("docstring") libcellml::GeneratorProfile::setPowerString
"Set the string for power.";

%feature("docstring") libcellml::GeneratorProfile::squareRootString
"Return the string for square root.";

%feature("docstring") libcellml::GeneratorProfile::setSquareRootString
"Set the string for square root.";

%feature("docstring") libcellml::GeneratorProfile::squareString
"Return the string for square.";

%feature("docstring") libcellml::GeneratorProfile::setSquareString
"Set the string for square.";

%feature("docstring") libcellml::GeneratorProfile::absoluteValueString
"Return the string for absolute value.";

%feature("docstring") libcellml::GeneratorProfile::setAbsoluteValueString
"Set the string for absolute value.";

%feature("docstring") libcellml::GeneratorProfile::exponentialString
"Return the string for addition.";

%feature("docstring") libcellml::GeneratorProfile::setExponentialString
"Set the string for exponential.";

%feature("docstring") libcellml::GeneratorProfile::napierianLogarithmString
"Return the string for Napierian logarithm.";

%feature("docstring") libcellml::GeneratorProfile::setNapierianLogarithmString
"Set the string for Napierian logarithm.";

%feature("docstring") libcellml::GeneratorProfile::commonLogarithmString
"Return the string for common logarithm.";

%feature("docstring") libcellml::GeneratorProfile::setCommonLogarithmString
"Set the string for common logarithm.";

%feature("docstring") libcellml::GeneratorProfile::ceilingString
"Return the string for ceiling.";

%feature("docstring") libcellml::GeneratorProfile::setCeilingString
"Set the string for ceiling.";

%feature("docstring") libcellml::GeneratorProfile::floorString
"Return the string for floor.";

%feature("docstring") libcellml::GeneratorProfile::setFloorString
"Set the string for floor.";

%feature("docstring") libcellml::GeneratorProfile::minString
"Return the string for minimum.";

%feature("docstring") libcellml::GeneratorProfile::setMinString
"Set the string for minimum.";

%feature("docstring") libcellml::GeneratorProfile::maxString
"Return the string for maximum.";

%feature("docstring") libcellml::GeneratorProfile::setMaxString
"Set the string for maximum.";

%feature("docstring") libcellml::GeneratorProfile::remString
"Return the string for remainder.";

%feature("docstring") libcellml::GeneratorProfile::setRemString
"Set the string for remainder.";

%feature("docstring") libcellml::GeneratorProfile::hasPowerOperator
"Test if this :class:`GeneratorProfile` has a power operator.";

%feature("docstring") libcellml::GeneratorProfile::setHasPowerOperator
"Set whether this :class:`GeneratorProfile` has a power operator.";

%feature("docstring") libcellml::GeneratorProfile::sinString
"Return the string for sine.";

%feature("docstring") libcellml::GeneratorProfile::setSinString
"Set the string for sine.";

%feature("docstring") libcellml::GeneratorProfile::cosString
"Return the string for cosine.";

%feature("docstring") libcellml::GeneratorProfile::setCosString
"Set the string for cosine.";

%feature("docstring") libcellml::GeneratorProfile::tanString
"Return the string for tangent.";

%feature("docstring") libcellml::GeneratorProfile::setTanString
"Set the string for tangent.";

%feature("docstring") libcellml::GeneratorProfile::secString
"Return the string for secant.";

%feature("docstring") libcellml::GeneratorProfile::setSecString
"Set the string for secant.";

%feature("docstring") libcellml::GeneratorProfile::cscString
"Return the string for cosecant.";

%feature("docstring") libcellml::GeneratorProfile::setCscString
"Set the string for cosecant.";

%feature("docstring") libcellml::GeneratorProfile::cotString
"Return the string for cotangent.";

%feature("docstring") libcellml::GeneratorProfile::setCotString
"Set the string for cotangent.";

%feature("docstring") libcellml::GeneratorProfile::sinhString
"Return the string for hyperbolic sine.";

%feature("docstring") libcellml::GeneratorProfile::setSinhString
"Set the string for hyperbolic sine.";

%feature("docstring") libcellml::GeneratorProfile::coshString
"Return the string for hyperbolic cosine.";

%feature("docstring") libcellml::GeneratorProfile::setCoshString
"Set the string for hyperbolic cosine.";

%feature("docstring") libcellml::GeneratorProfile::tanhString
"Return the string for hyperbolic tangent.";

%feature("docstring") libcellml::GeneratorProfile::setTanhString
"Set the string for hyperbolic tangent.";

%feature("docstring") libcellml::GeneratorProfile::sechString
"Return the string for hyperbolic secant.";

%feature("docstring") libcellml::GeneratorProfile::setSechString
"Set the string for hyperbolic secant.";

%feature("docstring") libcellml::GeneratorProfile::cschString
"Return the string for hyperbolic cosecant.";

%feature("docstring") libcellml::GeneratorProfile::setCschString
"Set the string for hyperbolic cosecant.";

%feature("docstring") libcellml::GeneratorProfile::cothString
"Return the string for hyperbolic cotangent.";

%feature("docstring") libcellml::GeneratorProfile::setCothString
"Set the string for hyperbolic cotangent.";

%feature("docstring") libcellml::GeneratorProfile::asinString
"Return the string for inverse sine.";

%feature("docstring") libcellml::GeneratorProfile::setAsinString
"Set the string for inverse sine.";

%feature("docstring") libcellml::GeneratorProfile::acosString
"Return the string for inverse cosine.";

%feature("docstring") libcellml::GeneratorProfile::setAcosString
"Set the string for inverse cosine.";

%feature("docstring") libcellml::GeneratorProfile::atanString
"Return the string for inverse tangent.";

%feature("docstring") libcellml::GeneratorProfile::setAtanString
"Set the string for inverse tangent.";

%feature("docstring") libcellml::GeneratorProfile::asecString
"Return the string for inverse secant.";

%feature("docstring") libcellml::GeneratorProfile::setAsecString
"Set the string for inverse secant.";

%feature("docstring") libcellml::GeneratorProfile::acscString
"Return the string for inverse cosecant.";

%feature("docstring") libcellml::GeneratorProfile::setAcscString
"Set the string for inverse cosecant.";

%feature("docstring") libcellml::GeneratorProfile::acotString
"Return the string for inverse cotangent.";

%feature("docstring") libcellml::GeneratorProfile::setAcotString
"Set the string for inverse cotangent.";

%feature("docstring") libcellml::GeneratorProfile::asinhString
"Return the string for inverse hyperbolic sine.";

%feature("docstring") libcellml::GeneratorProfile::setAsinhString
"Set the string for inverse hyperbolic sine.";

%feature("docstring") libcellml::GeneratorProfile::acoshString
"Return the string for inverse hyperbolic cosine.";

%feature("docstring") libcellml::GeneratorProfile::setAcoshString
"Set the string for inverse hyperbolic cosine.";

%feature("docstring") libcellml::GeneratorProfile::atanhString
"Return the string for inverse hyperbolic tangent.";

%feature("docstring") libcellml::GeneratorProfile::setAtanhString
"Set the string for inverse hyperbolic tangent.";

%feature("docstring") libcellml::GeneratorProfile::asechString
"Return the string for inverse hyperbolic secant.";

%feature("docstring") libcellml::GeneratorProfile::setAsechString
"Set the string for inverse hyperbolic secant.";

%feature("docstring") libcellml::GeneratorProfile::acschString
"Return the string for inverse hyperbolic cosecant.";

%feature("docstring") libcellml::GeneratorProfile::setAcschString
"Set the string for inverse hyperbolic cosecant.";

%feature("docstring") libcellml::GeneratorProfile::acothString
"Return the string for inverse hyperbolic tangent.";

%feature("docstring") libcellml::GeneratorProfile::setAcothString
"Set the string for inverse hyperbolic tangent.";

%feature("docstring") libcellml::GeneratorProfile::conditionalOperatorIfString
"Return the if part of a condition statement.";

%feature("docstring") libcellml::GeneratorProfile::setConditionalOperatorIfString
"Set the if part of a condition statement.";

%feature("docstring") libcellml::GeneratorProfile::conditionalOperatorElseString
"Return the else part of a condition statement.";

%feature("docstring") libcellml::GeneratorProfile::setConditionalOperatorElseString
"Set the else part of a condition statement.";

%feature("docstring") libcellml::GeneratorProfile::piecewiseIfString
"Return the if part of a piecewise statement.";

%feature("docstring") libcellml::GeneratorProfile::setPiecewiseIfString
"Set the if part of a piecewise statement.";

%feature("docstring") libcellml::GeneratorProfile::piecewiseElseString
"Return the else part of a piecewise statement.";

%feature("docstring") libcellml::GeneratorProfile::setPiecewiseElseString
"Set the else part of a piecewise statement.";

%feature("docstring") libcellml::GeneratorProfile::hasConditionalOperator
"Test if this :class:`GeneratorProfile` has a conditional operator.";

%feature("docstring") libcellml::GeneratorProfile::setHasConditionalOperator
"Set whether this :class:`GeneratorProfile` has a conditional operator.";

%feature("docstring") libcellml::GeneratorProfile::trueString
"Return the string for true.";

%feature("docstring") libcellml::GeneratorProfile::setTrueString
"Set the string for true.";

%feature("docstring") libcellml::GeneratorProfile::falseString
"Return the string for false.";

%feature("docstring") libcellml::GeneratorProfile::setFalseString
"Set the string for false.";

%feature("docstring") libcellml::GeneratorProfile::eString
"Return the string for exponential constant.";

%feature("docstring") libcellml::GeneratorProfile::setEString
"Set the string for exponential constant.";

%feature("docstring") libcellml::GeneratorProfile::piString
"Return the string for pi.";

%feature("docstring") libcellml::GeneratorProfile::setPiString
"Set the string for pi.";

%feature("docstring") libcellml::GeneratorProfile::infString
"Return the string for infinity.";

%feature("docstring") libcellml::GeneratorProfile::setInfString
"Set the string for infinity.";

%feature("docstring") libcellml::GeneratorProfile::nanString
"Return the string for NaN.";

%feature("docstring") libcellml::GeneratorProfile::setNanString
"Set the string for NaN.";

%feature("docstring") libcellml::GeneratorProfile::eqFunctionString
"Return the string for the equivalence function.";

%feature("docstring") libcellml::GeneratorProfile::setEqFunctionString
"Set the string for the equivalence function.";

%feature("docstring") libcellml::GeneratorProfile::neqFunctionString
"Return the string for the nonequivalence function.";

%feature("docstring") libcellml::GeneratorProfile::setNeqFunctionString
"Set the string for the nonequivalence function.";

%feature("docstring") libcellml::GeneratorProfile::ltFunctionString
"Return the string for the less than function.";

%feature("docstring") libcellml::GeneratorProfile::setLtFunctionString
"Set the string for the less than function.";

%feature("docstring") libcellml::GeneratorProfile::leqFunctionString
"Return the string for the less than or equal to function.";

%feature("docstring") libcellml::GeneratorProfile::setLeqFunctionString
"Set the string for the less than or equal to function.";

%feature("docstring") libcellml::GeneratorProfile::gtFunctionString
"Return the string for the greater than function.";

%feature("docstring") libcellml::GeneratorProfile::setGtFunctionString
"Set the string for the greater than function.";

%feature("docstring") libcellml::GeneratorProfile::geqFunctionString
"Return the string for the greater than or equal to function.";

%feature("docstring") libcellml::GeneratorProfile::setGeqFunctionString
"Set the string for the greater than or equal to function.";

%feature("docstring") libcellml::GeneratorProfile::andFunctionString
"Return the string for the and function.";

%feature("docstring") libcellml::GeneratorProfile::setAndFunctionString
"Set the string for the and function.";

%feature("docstring") libcellml::GeneratorProfile::orFunctionString
"Return the string for the or function.";

%feature("docstring") libcellml::GeneratorProfile::setOrFunctionString
"Set the string for the or function.";

%feature("docstring") libcellml::GeneratorProfile::xorFunctionString
"Return the string for the exclusive or function.";

%feature("docstring") libcellml::GeneratorProfile::setXorFunctionString
"Set the string for the exclusive function.";

%feature("docstring") libcellml::GeneratorProfile::notFunctionString
"Return the string for the not function.";

%feature("docstring") libcellml::GeneratorProfile::setNotFunctionString
"Set the string for the not function.";

%feature("docstring") libcellml::GeneratorProfile::minFunctionString
"Return the string for the minimum function.";

%feature("docstring") libcellml::GeneratorProfile::setMinFunctionString
"Set the string for the minimum function.";

%feature("docstring") libcellml::GeneratorProfile::maxFunctionString
"Return the string for the maximum function.";

%feature("docstring") libcellml::GeneratorProfile::setMaxFunctionString
"Set the string for the maximum function.";

%feature("docstring") libcellml::GeneratorProfile::secFunctionString
"Return the string for the secant function.";

%feature("docstring") libcellml::GeneratorProfile::setSecFunctionString
"Set the string for the secant function.";

%feature("docstring") libcellml::GeneratorProfile::cscFunctionString
"Return the string for the cosecant function.";

%feature("docstring") libcellml::GeneratorProfile::setCscFunctionString
"Set the string for the cosecant function.";

%feature("docstring") libcellml::GeneratorProfile::cotFunctionString
"Return the string for the cotangent function.";

%feature("docstring") libcellml::GeneratorProfile::setCotFunctionString
"Set the string for the cotangent function.";

%feature("docstring") libcellml::GeneratorProfile::sechFunctionString
"Return the string for the hyperbolic secant function.";

%feature("docstring") libcellml::GeneratorProfile::setSechFunctionString
"Set the string for the hyperbolic secant function.";

%feature("docstring") libcellml::GeneratorProfile::cschFunctionString
"Return the string for the hyperbolic cosecant function.";

%feature("docstring") libcellml::GeneratorProfile::setCschFunctionString
"Set the string for the hyperbolic cosecant function.";

%feature("docstring") libcellml::GeneratorProfile::cothFunctionString
"Return the string for the hyperbolic cotangent function.";

%feature("docstring") libcellml::GeneratorProfile::setCothFunctionString
"Set the string for the hyperbolic cotangent function.";

%feature("docstring") libcellml::GeneratorProfile::asecFunctionString
"Return the string for the inverse secant function.";

%feature("docstring") libcellml::GeneratorProfile::setAsecFunctionString
"Set the string for the inverse secant function.";

%feature("docstring") libcellml::GeneratorProfile::acscFunctionString
"Return the string for the inverse cosecant function.";

%feature("docstring") libcellml::GeneratorProfile::setAcscFunctionString
"Set the string for the inverse cosecant function.";

%feature("docstring") libcellml::GeneratorProfile::acotFunctionString
"Return the string for the inverse cotangent function.";

%feature("docstring") libcellml::GeneratorProfile::setAcotFunctionString
"Set the string for the inverse cotangent function.";

%feature("docstring") libcellml::GeneratorProfile::asechFunctionString
"Return the string for the inverse hyperbolic secant function.";

%feature("docstring") libcellml::GeneratorProfile::setAsechFunctionString
"Set the string for the inverse hyperbolic secant function.";

%feature("docstring") libcellml::GeneratorProfile::acschFunctionString
"Return the string for the inverse hyperbolic cosecant function.";

%feature("docstring") libcellml::GeneratorProfile::setAcschFunctionString
"Set the string for the inverse hyperbolic cosecant function.";

%feature("docstring") libcellml::GeneratorProfile::acothFunctionString
"Return the string for the inverse hyperbolic cotangent function.";

%feature("docstring") libcellml::GeneratorProfile::setAcothFunctionString
"Set the string for the inverse hyperbolic cotangent function.";

%feature("docstring") libcellml::GeneratorProfile::commentString
"Return the string for a comment.";

%feature("docstring") libcellml::GeneratorProfile::setCommentString
"Set the string for a comment. To be useful, the string should
contain the <CODE> tag, which will be replaced with a (proper) comment.";

%feature("docstring") libcellml::GeneratorProfile::originCommentString
"Return the string for an origin comment.";

%feature("docstring") libcellml::GeneratorProfile::setOriginCommentString
"Set the string for an origin comment. To be useful, the string
should contain the <PROFILE_INFORMATION> and <LIBCELLML_VERSION> tags,
which will be replaced with a statement about the profile and the version of
libCellML used respectively.";

%feature("docstring") libcellml::GeneratorProfile::interfaceFileNameString
"Return the string for the interface file name.";

%feature("docstring") libcellml::GeneratorProfile::setInterfaceFileNameString
"Set the string for the interface file name.";

%feature("docstring") libcellml::GeneratorProfile::interfaceHeaderString
"Return the string for the interface of a header.";

%feature("docstring") libcellml::GeneratorProfile::setInterfaceHeaderString
"Set the string for the interface of a header.";

%feature("docstring") libcellml::GeneratorProfile::implementationHeaderString
"Return the string for an implementation header.";

%feature("docstring") libcellml::GeneratorProfile::setImplementationHeaderString
"Set the string for an implementation header.";

%feature("docstring") libcellml::GeneratorProfile::interfaceVersionString
"Return the string for the interface of the version constant.";

%feature("docstring") libcellml::GeneratorProfile::setInterfaceVersionString
"Set the string for the interface of the version constant.";

%feature("docstring") libcellml::GeneratorProfile::implementationVersionString
"Return the string for the implementation of the version constant.";

%feature("docstring") libcellml::GeneratorProfile::setImplementationVersionString
"Set the string for the implementation of the version constant.";

%feature("docstring") libcellml::GeneratorProfile::interfaceLibcellmlVersionString
"Return the string for the interface of the libCellML version constant.";

%feature("docstring") libcellml::GeneratorProfile::setInterfaceLibcellmlVersionString
"Set the string for the interface of the libCellML version constant.";

%feature("docstring") libcellml::GeneratorProfile::implementationLibcellmlVersionString
"Return the string for the implementation of the libCellML version constant.";

%feature("docstring") libcellml::GeneratorProfile::setImplementationLibcellmlVersionString
"Set the string for the implementation of the libCellML version constant.";

%feature("docstring") libcellml::GeneratorProfile::interfaceStateCountString
"Return the string for the interface of the state count constant.";

%feature("docstring") libcellml::GeneratorProfile::setInterfaceStateCountString
"Set the string for the interface of the state count constant.";

%feature("docstring") libcellml::GeneratorProfile::implementationStateCountString
"Return the string for the implementation of the state count constant.";

%feature("docstring") libcellml::GeneratorProfile::setImplementationStateCountString
"Set the string for the implementation of the state count
constant. To be useful, the string should contain the <STATE_COUNT> tag,
which will be replaced with the number of states in the model.";

%feature("docstring") libcellml::GeneratorProfile::interfaceVariableCountString
"Return the string for the interface of the variable count constant.";

%feature("docstring") libcellml::GeneratorProfile::setInterfaceVariableCountString
"Set the string for the interface of the variable count constant.";

%feature("docstring") libcellml::GeneratorProfile::implementationVariableCountString
"Return the string for the implementation of the variable count constant.";

%feature("docstring") libcellml::GeneratorProfile::setImplementationVariableCountString
"Set the string for the implementation of the variable count
constant. To be useful, the string should contain the <VARIABLE_COUNT>
tag, which will be replaced with the number of states in the model.";

%feature("docstring") libcellml::GeneratorProfile::variableTypeObjectString
"Return the string for the data structure for the variable type object.";

%feature("docstring") libcellml::GeneratorProfile::setVariableTypeObjectString
"Set the string for the data structure for the variable
type object.";

%feature("docstring") libcellml::GeneratorProfile::constantVariableTypeString
"Return the string for the name of the constant variable type.";

%feature("docstring") libcellml::GeneratorProfile::setConstantVariableTypeString
"Set the string for the name of the constant variable type.";

%feature("docstring") libcellml::GeneratorProfile::computedConstantVariableTypeString
"Return the string for the name of the computed constant variable type.";

%feature("docstring") libcellml::GeneratorProfile::setComputedConstantVariableTypeString
"Set the string for the name of the computed constant variable type.";

%feature("docstring") libcellml::GeneratorProfile::algebraicVariableTypeString
"Return the string for the name of the algebraic variable type.";

%feature("docstring") libcellml::GeneratorProfile::setAlgebraicVariableTypeString
"Set the string for the name of the algebraic variable type.";

%feature("docstring") libcellml::GeneratorProfile::variableInfoObjectString
"Return the string for the data structure for the variable
information object.";

%feature("docstring") libcellml::GeneratorProfile::setVariableInfoObjectString
"Set the string for the data structure for the variable
information object. To be useful, the string should contain the
<NAME_SIZE>, <UNITS_SIZE> and <COMPONENT_SIZE> tags, which will be
replaced with the maximum size of a string for holding the name of a
component, variable and units, respectively.";

%feature("docstring") libcellml::GeneratorProfile::variableInfoWithTypeObjectString
"Return the string for the data structure for the variable
information (incl. its type) object.";

%feature("docstring") libcellml::GeneratorProfile::setVariableInfoWithTypeObjectString
"Set the string for the data structure for the variable
information (incl. its type) object. To be useful, the string should
contain the <NAME_SIZE>, <UNITS_SIZE> and <COMPONENT_SIZE> tags, which
will be replaced with the maximum size of a string for holding the name
of a component, variable and units, respectively.";

%feature("docstring") libcellml::GeneratorProfile::interfaceVoiInfoString
"Return the string for the interface of some information about the
variable of integration.";

%feature("docstring") libcellml::GeneratorProfile::setInterfaceVoiInfoString
"Set the string for the interface of some information about the
variable of integration.";

%feature("docstring") libcellml::GeneratorProfile::implementationVoiInfoString
"Return the string for the implementation of some information
about the variable of integration.";

%feature("docstring") libcellml::GeneratorProfile::setImplementationVoiInfoString
"Set the string for the implementation of some information about
the variable of integration. To be useful, the string should contain the
<CODE> tag, which will be replaced with some information about the
variable of integration.";

%feature("docstring") libcellml::GeneratorProfile::interfaceStateInfoString
"Return the string for the interface of some information about the
different states.";

%feature("docstring") libcellml::GeneratorProfile::setInterfaceStateInfoString
"Set the string for the interface of some information about the
different states.";

%feature("docstring") libcellml::GeneratorProfile::implementationStateInfoString
"Return the string for the implementation of some information
about the different states.";

%feature("docstring") libcellml::GeneratorProfile::setImplementationStateInfoString
"Set the string for the implementation of some information about
the different states. To be useful, the string should contain the <CODE>
tag, which will be replaced with some information about the different
states.";

%feature("docstring") libcellml::GeneratorProfile::interfaceVariableInfoString
"Return the string for the interface of some information about the
different variables.";

%feature("docstring") libcellml::GeneratorProfile::setInterfaceVariableInfoString
"Set the string for the interface of some information about the
different variables.";

%feature("docstring") libcellml::GeneratorProfile::implementationVariableInfoString
"Return the string for the implementation of some information
about the different variables.";

%feature("docstring") libcellml::GeneratorProfile::setImplementationVariableInfoString
"Set the string for the implementation of some information about
the different variables. To be useful, the string should contain the
<CODE> tag, which will be replaced with some information about the
different variables.";

%feature("docstring") libcellml::GeneratorProfile::variableInfoEntryString
"Return the string for an entry in an array for some information
about a variable.";

%feature("docstring") libcellml::GeneratorProfile::setVariableInfoEntryString
"Set the string for an entry in an array for some information
about a variable. To be useful, the string should contain the
<COMPONENT>, <NAME> and <UNITS> tags, which will be replaced with the
name of the component, name and units of a variable respectively.";

%feature("docstring") libcellml::GeneratorProfile::variableInfoWithTypeEntryString
"Return the string for an entry in an array for some information
about a variable (incl. its type).";

%feature("docstring") libcellml::GeneratorProfile::setVariableInfoWithTypeEntryString
"Set the string for an entry in an array for some information
about a variable (incl. its type). To be useful, the string should
contain the <COMPONENT>, <NAME> and <UNITS> tags, which will be replaced
with the name of the component, name and units of a variable.";

%feature("docstring") libcellml::GeneratorProfile::voiString
"Return the string for the name of the variable of integration.";

%feature("docstring") libcellml::GeneratorProfile::setVoiString
"Set the string for the name of the variable of integration.";

%feature("docstring") libcellml::GeneratorProfile::statesArrayString
"Return the string for the name of the states array.";

%feature("docstring") libcellml::GeneratorProfile::setStatesArrayString
"Set the string for the name of the states array.";

%feature("docstring") libcellml::GeneratorProfile::ratesArrayString
"Return the string for the name of the rates array.";

%feature("docstring") libcellml::GeneratorProfile::setRatesArrayString
"Set the string for the name of the rates array.";

%feature("docstring") libcellml::GeneratorProfile::variablesArrayString
"Return the string for the name of the variables array.";

%feature("docstring") libcellml::GeneratorProfile::setVariablesArrayString
"Set the string for the name of the variables array.";

%feature("docstring") libcellml::GeneratorProfile::setReturnCreatedArrayString
"Set the string for returning a created array. To be useful, the
string should contain the <ARRAY_SIZE> tag, which will be replaced with
the size of the array to be created.";

%feature("docstring") libcellml::GeneratorProfile::interfaceCreateStatesArrayMethodString
"Return the string for the interface to create the states array.";

%feature("docstring") libcellml::GeneratorProfile::setInterfaceCreateStatesArrayMethodString
"Set the string for the interface to create the states array. To
be useful, the string should contain the <CODE> tag, which will be
replaced with some code to create the states array.";

%feature("docstring") libcellml::GeneratorProfile::implementationCreateStatesArrayMethodString
"Return the string for the implementation to create the states
array.";

%feature("docstring") libcellml::GeneratorProfile::setImplementationCreateStatesArrayMethodString
"Set the string for the implementation to create the states
array. To be useful, the string should contain the <CODE> tag, which will
be replaced with some code to create the states array.";

%feature("docstring") libcellml::GeneratorProfile::interfaceCreateVariablesArrayMethodString
"Return the string for the interface to create variables array.";

%feature("docstring") libcellml::GeneratorProfile::setInterfaceCreateVariablesArrayMethodString
"Set the string for the interface to create variables array. To
be useful, the string should contain the <CODE> tag, which will be
replaced with some code to create the variables array.";

%feature("docstring") libcellml::GeneratorProfile::implementationCreateVariablesArrayMethodString
"Return the string for the implementation to create the variables array.";

%feature("docstring") libcellml::GeneratorProfile::setImplementationCreateVariablesArrayMethodString
"Set the string for the implementation to create the variables
array. To be useful, the string should contain the <CODE> tag, which will
be replaced with some code to create the variables array.";

%feature("docstring") libcellml::GeneratorProfile::interfaceDeleteArrayMethodString
"Return the string for the interface to delete an array.";

%feature("docstring") libcellml::GeneratorProfile::setInterfaceDeleteArrayMethodString
"Set the string for the interface to delete an array.";

%feature("docstring") libcellml::GeneratorProfile::implementationDeleteArrayMethodString
"Return the string for the implementation to delete an array.";

%feature("docstring") libcellml::GeneratorProfile::setImplementationDeleteArrayMethodString
"Set the string for the implementation to delete an array.";

%feature("docstring") libcellml::GeneratorProfile::interfaceInitializeStatesAndConstantsMethodString
"Return the string for the interface to initialise states and constants.";

%feature("docstring") libcellml::GeneratorProfile::setInterfaceInitializeStatesAndConstantsMethodString
"Set the string for the interface to initialise states and constants.";

%feature("docstring") libcellml::GeneratorProfile::implementationInitializeStatesAndConstantsMethodString
"Return the string for the implementation to initialise states and constants.";

%feature("docstring") libcellml::GeneratorProfile::setImplementationInitializeStatesAndConstantsMethodString
"Set the string for the implementation to initialise states and constants.";

%feature("docstring") libcellml::GeneratorProfile::interfaceComputeComputedConstantsMethodString
"Return the string for the interface to compute computed constants.";

%feature("docstring") libcellml::GeneratorProfile::setInterfaceComputeComputedConstantsMethodString
"Set the string for the interface to compute computed constants.";

%feature("docstring") libcellml::GeneratorProfile::implementationComputeComputedConstantsMethodString
"Return the string for the implementation to compute computed constants.";

%feature("docstring") libcellml::GeneratorProfile::setImplementationComputeComputedConstantsMethodString
"Set the string for the implementation to compute computed constants.";

%feature("docstring") libcellml::GeneratorProfile::interfaceComputeRatesMethodString
"Return the string for the interface to compute rates.";

%feature("docstring") libcellml::GeneratorProfile::setInterfaceComputeRatesMethodString
"Set the string for the interface to compute rates.";

%feature("docstring") libcellml::GeneratorProfile::implementationComputeRatesMethodString
"Return the string for the implementation to compute rates.";

%feature("docstring") libcellml::GeneratorProfile::setImplementationComputeRatesMethodString
"Set the string for the implementation to compute rates.";

%feature("docstring") libcellml::GeneratorProfile::interfaceComputeVariablesMethodString
"Return the string for the interface to compute variables.";

%feature("docstring") libcellml::GeneratorProfile::setInterfaceComputeVariablesMethodString
"Set the string for the interface to compute variables.";

%feature("docstring") libcellml::GeneratorProfile::implementationComputeVariablesMethodString
"Return the string for the implementation to compute variables.";

%feature("docstring") libcellml::GeneratorProfile::setImplementationComputeVariablesMethodString
"Set the string for the implementation to compute variables.";

%feature("docstring") libcellml::GeneratorProfile::emptyMethodString
"Return the string for an empty method.";

%feature("docstring") libcellml::GeneratorProfile::setEmptyMethodString
"Set the string for an empty method.";

%feature("docstring") libcellml::GeneratorProfile::indentString
"Return the string for an indent.";

%feature("docstring") libcellml::GeneratorProfile::setIndentString
"Set the string for an indent.";

%feature("docstring") libcellml::GeneratorProfile::openArrayInitializerString
"Return the string for opening an array initializer.";

%feature("docstring") libcellml::GeneratorProfile::setOpenArrayInitializerString
"Set the string for opening an array initializer.";

%feature("docstring") libcellml::GeneratorProfile::closeArrayInitializerString
"Return the string for closing an array initializer.";

%feature("docstring") libcellml::GeneratorProfile::setCloseArrayInitializerString
"Set the string for closing an array initializer.";

%feature("docstring") libcellml::GeneratorProfile::openArrayString
"Return the string for opening an array.";

%feature("docstring") libcellml::GeneratorProfile::setOpenArrayString
"Set the string for opening an array.";

%feature("docstring") libcellml::GeneratorProfile::closeArrayString
"Return the string for closing an array.";

%feature("docstring") libcellml::GeneratorProfile::setCloseArrayString
"Set the string for closing an array.";

%feature("docstring") libcellml::GeneratorProfile::arrayElementSeparatorString
"Return the string for separating elements in an array.";

%feature("docstring") libcellml::GeneratorProfile::setArrayElementSeparatorString
"Set the string for separating elements in an array.";

%feature("docstring") libcellml::GeneratorProfile::stringDelimiterString
"Return the string for a string delimiter.";

%feature("docstring") libcellml::GeneratorProfile::setStringDelimiterString
"Set the string for a string delimiter.";

%feature("docstring") libcellml::GeneratorProfile::commandSeparatorString
"Return the string for a command separator.";

%feature("docstring") libcellml::GeneratorProfile::setCommandSeparatorString
"Set the string for a command separator.";

%{
#include "libcellml/generatorprofile.h"

#include <memory>
%}

%pythoncode %{
<<<<<<< HEAD
# libCellML generated wrapper code
=======
# libCellML generated wrapper code starts here.
>>>>>>> 9d949dbf
%}

%create_constructor(GeneratorProfile)
%extend libcellml::GeneratorProfile {
    GeneratorProfile(libcellml::GeneratorProfile::Profile profileType) {
        auto ptr = new std::shared_ptr<  libcellml::GeneratorProfile >(libcellml::GeneratorProfile::create(profileType));
        return reinterpret_cast<libcellml::GeneratorProfile *>(ptr);
    }
}

%include "libcellml/generatorprofile.h"<|MERGE_RESOLUTION|>--- conflicted
+++ resolved
@@ -995,11 +995,7 @@
 %}
 
 %pythoncode %{
-<<<<<<< HEAD
-# libCellML generated wrapper code
-=======
 # libCellML generated wrapper code starts here.
->>>>>>> 9d949dbf
 %}
 
 %create_constructor(GeneratorProfile)
