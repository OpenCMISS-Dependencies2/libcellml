%module(package="libcellml") model

#define LIBCELLML_EXPORT

%include <std_shared_ptr.i>

%import "componententity.i"
%import "createconstructor.i"
%import "types.i"

%feature("docstring") libcellml::Model
"Represents a CellML model.";

%feature("docstring") libcellml::Model::addUnits
"Add a copy of the given Units to this model.";

%feature("docstring") libcellml::Model::units
"Returns a Units object from this Model, specified by index or name.

Only the first matching Units is returned.";

%feature("docstring") libcellml::Model::hasUnits
"Tests to see if this model has the given units, specified by name.";

%feature("docstring") libcellml::Model::removeUnits
"Removes the Units specified by index, name or Units object.

Only the first matching Units is removed.

Returns `True` on success.";

%feature("docstring") libcellml::Model::removeAllUnits
"Removes all units stored in this model.";

%feature("docstring") libcellml::Model::replaceUnits
"Replaces a Units object, specified by index, name or Units object, by another
Units (second argument).

Only the first matching Units is replaced.

Returns `True` on success.";

%feature("docstring") libcellml::Model::takeUnits
"Removes and returns the Units specified by index or name.

Only the first matching Units is removed and returned.";

%feature("docstring") libcellml::Model::unitsCount
"Returns the number of units this model contains.";

%feature("docstring") libcellml::Model::resolveImports
"Resolves all imports in this model.

Resolves all :class:`Component` and :class:`Units` imports by loading the
models from local disk through relative urls. The ``baseFile`` is used to
determine the full path to the source model relative to this one.";

%feature("docstring") libcellml::Model::hasUnresolvedImports
"Tests if this model has unresolved imports.";

%feature("docstring") libcellml::Model::clone
"Create a copy of this model.";

<<<<<<< HEAD
%feature("docstring") libcellml::Model::linkUnits
"Link units defined in the model to units used by variables.";

%feature("docstring") libcellml::Model::hasUnlinkedUnits
"Determine if any units used by variables are not linked to model units.";

%feature("docstring") libcellml::Model::hasImports
"Determine if any Component or Units is an import.";

%feature("docstring") libcellml::Model::flatten
"Instantiate all imported Components and Units to make this model self-contained.";
=======
%feature("docstring") libcellml::Model::fixVariableInterfaces
"Fix variable interfaces throughout the model.";
>>>>>>> 868848e8

#if defined(SWIGPYTHON)
    // Treat negative size_t as invalid index (instead of unknown method)
    %extend libcellml::Model {
        bool removeUnits(long index) {
            if (index < 0) return false;
            return $self->removeUnits(size_t(index));
        }
        UnitsPtr units(long index) const {
            if (index < 0) return nullptr;
            return $self->units(size_t(index));
        }
        UnitsPtr takeUnits(long index) {
            if (index < 0) return nullptr;
            return $self->takeUnits(size_t(index));
        }
        bool replaceUnits(long index, UnitsPtr &units) {
            if (index < 0) return false;
            return $self->replaceUnits(size_t(index), units);
        }
    }
#endif

%{
#include "libcellml/model.h"
%}

%shared_ptr(libcellml::Model);
%create_constructor(Model);
%create_name_constructor(Model);

%include "libcellml/types.h"
%include "libcellml/model.h"<|MERGE_RESOLUTION|>--- conflicted
+++ resolved
@@ -61,7 +61,6 @@
 %feature("docstring") libcellml::Model::clone
 "Create a copy of this model.";
 
-<<<<<<< HEAD
 %feature("docstring") libcellml::Model::linkUnits
 "Link units defined in the model to units used by variables.";
 
@@ -73,10 +72,9 @@
 
 %feature("docstring") libcellml::Model::flatten
 "Instantiate all imported Components and Units to make this model self-contained.";
-=======
+
 %feature("docstring") libcellml::Model::fixVariableInterfaces
 "Fix variable interfaces throughout the model.";
->>>>>>> 868848e8
 
 #if defined(SWIGPYTHON)
     // Treat negative size_t as invalid index (instead of unknown method)
