--- conflicted
+++ resolved
@@ -47,20 +47,14 @@
 "Returns a string corresponding to the key at which a model is stored in the 
 library by index, or an empty string if the index is out of range."
 
-<<<<<<< HEAD
-%feature("docstring") libcellml::Importer::requirements
-"Returns a list of keys which are the import requirements of the given model."
-=======
 %feature("docstring") libcellml::Importer::removeAllModels
 "Removes all models from the library.";
->>>>>>> eb722a0f
 
 %{
 #include "libcellml/importer.h"
 %}
 
 %template(StringPair) std::pair<std::string, std::string>;
-%template(VectorImportRequirements) std::vector<libcellml::ImportRequirementPtr>;
 
 %pythoncode %{
 # libCellML generated wrapper code starts here.
