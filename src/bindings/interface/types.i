/*
Provides support for shared pointers declared in types.h

Only meant to be included, shouldn't be passed to cmake as a module!
*/
%include <std_shared_ptr.i>

%shared_ptr(libcellml::Analyser)
%shared_ptr(libcellml::AnalyserEquation)
%shared_ptr(libcellml::AnalyserEquationAst)
%shared_ptr(libcellml::AnalyserModel)
%shared_ptr(libcellml::AnalyserVariable)
%shared_ptr(libcellml::Component)
%shared_ptr(libcellml::ComponentEntity)
%shared_ptr(libcellml::Entity)
%shared_ptr(libcellml::Generator)
%shared_ptr(libcellml::GeneratorProfile)
%shared_ptr(libcellml::ImportSource)
%shared_ptr(libcellml::ImportedEntity)
%shared_ptr(libcellml::Issue)
%shared_ptr(libcellml::Logger)
%shared_ptr(libcellml::Model)
%shared_ptr(libcellml::NamedEntity)
%shared_ptr(libcellml::Parser)
%shared_ptr(libcellml::Printer)
%shared_ptr(libcellml::Reset)
%shared_ptr(libcellml::Units)
%shared_ptr(libcellml::Validator)
%shared_ptr(libcellml::Variable)

// Shared typemaps

<<<<<<< HEAD
%typemap(in) libcellml::AnalyserEquationAst::Type (int val, int ecode) {
=======
%typemap(in) libcellml::Generator::ModelType (int val, int ecode) {
>>>>>>> 4bb465af
  ecode = SWIG_AsVal(int)($input, &val);
  if (!SWIG_IsOK(ecode)) {
    %argument_fail(ecode, "$type", $symname, $argnum);
  } else {
<<<<<<< HEAD
    if (val < %static_cast($type::ASSIGNMENT, int) || %static_cast($type::NAN, int) < val) {
=======
    if (val < %static_cast($type::UNKNOWN, int) || %static_cast($type::UNSUITABLY_CONSTRAINED, int) < val) {
>>>>>>> 4bb465af
      %argument_fail(ecode, "$type is not a valid value for the enumeration.", $symname, $argnum);
    }
    $1 = %static_cast(val,$basetype);
  }
}

%typemap(in) libcellml::GeneratorProfile::Profile (int val, int ecode) {
  ecode = SWIG_AsVal(int)($input, &val);
  if (!SWIG_IsOK(ecode)) {
    %argument_fail(ecode, "$type", $symname, $argnum);
  } else {
    if (val < %static_cast($type::C, int) || %static_cast($type::PYTHON, int) < val) {
      %argument_fail(ecode, "$type is not a valid value for the enumeration.", $symname, $argnum);
    }
    $1 = %static_cast(val,$basetype);
  }
}

%typemap(in) libcellml::Issue::Cause (int val, int ecode) {
  ecode = SWIG_AsVal(int)($input, &val);
  if (!SWIG_IsOK(ecode)) {
    %argument_fail(ecode, "$type", $symname, $argnum);
  } else {
    if (val < %static_cast($type::COMPONENT, int) || %static_cast($type::XML, int) < val) {
      %argument_fail(ecode, "$type is not a valid value for the enumeration.", $symname, $argnum);
    }
    $1 = %static_cast(val,$basetype);
  }
}

%typemap(in) libcellml::Issue::Level (int val, int ecode) {
  ecode = SWIG_AsVal(int)($input, &val);
  if (!SWIG_IsOK(ecode)) {
    %argument_fail(ecode, "$type", $symname, $argnum);
  } else {
<<<<<<< HEAD
    if (val < %static_cast($type::ERROR, int) || %static_cast($type::HINT, int) < val) {
=======
    if (val < %static_cast($type::ERROR, int) || %static_cast($type::INFORMATION, int) < val) {
>>>>>>> 4bb465af
      %argument_fail(ecode, "$type is not a valid value for the enumeration.", $symname, $argnum);
    }
    $1 = %static_cast(val,$basetype);
  }
}

%typemap(in) libcellml::Issue::ReferenceRule (int val, int ecode) {
  ecode = SWIG_AsVal(int)($input, &val);
  if (!SWIG_IsOK(ecode)) {
    %argument_fail(ecode, "$type", $symname, $argnum);
  } else {
    if (val < %static_cast($type::UNDEFINED, int) || %static_cast($type::MAP_VARIABLES_VARIABLE2, int) < val) {
      %argument_fail(ecode, "$type is not a valid value for the enumeration.", $symname, $argnum);
    }
    $1 = %static_cast(val,$basetype);
  }
}

%typemap(in) libcellml::Units::Prefix (int val, int ecode) {
  ecode = SWIG_AsVal(int)($input, &val);
  if (!SWIG_IsOK(ecode)) {
    %argument_fail(ecode, "$type", $symname, $argnum);
  } else {
    if (val < %static_cast($type::YOTTA, int) || %static_cast($type::YOCTO, int) < val) {
      %argument_fail(ecode, "$type is not a valid value for the enumeration.", $symname, $argnum);
    }
    $1 = %static_cast(val,$basetype);
  }
}

%typemap(in) libcellml::Units::StandardUnit (int val, int ecode) {
  ecode = SWIG_AsVal(int)($input, &val);
  if (!SWIG_IsOK(ecode)) {
    %argument_fail(ecode, "$type", $symname, $argnum);
  } else {
    if (val < %static_cast($type::AMPERE, int) || %static_cast($type::WEBER, int) < val) {
      %argument_fail(ecode, "$type is not a valid value for the enumeration.", $symname, $argnum);
    }
    $1 = %static_cast(val,$basetype);
  }
}

%typemap(in) libcellml::Variable::InterfaceType (int val, int ecode) {
  ecode = SWIG_AsVal(int)($input, &val);
  if (!SWIG_IsOK(ecode)) {
    %argument_fail(ecode, "$type", $symname, $argnum);
  } else {
    if (val < %static_cast($type::NONE, int) || %static_cast($type::PUBLIC_AND_PRIVATE, int) < val) {
      %argument_fail(ecode, "$type is not a valid value for the enumeration.", $symname, $argnum);
    }
    $1 = %static_cast(val,$basetype);
  }
}<|MERGE_RESOLUTION|>--- conflicted
+++ resolved
@@ -30,20 +30,12 @@
 
 // Shared typemaps
 
-<<<<<<< HEAD
 %typemap(in) libcellml::AnalyserEquationAst::Type (int val, int ecode) {
-=======
-%typemap(in) libcellml::Generator::ModelType (int val, int ecode) {
->>>>>>> 4bb465af
   ecode = SWIG_AsVal(int)($input, &val);
   if (!SWIG_IsOK(ecode)) {
     %argument_fail(ecode, "$type", $symname, $argnum);
   } else {
-<<<<<<< HEAD
     if (val < %static_cast($type::ASSIGNMENT, int) || %static_cast($type::NAN, int) < val) {
-=======
-    if (val < %static_cast($type::UNKNOWN, int) || %static_cast($type::UNSUITABLY_CONSTRAINED, int) < val) {
->>>>>>> 4bb465af
       %argument_fail(ecode, "$type is not a valid value for the enumeration.", $symname, $argnum);
     }
     $1 = %static_cast(val,$basetype);
@@ -79,11 +71,7 @@
   if (!SWIG_IsOK(ecode)) {
     %argument_fail(ecode, "$type", $symname, $argnum);
   } else {
-<<<<<<< HEAD
-    if (val < %static_cast($type::ERROR, int) || %static_cast($type::HINT, int) < val) {
-=======
     if (val < %static_cast($type::ERROR, int) || %static_cast($type::INFORMATION, int) < val) {
->>>>>>> 4bb465af
       %argument_fail(ecode, "$type is not a valid value for the enumeration.", $symname, $argnum);
     }
     $1 = %static_cast(val,$basetype);
