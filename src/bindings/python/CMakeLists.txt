# Copyright libCellML Contributors
#
# Licensed under the Apache License, Version 2.0 (the "License");
# you may not use this file except in compliance with the License.
# You may obtain a copy of the License at
#
#    http://www.apache.org/licenses/LICENSE-2.0
#
# Unless required by applicable law or agreed to in writing, software
# distributed under the License is distributed on an "AS IS" BASIS,
# WITHOUT WARRANTIES OR CONDITIONS OF ANY KIND, either express or implied.
# See the License for the specific language governing permissions and
# limitations under the License.cmake_minimum_required (VERSION 3.1)

# Add python package and header directories
find_package(Python ${PREFERRED_PYTHON_VERSION} COMPONENTS Interpreter Development REQUIRED)
include_directories(${PYTHON_INCLUDE_PATH})

# Include source dir and binary dir
include_directories(${PROJECT_SOURCE_DIR}/src/api)
include_directories(${PROJECT_BINARY_DIR}/src/api)

# Add swig interface files
# Note: These filenames double as (generated .so file) module names!
set(SWIG_INTERFACE_SRCS
    __init__.i
    ../interface/component.i
    ../interface/componententity.i
    ../interface/error.i
    ../interface/entity.i
    ../interface/enumerations.i
    ../interface/importsource.i
    ../interface/importedentity.i
    ../interface/logger.i
    ../interface/model.i
    ../interface/namedentity.i
    ../interface/orderedentity.i
    ../interface/parser.i
    ../interface/printer.i
    ../interface/reset.i
    ../interface/specificationrule.i
    ../interface/units.i
    ../interface/validator.i
    ../interface/variable.i
    ../interface/version.i
    ../interface/when.i
)

# Configure for C++
set_source_files_properties(${SWIG_INTERFACE_SRCS} PROPERTIES CPLUSPLUS ON)

<<<<<<< HEAD
# CMake 3.11.X does not take a relative path.
if (CMAKE_VERSION VERSION_GREATER 3.10.3)
  set(CMAKE_SWIG_OUTDIR ${CMAKE_CURRENT_BINARY_DIR}/${CMAKE_CFG_INTDIR}/libcellml)
else ()
  # Set output path (relative to current in build dir) SWIG '-outdir' option.
  set(CMAKE_SWIG_OUTDIR ${CMAKE_CFG_INTDIR}/libcellml)
endif ()
=======
# Set output path (relative to current in build dir)
set(CMAKE_SWIG_OUTDIR ${CMAKE_CURRENT_BINARY_DIR}/${CMAKE_CFG_INTDIR}/libcellml)
>>>>>>> 0aaf8b2d

set(SWIG_PYTHON_BINDINGS_TARGETS)
# Create bindings for each interface file
foreach(SWIG_INTERFACE_SRC ${SWIG_INTERFACE_SRCS})
  get_filename_component(MODULE_NAME ${SWIG_INTERFACE_SRC} NAME_WE)
  if (${CMAKE_VERSION} VERSION_LESS 3.8)
    swig_add_module(${MODULE_NAME} python ${SWIG_INTERFACE_SRC})
  else ()
    swig_add_library(${MODULE_NAME}
      LANGUAGE python
      SOURCES ${SWIG_INTERFACE_SRC})
  endif ()
  swig_link_libraries(${MODULE_NAME} Python::Python cellml)
  set(MODULE_TARGET ${SWIG_MODULE_${MODULE_NAME}_REAL_NAME})
  # Disable use of Debug Python libraries when not present on Windows
  # See http://stackoverflow.com/questions/11311877/creating-a-dll-from-a-wrapped-cpp-file-with-swig
  if (WIN32)
    if (NOT PYTHON_DEBUG_LIBRARY)
      message(STATUS "On windows without Python debug libaries")
      target_compile_definitions(${MODULE_TARGET} PRIVATE $<$<CONFIG:Debug>:SWIG_PYTHON_INTERPRETER_NO_DEBUG>)
    endif ()
  endif ()
  set_target_properties(${MODULE_TARGET} PROPERTIES
    CXX_STANDARD 11
    CXX_STANDARD_REQUIRED ON
    CXX_VISIBILITY_PRESET hidden
    FOLDER bindings/python
    #LIBRARY_OUTPUT_DIRECTORY bin
  )
  list(APPEND SWIG_PYTHON_BINDINGS_TARGETS ${MODULE_TARGET})
endforeach()

add_custom_target(python_bindings DEPENDS ${SWIG_PYTHON_BINDINGS_TARGETS})

# Add new paths to make clean
set_property(DIRECTORY APPEND PROPERTY ADDITIONAL_MAKE_CLEAN_FILES "libcellml")<|MERGE_RESOLUTION|>--- conflicted
+++ resolved
@@ -49,18 +49,8 @@
 # Configure for C++
 set_source_files_properties(${SWIG_INTERFACE_SRCS} PROPERTIES CPLUSPLUS ON)
 
-<<<<<<< HEAD
-# CMake 3.11.X does not take a relative path.
-if (CMAKE_VERSION VERSION_GREATER 3.10.3)
-  set(CMAKE_SWIG_OUTDIR ${CMAKE_CURRENT_BINARY_DIR}/${CMAKE_CFG_INTDIR}/libcellml)
-else ()
-  # Set output path (relative to current in build dir) SWIG '-outdir' option.
-  set(CMAKE_SWIG_OUTDIR ${CMAKE_CFG_INTDIR}/libcellml)
-endif ()
-=======
 # Set output path (relative to current in build dir)
 set(CMAKE_SWIG_OUTDIR ${CMAKE_CURRENT_BINARY_DIR}/${CMAKE_CFG_INTDIR}/libcellml)
->>>>>>> 0aaf8b2d
 
 set(SWIG_PYTHON_BINDINGS_TARGETS)
 # Create bindings for each interface file
