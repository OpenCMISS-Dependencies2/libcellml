--- conflicted
+++ resolved
@@ -50,7 +50,6 @@
         setattr(base if new_base is None else new_base, enum, obj)
 
 
-<<<<<<< HEAD
 convert(Annotator, 'Type', [
         'COMPONENT',
         'COMPONENT_REF',
@@ -67,7 +66,6 @@
         'UNITS',
         'VARIABLE'
         ])
-=======
 convert(Generator, 'ModelType', [
     'UNKNOWN',
     'ALGEBRAIC',
@@ -81,7 +79,6 @@
     'C',
     'PYTHON',
 ])
->>>>>>> dc04f93b
 convert(Issue, 'Cause', [
     'COMPONENT',
     'CONNECTION',
