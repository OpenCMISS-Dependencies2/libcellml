--- conflicted
+++ resolved
@@ -12,22 +12,10 @@
 # See the License for the specific language governing permissions and
 # limitations under the License.cmake_minimum_required (VERSION 3.1)
 
-<<<<<<< HEAD
-#
-# Note: Most tests are just here to check if the calling signatures and
-# return types are converted ok.
-# Some tests check if the state of the objects has changed, not as a
-# test of function (which is tested in the C++ tests), but as a check
-# to see if the underlying methods have been called correctly.
-#
-
-if(LIBCELLML_BINDINGS_PYTHON) # Or any other bindings
+if(LIBCELLML_BINDINGS_PYTHON) # Or any other bindings that use SWIG.
     if(POLICY CMP0078)
         cmake_policy(SET CMP0078 OLD)
     endif()
-=======
-if(LIBCELLML_BINDINGS_PYTHON) # Or any other bindings that use SWIG.
->>>>>>> 88bb2a08
     find_package(SWIG 3 REQUIRED)
     include(${SWIG_USE_FILE})
 endif()
