--- conflicted
+++ resolved
@@ -13,18 +13,6 @@
 # limitations under the License.cmake_minimum_required (VERSION 3.1)
 
 if(LIBCELLML_BINDINGS_PYTHON) # Or any other bindings that use SWIG.
-<<<<<<< HEAD
-    if(POLICY CMP0078)
-        cmake_policy(SET CMP0078 NEW)
-    endif()
-    if(POLICY CMP0086)
-        cmake_policy(SET CMP0086 NEW)
-    endif()
-    if(POLICY CMP0086)
-        cmake_policy(SET CMP0086 OLD)
-    endif()
-=======
->>>>>>> 034031a8
     find_package(SWIG 3 REQUIRED)
     include(${SWIG_USE_FILE})
 endif()
