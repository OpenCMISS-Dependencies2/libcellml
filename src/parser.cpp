--- conflicted
+++ resolved
@@ -544,9 +544,12 @@
             prefix = attribute->value();
         } else if (attribute->isType("exponent")) {
             if (isCellMLReal(attribute->value())) {
-<<<<<<< HEAD
-                if (!convertToDouble(attribute->value(), exponent)) {
-                    // TODO This value won't be saved for validation later, so it does need to be reported now.
+                bool validConversion;
+                double tmpExponent = convertToDouble(attribute->value(), &validConversion);
+                if (validConversion) {
+                    exponent = tmpExponent;
+                } else {
+                    // This value won't be saved for validation later, so it does need to be reported now.
                     auto issue = std::shared_ptr<Issue> {new Issue {}};
                     issue->mPimpl->setDescription("Unit referencing '" + node->attribute("units") + "' in units '" + units->name() + "' has an exponent with the value '" + attribute->value() + "' that is a representation of a CellML real valued number, but out of range of the 'double' type.");
                     issue->mPimpl->mItem->mPimpl->setUnits(units);
@@ -554,38 +557,21 @@
                     mParser->addIssue(issue);
                 }
             } else {
-                // TODO This value won't be saved for validation later, so it does need to be reported now.
+                // This value won't be saved for validation later, so it does need to be reported now.
                 auto issue = std::shared_ptr<Issue> {new Issue {}};
                 issue->mPimpl->setDescription("Unit referencing '" + node->attribute("units") + "' in units '" + units->name() + "' has an exponent with the value '" + attribute->value() + "' that is not a representation of a CellML real valued number.");
                 issue->mPimpl->mItem->mPimpl->setUnits(units);
                 issue->mPimpl->setReferenceRule(Issue::ReferenceRule::UNIT_EXPONENT);
-=======
+                mParser->addIssue(issue);
+            }
+        } else if (attribute->isType("multiplier")) {
+            if (isCellMLReal(attribute->value())) {
                 bool validConversion;
-                double tmpExponent = convertToDouble(attribute->value(), &validConversion);
+                double tmpMultiplier = convertToDouble(attribute->value(), &validConversion);
                 if (validConversion) {
-                    exponent = tmpExponent;
+                    multiplier = tmpMultiplier;
                 } else {
                     // This value won't be saved for validation later, so it does need to be reported now.
-                    IssuePtr issue = Issue::create();
-                    issue->setDescription("Unit referencing '" + node->attribute("units") + "' in units '" + units->name() + "' has an exponent with the value '" + attribute->value() + "' that is a representation of a CellML real valued number, but out of range of the 'double' type.");
-                    issue->setUnits(units);
-                    issue->setReferenceRule(Issue::ReferenceRule::UNIT_EXPONENT);
-                    mParser->addIssue(issue);
-                }
-            } else {
-                // This value won't be saved for validation later, so it does need to be reported now.
-                IssuePtr issue = Issue::create();
-                issue->setDescription("Unit referencing '" + node->attribute("units") + "' in units '" + units->name() + "' has an exponent with the value '" + attribute->value() + "' that is not a representation of a CellML real valued number.");
-                issue->setUnits(units);
-                issue->setReferenceRule(Issue::ReferenceRule::UNIT_EXPONENT);
->>>>>>> 40ad026b
-                mParser->addIssue(issue);
-            }
-        } else if (attribute->isType("multiplier")) {
-            if (isCellMLReal(attribute->value())) {
-<<<<<<< HEAD
-                if (!convertToDouble(attribute->value(), multiplier)) {
-                    // TODO This value won't be saved for validation later, so it does need to be reported now.
                     auto issue = std::shared_ptr<Issue> {new Issue {}};
                     issue->mPimpl->setDescription("Unit referencing '" + node->attribute("units") + "' in units '" + units->name() + "' has a multiplier with the value '" + attribute->value() + "' that is a representation of a CellML real valued number, but out of range of the 'double' type.");
                     issue->mPimpl->mItem->mPimpl->setUnits(units);
@@ -593,31 +579,11 @@
                     mParser->addIssue(issue);
                 }
             } else {
-                // TODO This value won't be saved for validation later, so it does need to be reported now.
+                // This value won't be saved for validation later, so it does need to be reported now.
                 auto issue = std::shared_ptr<Issue> {new Issue {}};
                 issue->mPimpl->setDescription("Unit referencing '" + node->attribute("units") + "' in units '" + units->name() + "' has a multiplier with the value '" + attribute->value() + "' that is not a representation of a CellML real valued number.");
                 issue->mPimpl->mItem->mPimpl->setUnits(units);
                 issue->mPimpl->setReferenceRule(Issue::ReferenceRule::UNIT_MULTIPLIER);
-=======
-                bool validConversion;
-                double tmpMultiplier = convertToDouble(attribute->value(), &validConversion);
-                if (validConversion) {
-                    multiplier = tmpMultiplier;
-                } else {
-                    // This value won't be saved for validation later, so it does need to be reported now.
-                    IssuePtr issue = Issue::create();
-                    issue->setDescription("Unit referencing '" + node->attribute("units") + "' in units '" + units->name() + "' has a multiplier with the value '" + attribute->value() + "' that is a representation of a CellML real valued number, but out of range of the 'double' type.");
-                    issue->setUnits(units);
-                    issue->setReferenceRule(Issue::ReferenceRule::UNIT_MULTIPLIER);
-                    mParser->addIssue(issue);
-                }
-            } else {
-                // This value won't be saved for validation later, so it does need to be reported now.
-                IssuePtr issue = Issue::create();
-                issue->setDescription("Unit referencing '" + node->attribute("units") + "' in units '" + units->name() + "' has a multiplier with the value '" + attribute->value() + "' that is not a representation of a CellML real valued number.");
-                issue->setUnits(units);
-                issue->setReferenceRule(Issue::ReferenceRule::UNIT_MULTIPLIER);
->>>>>>> 40ad026b
                 mParser->addIssue(issue);
             }
         } else if (attribute->isType("id")) {
