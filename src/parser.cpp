--- conflicted
+++ resolved
@@ -644,14 +644,8 @@
     // Iterate over connection child XML nodes.
     while (childNode) {
         // Connection map XML nodes should not have further children.
-<<<<<<< HEAD
-        if (childNode->firstChild()) {
-            XmlNodePtr grandchildNode = childNode->firstChild();
-
-=======
         XmlNodePtr grandchildNode = childNode->firstChild();
         while (grandchildNode) {
->>>>>>> 307bda0c
             if (grandchildNode->isText()) {
                 std::string textNode = grandchildNode->convertToString();
                 // Ignore whitespace when parsing.
