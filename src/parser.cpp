--- conflicted
+++ resolved
@@ -255,55 +255,6 @@
 void Parser::ParserImpl::updateModel(const ModelPtr &model, const std::string &input)
 {
     loadModel(model, input);
-}
-
-XmlNamespaceMap attributeNamespaces(const XmlNodePtr &node)
-{
-    XmlNamespaceMap namespaceMap;
-    auto tempAttribute = node->firstAttribute();
-    while (tempAttribute != nullptr) {
-        namespaceMap[tempAttribute->namespacePrefix()] = tempAttribute->namespaceUri();
-        tempAttribute = tempAttribute->next();
-    }
-    return namespaceMap;
-}
-
-XmlNamespaceMap determineMissingNamespaces(const XmlNamespaceMap &namespaceMap1, const XmlNamespaceMap &namespaceMap2)
-{
-    XmlNamespaceMap undefinedNamespaces;
-    XmlNamespaceMap::const_iterator it;
-    for (it = namespaceMap1.begin(); it != namespaceMap1.end(); ++it) {
-        auto result = namespaceMap2.find(it->first);
-        if (result == namespaceMap2.end()) {
-            undefinedNamespaces[it->first] = it->second;
-        }
-    }
-    return undefinedNamespaces;
-}
-
-XmlNamespaceMap traverseTreeForUndefinedNamespaces(const XmlNodePtr &node)
-{
-    XmlNamespaceMap undefinedNamespaces;
-    auto tempNode = node;
-    while (tempNode != nullptr) {
-        auto definedNamespaces = tempNode->definedNamespaces();
-        auto usedNamespaces = attributeNamespaces(tempNode);
-        auto missingNamespaces = determineMissingNamespaces(usedNamespaces, definedNamespaces);
-
-        // Update undefined namespaces with missing namespaces.
-        missingNamespaces.insert(undefinedNamespaces.begin(), undefinedNamespaces.end());
-        std::swap(undefinedNamespaces, missingNamespaces);
-
-        auto subUndefineNamespaces = traverseTreeForUndefinedNamespaces(tempNode->firstChild());
-
-        // Update undefined namespaces with undefined namespaces in children.
-        subUndefineNamespaces.insert(undefinedNamespaces.begin(), undefinedNamespaces.end());
-        std::swap(undefinedNamespaces, subUndefineNamespaces);
-
-        tempNode = tempNode->next();
-    }
-
-    return undefinedNamespaces;
 }
 
 void Parser::ParserImpl::loadModel(const ModelPtr &model, const std::string &input)
@@ -477,13 +428,8 @@
             // Copy any namespaces that do not feature as a namespace definition
             // of the math node into the math node.
             auto mathElementDefinedNamespaces = childNode->definedNamespaces();
-<<<<<<< HEAD
-            auto possiblyUndefinedNamspaces = traverseTreeForUndefinedNamespaces(childNode);
-            auto undefinedNamespaces = determineMissingNamespaces(possiblyUndefinedNamspaces, mathElementDefinedNamespaces);
-=======
             auto possiblyUndefinedNamespaces = traverseTreeForUndefinedNamespaces(childNode);
             auto undefinedNamespaces = determineMissingNamespaces(possiblyUndefinedNamespaces, mathElementDefinedNamespaces);
->>>>>>> 6d18f757
             XmlNamespaceMap::const_iterator it;
             for (it = undefinedNamespaces.begin(); it != undefinedNamespaces.end(); ++it) {
                 childNode->addNamespaceDefinition(it->second, it->first);
