--- conflicted
+++ resolved
@@ -70,11 +70,7 @@
      * and prefix.
      *
      * @param uri The @c std::string representation of the XML namespace URI.
-<<<<<<< HEAD
-     * @param prefix The @c std::string representatin of the XML namespace prefix.
-=======
      * @param prefix The @c std::string representation of the XML namespace prefix.
->>>>>>> 6d18f757
      */
     void addNamespaceDefinition(const std::string &uri, const std::string &prefix);
 
