/*
Copyright libCellML Contributors

Licensed under the Apache License, Version 2.0 (the "License");
you may not use this file except in compliance with the License.
You may obtain a copy of the License at

    http://www.apache.org/licenses/LICENSE-2.0

Unless required by applicable law or agreed to in writing, software
distributed under the License is distributed on an "AS IS" BASIS,
WITHOUT WARRANTIES OR CONDITIONS OF ANY KIND, either express or implied.
See the License for the specific language governing permissions and
limitations under the License.
*/

#ifdef _WIN32
#    define _USE_MATH_DEFINES
#endif

#include "utilities.h"

#include "libcellml/generatorprofile.h"

#include <cmath>
#include <string>

namespace libcellml {

struct GeneratorProfile::GeneratorProfileImpl
{
    // Relational and logical operators

    std::string mEqString;
    std::string mEqEqString;
    std::string mNeqString;
    std::string mLtString;
    std::string mLeqString;
    std::string mGtString;
    std::string mGeqString;
    std::string mAndString;
    std::string mOrString;
    std::string mXorString;
    std::string mNotString;

    bool mHasEqEqOperator = true;
    bool mHasNeqOperator = true;
    bool mHasLtOperator = true;
    bool mHasLeqOperator = true;
    bool mHasGtOperator = true;
    bool mHasGeqOperator = true;
    bool mHasAndOperator = true;
    bool mHasOrOperator = true;
    bool mHasXorOperator = true;
    bool mHasNotOperator = true;

    // Arithmetic operators

    std::string mPlusString;
    std::string mMinusString;
    std::string mTimesString;
    std::string mDivideString;
    std::string mPowerString;
    std::string mSquareRootString;
    std::string mSquareString;
    std::string mAbsoluteValueString;
    std::string mExponentialString;
    std::string mNapierianLogarithmString;
    std::string mCommonLogarithmString;
    std::string mCeilingString;
    std::string mFloorString;
    std::string mMinString;
    std::string mMaxString;
    std::string mRemString;

    bool mHasPowerOperator = false;

    // Trigonometric operators

    std::string mSinString;
    std::string mCosString;
    std::string mTanString;
    std::string mSecString;
    std::string mCscString;
    std::string mCotString;
    std::string mSinhString;
    std::string mCoshString;
    std::string mTanhString;
    std::string mSechString;
    std::string mCschString;
    std::string mCothString;
    std::string mAsinString;
    std::string mAcosString;
    std::string mAtanString;
    std::string mAsecString;
    std::string mAcscString;
    std::string mAcotString;
    std::string mAsinhString;
    std::string mAcoshString;
    std::string mAtanhString;
    std::string mAsechString;
    std::string mAcschString;
    std::string mAcothString;

    // Piecewise statement

    std::string mConditionalOperatorIfString;
    std::string mConditionalOperatorElseString;
    std::string mPiecewiseIfString;
    std::string mPiecewiseElseString;

    bool mHasConditionalOperator = true;

    // Constants

    std::string mTrueString;
    std::string mFalseString;
    std::string mEString;
    std::string mPiString;
    std::string mInfString;
    std::string mNanString;

    // Mathematical functions

    std::string mEqEqFunctionString;
    std::string mNeqFunctionString;
    std::string mLtFunctionString;
    std::string mLeqFunctionString;
    std::string mGtFunctionString;
    std::string mGeqFunctionString;
    std::string mAndFunctionString;
    std::string mOrFunctionString;
    std::string mXorFunctionString;
    std::string mNotFunctionString;

    std::string mMinFunctionString;
    std::string mMaxFunctionString;

    std::string mSecFunctionString;
    std::string mCscFunctionString;
    std::string mCotFunctionString;
    std::string mSechFunctionString;
    std::string mCschFunctionString;
    std::string mCothFunctionString;
    std::string mAsecFunctionString;
    std::string mAcscFunctionString;
    std::string mAcotFunctionString;
    std::string mAsechFunctionString;
    std::string mAcschFunctionString;
    std::string mAcothFunctionString;

    // Miscellaneous

    std::string mFreeVectorFunctionString;
    std::string mHeaderString;

    std::string mVariableOfIntegrationString;

    std::string mStatesArrayString;
    std::string mRatesArrayString;
    std::string mVariablesArrayString;

    std::string mBeginCreateStateVectorMethodString;
    std::string mEndCreateStateVectorMethodString;

    std::string mBeginCreateRateVectorMethodString;
    std::string mEndCreateRateVectorMethodString;

    std::string mBeginCreateVariableVectorMethodString;
    std::string mEndCreateVariableVectorMethodString;

    std::string mBeginInitializeConstantsMethodString;
    std::string mEndInitializeConstantsMethodString;

    std::string mBeginComputeComputedConstantsMethodString;
    std::string mEndComputeComputedConstantsMethodString;

    std::string mBeginComputeRatesMethodString;
    std::string mEndComputeRatesMethodString;

    std::string mBeginComputeVariablesMethodString;
    std::string mEndComputeVariablesMethodString;

    std::string mBeginCommentString;
    std::string mEndCommentString;

    std::string mEmptyMethodString;
<<<<<<< HEAD
    std::string mDefineReplacementString;
=======
    std::string mTemplateReplacementString;
>>>>>>> 551bd547
    std::string mTemplateReturnCreatedArrayString;
    std::string mTemplateStateVectorSizeConstantString;
    std::string mTemplateVariableVectorSizeConstantString;
    std::string mTemplateVoiConstantString;
    std::string mTemplateVersionString;
    std::string mTemplateOriginCommentString;

    std::string mTemplateVariableInformationObjectString;
    std::string mTemplateVariableInformationEntryString;
    std::string mBeginStateVectorInformationArrayString;
    std::string mEndStateVectorInformationArrayString;
    std::string mBeginVariableVectorInformationArrayString;
    std::string mEndVariableVectorInformationArrayString;

    std::string mIndentString;

    std::string mOpenArrayString;
    std::string mCloseArrayString;

    std::string mArrayElementSeparatorString;
    std::string mCommandSeparatorString;

    void loadProfile(GeneratorProfile::Profile profile);
};

void GeneratorProfile::GeneratorProfileImpl::loadProfile(GeneratorProfile::Profile profile)
{
    switch (profile) {
    case GeneratorProfile::Profile::C:
        // Relational and logical operators

        mEqString = " = ";
        mEqEqString = " == ";
        mNeqString = " != ";
        mLtString = " < ";
        mLeqString = " <= ";
        mGtString = " > ";
        mGeqString = " >= ";
        mAndString = " && ";
        mOrString = " || ";
        mXorString = "xor";
        mNotString = "!";

        mHasEqEqOperator = true;
        mHasNeqOperator = true;
        mHasLtOperator = true;
        mHasLeqOperator = true;
        mHasGtOperator = true;
        mHasGeqOperator = true;
        mHasAndOperator = true;
        mHasOrOperator = true;
        mHasXorOperator = false;
        mHasNotOperator = true;

        // Arithmetic operators

        mPlusString = "+";
        mMinusString = "-";
        mTimesString = "*";
        mDivideString = "/";
        mPowerString = "pow";
        mSquareRootString = "sqrt";
        mSquareString = "";
        mAbsoluteValueString = "fabs";
        mExponentialString = "exp";
        mNapierianLogarithmString = "log";
        mCommonLogarithmString = "log10";
        mCeilingString = "ceil";
        mFloorString = "floor";
        mMinString = "min";
        mMaxString = "max";
        mRemString = "fmod";

        mHasPowerOperator = false;

        // Trigonometric operators

        mSinString = "sin";
        mCosString = "cos";
        mTanString = "tan";
        mSecString = "sec";
        mCscString = "csc";
        mCotString = "cot";
        mSinhString = "sinh";
        mCoshString = "cosh";
        mTanhString = "tanh";
        mSechString = "sech";
        mCschString = "csch";
        mCothString = "coth";
        mAsinString = "asin";
        mAcosString = "acos";
        mAtanString = "atan";
        mAsecString = "asec";
        mAcscString = "acsc";
        mAcotString = "acot";
        mAsinhString = "asinh";
        mAcoshString = "acosh";
        mAtanhString = "atanh";
        mAsechString = "asech";
        mAcschString = "acsch";
        mAcothString = "acoth";

        // Piecewise statement

        mConditionalOperatorIfString = "(#cond)?#if";
        mConditionalOperatorElseString = ":#else";

        mHasConditionalOperator = true;

        // Constants

        mTrueString = "1.0";
        mFalseString = "0.0";
        mEString = convertDoubleToString(exp(1.0));
        mPiString = convertDoubleToString(M_PI);
        mInfString = "1.0/0.0";
        mNanString = "sqrt(-1.0)";

        // Mathematical functions

        mEqEqFunctionString = "";
        mNeqFunctionString = "";
        mLtFunctionString = "";
        mLeqFunctionString = "";
        mGtFunctionString = "";
        mGeqFunctionString = "";
        mAndFunctionString = "";
        mOrFunctionString = "";
        mXorFunctionString = "double xor(double x, double y)\n"
                             "{\n"
                             "    return (x != 0.0) ^ (y != 0.0);\n"
                             "}\n";
        mNotFunctionString = "";

        mMinFunctionString = "double min(double x, double y)\n"
                             "{\n"
                             "    return (x < y)?x:y;\n"
                             "}\n";
        mMaxFunctionString = "double max(double x, double y)\n"
                             "{\n"
                             "    return (x > y)?x:y;\n"
                             "}\n";

        mSecFunctionString = "double sec(double x)\n"
                             "{\n"
                             "    return 1.0/cos(x);\n"
                             "}\n";
        mCscFunctionString = "double csc(double x)\n"
                             "{\n"
                             "    return 1.0/sin(x);\n"
                             "}\n";
        mCotFunctionString = "double cot(double x)\n"
                             "{\n"
                             "    return 1.0/tan(x);\n"
                             "}\n";
        mSechFunctionString = "double sech(double x)\n"
                              "{\n"
                              "    return 1.0/cosh(x);\n"
                              "}\n";
        mCschFunctionString = "double csch(double x)\n"
                              "{\n"
                              "    return 1.0/sinh(x);\n"
                              "}\n";
        mCothFunctionString = "double coth(double x)\n"
                              "{\n"
                              "    return 1.0/tanh(x);\n"
                              "}\n";
        mAsecFunctionString = "double asec(double x)\n"
                              "{\n"
                              "    return acos(1.0/x);\n"
                              "}\n";
        mAcscFunctionString = "double acsc(double x)\n"
                              "{\n"
                              "    return asin(1.0/x);\n"
                              "}\n";
        mAcotFunctionString = "double acot(double x)\n"
                              "{\n"
                              "    return atan(1.0/x);\n"
                              "}\n";
        mAsechFunctionString = "double asech(double x)\n"
                               "{\n"
                               "    double oneOverX = 1.0/x;\n"
                               "\n"
                               "    return log(oneOverX+sqrt(oneOverX*oneOverX-1.0));\n"
                               "}\n";
        mAcschFunctionString = "double acsch(double x)\n"
                               "{\n"
                               "    double oneOverX = 1.0/x;\n"
                               "\n"
                               "    return log(oneOverX+sqrt(oneOverX*oneOverX+1.0));\n"
                               "}\n";
        mAcothFunctionString = "double acoth(double x)\n"
                               "{\n"
                               "    double oneOverX = 1.0/x;\n"
                               "\n"
                               "    return 0.5*log((1.0+oneOverX)/(1.0-oneOverX));\n"
                               "}\n";

        // Miscellaneous

        mFreeVectorFunctionString = "void freeVector(double *array)\n"
                                    "{\n"
                                    "   free(array);\n"
                                    "}\n";

        mHeaderString = "#include <stddef.h>\n#include <stdlib.h>\n#include <math.h>\n";

        mVariableOfIntegrationString = "voi";

        mStatesArrayString = "states";
        mRatesArrayString = "rates";
        mVariablesArrayString = "variables";

        mBeginCreateStateVectorMethodString = "double *createStateVector()\n{\n";
        mEndCreateStateVectorMethodString = "}\n";

        mBeginCreateRateVectorMethodString = "double *createRateVector()\n{\n";
        mEndCreateRateVectorMethodString = "}\n";

        mBeginCreateVariableVectorMethodString = "double *createVariableVector()\n{\n";
        mEndCreateVariableVectorMethodString = "}\n";

        mBeginInitializeConstantsMethodString = "void initializeConstants(double *states, double *variables)\n{\n";
        mEndInitializeConstantsMethodString = "}\n";

        mBeginComputeComputedConstantsMethodString = "void computeComputedConstants(double *variables)\n{\n";
        mEndComputeComputedConstantsMethodString = "}\n";

        mBeginComputeRatesMethodString = "void computeRates(double voi, double *states, double *rates, double *variables)\n{\n";
        mEndComputeRatesMethodString = "}\n";

        mBeginComputeVariablesMethodString = "void computeVariables(double voi, double *states, double *rates, double *variables)\n{\n";
        mEndComputeVariablesMethodString = "}\n";

        mEmptyMethodString = "";

        mBeginStateVectorInformationArrayString = "const struct VARIABLE_INFO STATE_VECTOR_INFORMATION_ARRAY[] = {\n";
        mEndStateVectorInformationArrayString = "};\n";
        mBeginVariableVectorInformationArrayString = "const struct VARIABLE_INFO VARIABLE_VECTOR_INFORMATION_ARRAY[] = {\n";
        mEndVariableVectorInformationArrayString = "};\n";

        mIndentString = "    ";

        mOpenArrayString = "[";
        mCloseArrayString = "]";

        mArrayElementSeparatorString = ",";
        mCommandSeparatorString = ";";

        mBeginCommentString = "/* ";
        mEndCommentString = " */\n";

        // Templated

<<<<<<< HEAD
        mDefineReplacementString = "VALUE";
=======
        mTemplateReplacementString = "VALUE";
>>>>>>> 551bd547

        mTemplateReturnCreatedArrayString = "return (double *)malloc(VALUE * sizeof (double));\n";
        mTemplateStateVectorSizeConstantString = "const size_t STATE_VECTOR_SIZE = VALUE;\n";
        mTemplateVariableVectorSizeConstantString = "const size_t VARIABLE_VECTOR_SIZE = VALUE;\n";
<<<<<<< HEAD
        mTemplateVoiConstantString = "const struct VARIABLE_INFO VOI = {\"VALUE\", \"VALUE\", \"VALUE\"};\n";
        mTemplateVersionString = "const char version[] = \"VALUE\";\n";
        mTemplateOriginCommentString = "The contents of this file was generated from version VALUE of libCellML.";
        mTemplateVariableInformationObjectString = "struct VARIABLE_INFO {\n"
                                                   "    char component[VALUE];\n"
                                                   "    char name[VALUE];\n"
                                                   "    char units[VALUE];\n"
                                                   "};\n";
        mTemplateVariableInformationEntryString = "{\"VALUE\", \"VALUE\", \"VALUE\"}";
=======
        mTemplateVoiConstantString = "const struct VARIABLE_INFO VOI = {\"VALUE\", \"VALUE\"};\n";
        mTemplateVersionString = "const char version[] = \"VALUE\";\n";
        mTemplateOriginCommentString = "The contents of this file was generated from version VALUE of libCellML.";
        mTemplateVariableInformationObjectString = "struct VARIABLE_INFO {\n"
                                                   "    char name[VALUE];\n"
                                                   "    char units[VALUE];\n"
                                                   "};\n";
        mTemplateVariableInformationEntryString = "{\"VALUE\", \"VALUE\"}";
>>>>>>> 551bd547

        break;
    case GeneratorProfile::Profile::PYTHON:
        // Relational and logical operators

        mEqString = " = ";
        mEqEqString = "eq_eq_func";
        mNeqString = "neq_func";
        mLtString = "lt_func";
        mLeqString = "leq_func";
        mGtString = "gt_func";
        mGeqString = "geq_func";
        mAndString = "and_func";
        mOrString = "or_func";
        mXorString = "xor_func";
        mNotString = "not_func";

        mHasEqEqOperator = false;
        mHasNeqOperator = false;
        mHasLtOperator = false;
        mHasLeqOperator = false;
        mHasGtOperator = false;
        mHasGeqOperator = false;
        mHasAndOperator = false;
        mHasOrOperator = false;
        mHasXorOperator = false;
        mHasNotOperator = false;

        // Arithmetic operators

        mPlusString = "+";
        mMinusString = "-";
        mTimesString = "*";
        mDivideString = "/";
        mPowerString = "pow";
        mSquareRootString = "sqrt";
        mSquareString = "";
        mAbsoluteValueString = "fabs";
        mExponentialString = "exp";
        mNapierianLogarithmString = "log";
        mCommonLogarithmString = "log10";
        mCeilingString = "ceil";
        mFloorString = "floor";
        mMinString = "min";
        mMaxString = "max";
        mRemString = "fmod";

        mHasPowerOperator = false;

        // Trigonometric operators

        mSinString = "sin";
        mCosString = "cos";
        mTanString = "tan";
        mSecString = "sec";
        mCscString = "csc";
        mCotString = "cot";
        mSinhString = "sinh";
        mCoshString = "cosh";
        mTanhString = "tanh";
        mSechString = "sech";
        mCschString = "csch";
        mCothString = "coth";
        mAsinString = "asin";
        mAcosString = "acos";
        mAtanString = "atan";
        mAsecString = "asec";
        mAcscString = "acsc";
        mAcotString = "acot";
        mAsinhString = "asinh";
        mAcoshString = "acosh";
        mAtanhString = "atanh";
        mAsechString = "asech";
        mAcschString = "acsch";
        mAcothString = "acoth";

        // Piecewise statement

        mConditionalOperatorIfString = "#if if #cond";
        mConditionalOperatorElseString = " else #else";

        mHasConditionalOperator = true;

        // Constants

        mTrueString = "1.0";
        mFalseString = "0.0";
        mEString = convertDoubleToString(exp(1.0));
        mPiString = convertDoubleToString(M_PI);
        mInfString = "inf";
        mNanString = "nan";

        // Mathematical functions

        mEqEqFunctionString = "def eq_eq_func(x, y):\n"
                              "    return 1.0 if x == y else 0.0\n\n";
        mNeqFunctionString = "def neq_func(x, y):\n"
                             "    return 1.0 if x != y else 0.0\n\n";
        mLtFunctionString = "def lt_func(x, y):\n"
                            "    return 1.0 if x < y else 0.0\n\n";
        mLeqFunctionString = "def leq_func(x, y):\n"
                             "    return 1.0 if x <= y else 0.0\n\n";
        mGtFunctionString = "def gt_func(x, y):\n"
                            "    return 1.0 if x > y else 0.0\n\n";
        mGeqFunctionString = "def geq_func(x, y):\n"
                             "    return 1.0 if x >= y else 0.0\n\n";
        mAndFunctionString = "def and_func(x, y):\n"
                             "    return 1.0 if bool(x) & bool(y) else 0.0\n\n";
        mOrFunctionString = "def or_func(x, y):\n"
                            "    return 1.0 if bool(x) | bool(y) else 0.0\n\n";
        mXorFunctionString = "def xor_func(x, y):\n"
                             "    return 1.0 if bool(x) ^ bool(y) else 0.0\n\n";
        mNotFunctionString = "def not_func(x):\n"
                             "    return 1.0 if not bool(x) else 0.0\n\n";

        mMinFunctionString = "def min(x, y):\n"
                             "    return x if x < y else y\n\n";
        mMaxFunctionString = "def max(x, y):\n"
                             "    return x if x > y else y\n\n";

        mSecFunctionString = "def sec(x):\n"
                             "    return 1.0/cos(x)\n\n";
        mCscFunctionString = "def csc(x):\n"
                             "    return 1.0/sin(x)\n\n";
        mCotFunctionString = "def cot(x):\n"
                             "    return 1.0/tan(x)\n\n";
        mSechFunctionString = "def sech(x):\n"
                              "    return 1.0/cosh(x)\n\n";
        mCschFunctionString = "def csch(x):\n"
                              "    return 1.0/sinh(x)\n\n";
        mCothFunctionString = "def coth(x):\n"
                              "    return 1.0/tanh(x)\n\n";
        mAsecFunctionString = "def asec(x):\n"
                              "    return acos(1.0/x)\n\n";
        mAcscFunctionString = "def acsc(x):\n"
                              "    return asin(1.0/x)\n\n";
        mAcotFunctionString = "def acot(x):\n"
                              "    return atan(1.0/x)\n\n";
        mAsechFunctionString = "def asech(x):\n"
                               "    one_over_x = 1.0/x\n"
                               "\n"
                               "    return log(one_over_x+sqrt(one_over_x*one_over_x-1.0))\n\n";
        mAcschFunctionString = "def acsch(x):\n"
                               "    one_over_x = 1.0/x\n"
                               "\n"
                               "    return log(one_over_x+sqrt(one_over_x*one_over_x+1.0))\n\n";
        mAcothFunctionString = "def acoth(x):\n"
                               "    one_over_x = 1.0/x\n"
                               "\n"
                               "    return 0.5*log((1.0+one_over_x)/(1.0-one_over_x))\n\n";

        // Miscellaneous

        mFreeVectorFunctionString = "";
        mHeaderString = "from math import *\n\n";

        mVariableOfIntegrationString = "voi";

        mStatesArrayString = "states";
        mRatesArrayString = "rates";
        mVariablesArrayString = "variables";

        mBeginCreateStateVectorMethodString = "def create_state_vector():\n";
        mEndCreateStateVectorMethodString = "\n";

        mBeginCreateRateVectorMethodString = "def create_rate_vector():\n";
        mEndCreateRateVectorMethodString = "\n";

        mBeginCreateVariableVectorMethodString = "def create_variable_vector():\n";
        mEndCreateVariableVectorMethodString = "\n";

        mBeginInitializeConstantsMethodString = "def initialize_constants(states, variables):\n";
        mEndInitializeConstantsMethodString = "\n";

        mBeginComputeComputedConstantsMethodString = "def compute_computed_constants(variables):\n";
        mEndComputeComputedConstantsMethodString = "\n";

        mBeginComputeRatesMethodString = "def compute_rates(voi, states, rates, variables):\n";
        mEndComputeRatesMethodString = "\n";

        mBeginComputeVariablesMethodString = "def compute_variables(voi, states, rates, variables):\n";
        mEndComputeVariablesMethodString = "";

        mEmptyMethodString = "pass\n";

        mBeginStateVectorInformationArrayString = "STATE_VECTOR_INFORMATION_ARRAY = [\n";
        mEndStateVectorInformationArrayString = "]\n";
        mBeginVariableVectorInformationArrayString = "VARIABLE_VECTOR_INFORMATION_ARRAY = [\n";
        mEndVariableVectorInformationArrayString = "]\n\n";

        mIndentString = "    ";

        mOpenArrayString = "[";
        mCloseArrayString = "]";

        mArrayElementSeparatorString = ",";
        mCommandSeparatorString = "";

        mBeginCommentString = "# ";
        mEndCommentString = "\n";

        // Templated

<<<<<<< HEAD
        mDefineReplacementString = "VALUE";
=======
        mTemplateReplacementString = "VALUE";
>>>>>>> 551bd547

        mTemplateReturnCreatedArrayString = "return [nan]*VALUE\n";
        mTemplateStateVectorSizeConstantString = "STATE_VECTOR_SIZE = VALUE\n";
        mTemplateVariableVectorSizeConstantString = "VARIABLE_VECTOR_SIZE = VALUE\n";
<<<<<<< HEAD
        mTemplateVoiConstantString = "VOI = {\"component\": \"VALUE\", \"name\": \"VALUE\", \"units\": \"VALUE\"}\n";
        mTemplateVersionString = "__version__ = \"VALUE\"\n";
        mTemplateOriginCommentString = "The contents of this file was generated from version VALUE of libCellML.";
        mTemplateVariableInformationObjectString = "";
        mTemplateVariableInformationEntryString = "{\"component\": \"VALUE\", \"name\": \"VALUE\", \"units\": \"VALUE\"}";
=======
        mTemplateVoiConstantString = "VOI = {\"name\": \"VALUE\", \"units\": \"VALUE\"}\n";
        mTemplateVersionString = "__version__ = \"VALUE\"\n";
        mTemplateOriginCommentString = "The contents of this file was generated from version VALUE of libCellML.";
        mTemplateVariableInformationObjectString = "";
        mTemplateVariableInformationEntryString = "{\"name\": \"VALUE\", \"units\": \"VALUE\"}";
>>>>>>> 551bd547

        break;
    }
}

GeneratorProfile::GeneratorProfile(Profile profile)
    : mPimpl(new GeneratorProfileImpl())
{
    setProfile(profile);
}

GeneratorProfile::~GeneratorProfile()
{
    delete mPimpl;
}

GeneratorProfile::GeneratorProfile(const GeneratorProfile &rhs)
    : mPimpl(new GeneratorProfileImpl())
{
    // Relational and logical operators

    mPimpl->mEqString = rhs.mPimpl->mEqString;
    mPimpl->mEqEqString = rhs.mPimpl->mEqEqString;
    mPimpl->mNeqString = rhs.mPimpl->mNeqString;
    mPimpl->mLtString = rhs.mPimpl->mLtString;
    mPimpl->mLeqString = rhs.mPimpl->mLeqString;
    mPimpl->mGtString = rhs.mPimpl->mGtString;
    mPimpl->mGeqString = rhs.mPimpl->mGeqString;
    mPimpl->mAndString = rhs.mPimpl->mAndString;
    mPimpl->mOrString = rhs.mPimpl->mOrString;
    mPimpl->mXorString = rhs.mPimpl->mXorString;
    mPimpl->mNotString = rhs.mPimpl->mNotString;

    mPimpl->mHasXorOperator = rhs.mPimpl->mHasXorOperator;
    mPimpl->mHasNotOperator = rhs.mPimpl->mHasNotOperator;

    // Arithmetic operators

    mPimpl->mPlusString = rhs.mPimpl->mPlusString;
    mPimpl->mMinusString = rhs.mPimpl->mMinusString;
    mPimpl->mTimesString = rhs.mPimpl->mTimesString;
    mPimpl->mDivideString = rhs.mPimpl->mDivideString;
    mPimpl->mPowerString = rhs.mPimpl->mPowerString;
    mPimpl->mSquareRootString = rhs.mPimpl->mSquareRootString;
    mPimpl->mSquareString = rhs.mPimpl->mSquareString;
    mPimpl->mAbsoluteValueString = rhs.mPimpl->mAbsoluteValueString;
    mPimpl->mExponentialString = rhs.mPimpl->mExponentialString;
    mPimpl->mNapierianLogarithmString = rhs.mPimpl->mNapierianLogarithmString;
    mPimpl->mCommonLogarithmString = rhs.mPimpl->mCommonLogarithmString;
    mPimpl->mCeilingString = rhs.mPimpl->mCeilingString;
    mPimpl->mFloorString = rhs.mPimpl->mFloorString;
    mPimpl->mMinString = rhs.mPimpl->mMinString;
    mPimpl->mMaxString = rhs.mPimpl->mMaxString;
    mPimpl->mRemString = rhs.mPimpl->mRemString;

    mPimpl->mHasPowerOperator = rhs.mPimpl->mHasPowerOperator;

    // Trigonometric operators

    mPimpl->mSinString = rhs.mPimpl->mSinString;
    mPimpl->mCosString = rhs.mPimpl->mCosString;
    mPimpl->mTanString = rhs.mPimpl->mTanString;
    mPimpl->mSecString = rhs.mPimpl->mSecString;
    mPimpl->mCscString = rhs.mPimpl->mCscString;
    mPimpl->mCotString = rhs.mPimpl->mCotString;
    mPimpl->mSinhString = rhs.mPimpl->mSinhString;
    mPimpl->mCoshString = rhs.mPimpl->mCoshString;
    mPimpl->mTanhString = rhs.mPimpl->mTanhString;
    mPimpl->mSechString = rhs.mPimpl->mSechString;
    mPimpl->mCschString = rhs.mPimpl->mCschString;
    mPimpl->mCothString = rhs.mPimpl->mCothString;
    mPimpl->mAsinString = rhs.mPimpl->mAsinString;
    mPimpl->mAcosString = rhs.mPimpl->mAcosString;
    mPimpl->mAtanString = rhs.mPimpl->mAtanString;
    mPimpl->mAsecString = rhs.mPimpl->mAsecString;
    mPimpl->mAcscString = rhs.mPimpl->mAcscString;
    mPimpl->mAcotString = rhs.mPimpl->mAcotString;
    mPimpl->mAsinhString = rhs.mPimpl->mAsinhString;
    mPimpl->mAcoshString = rhs.mPimpl->mAcoshString;
    mPimpl->mAtanhString = rhs.mPimpl->mAtanhString;
    mPimpl->mAsechString = rhs.mPimpl->mAsechString;
    mPimpl->mAcschString = rhs.mPimpl->mAcschString;
    mPimpl->mAcothString = rhs.mPimpl->mAcothString;

    // Piecewise statement

    mPimpl->mConditionalOperatorIfString = rhs.mPimpl->mConditionalOperatorIfString;
    mPimpl->mConditionalOperatorElseString = rhs.mPimpl->mConditionalOperatorElseString;
    mPimpl->mPiecewiseIfString = rhs.mPimpl->mPiecewiseIfString;
    mPimpl->mPiecewiseElseString = rhs.mPimpl->mPiecewiseElseString;

    mPimpl->mHasConditionalOperator = rhs.mPimpl->mHasConditionalOperator;

    // Constants

    mPimpl->mTrueString = rhs.mPimpl->mTrueString;
    mPimpl->mFalseString = rhs.mPimpl->mFalseString;
    mPimpl->mEString = rhs.mPimpl->mEString;
    mPimpl->mPiString = rhs.mPimpl->mPiString;
    mPimpl->mInfString = rhs.mPimpl->mInfString;
    mPimpl->mNanString = rhs.mPimpl->mNanString;

    // Mathematical functions

    mPimpl->mMinFunctionString = rhs.mPimpl->mMinFunctionString;
    mPimpl->mMaxFunctionString = rhs.mPimpl->mMaxFunctionString;

    mPimpl->mSecFunctionString = rhs.mPimpl->mSecFunctionString;
    mPimpl->mCscFunctionString = rhs.mPimpl->mCscFunctionString;
    mPimpl->mCotFunctionString = rhs.mPimpl->mCotFunctionString;
    mPimpl->mSechFunctionString = rhs.mPimpl->mSechFunctionString;
    mPimpl->mCschFunctionString = rhs.mPimpl->mCschFunctionString;
    mPimpl->mCothFunctionString = rhs.mPimpl->mCothFunctionString;
    mPimpl->mAsecFunctionString = rhs.mPimpl->mAsecFunctionString;
    mPimpl->mAcscFunctionString = rhs.mPimpl->mAcscFunctionString;
    mPimpl->mAcotFunctionString = rhs.mPimpl->mAcotFunctionString;
    mPimpl->mAsechFunctionString = rhs.mPimpl->mAsechFunctionString;
    mPimpl->mAcschFunctionString = rhs.mPimpl->mAcschFunctionString;
    mPimpl->mAcothFunctionString = rhs.mPimpl->mAcothFunctionString;

    // Miscellaneous

    mPimpl->mFreeVectorFunctionString = rhs.mPimpl->mFreeVectorFunctionString;
    mPimpl->mHeaderString = rhs.mPimpl->mHeaderString;

    mPimpl->mVariableOfIntegrationString = rhs.mPimpl->mVariableOfIntegrationString;

    mPimpl->mStatesArrayString = rhs.mPimpl->mStatesArrayString;
    mPimpl->mRatesArrayString = rhs.mPimpl->mRatesArrayString;
    mPimpl->mVariablesArrayString = rhs.mPimpl->mVariablesArrayString;

    mPimpl->mBeginCreateStateVectorMethodString = rhs.mPimpl->mBeginCreateStateVectorMethodString;
    mPimpl->mEndCreateStateVectorMethodString = rhs.mPimpl->mEndCreateStateVectorMethodString;

    mPimpl->mBeginCreateRateVectorMethodString = rhs.mPimpl->mBeginCreateRateVectorMethodString;
    mPimpl->mEndCreateRateVectorMethodString = rhs.mPimpl->mEndCreateRateVectorMethodString;

    mPimpl->mBeginCreateVariableVectorMethodString = rhs.mPimpl->mBeginCreateVariableVectorMethodString;
    mPimpl->mEndCreateVariableVectorMethodString = rhs.mPimpl->mEndCreateVariableVectorMethodString;

    mPimpl->mBeginInitializeConstantsMethodString = rhs.mPimpl->mBeginInitializeConstantsMethodString;
    mPimpl->mEndInitializeConstantsMethodString = rhs.mPimpl->mEndInitializeConstantsMethodString;

    mPimpl->mBeginComputeComputedConstantsMethodString = rhs.mPimpl->mBeginComputeComputedConstantsMethodString;
    mPimpl->mEndComputeComputedConstantsMethodString = rhs.mPimpl->mEndComputeComputedConstantsMethodString;

    mPimpl->mBeginComputeRatesMethodString = rhs.mPimpl->mBeginComputeRatesMethodString;
    mPimpl->mEndComputeRatesMethodString = rhs.mPimpl->mEndComputeRatesMethodString;

    mPimpl->mBeginComputeVariablesMethodString = rhs.mPimpl->mBeginComputeVariablesMethodString;
    mPimpl->mEndComputeVariablesMethodString = rhs.mPimpl->mEndComputeVariablesMethodString;
    mPimpl->mTemplateStateVectorSizeConstantString = rhs.mPimpl->mTemplateStateVectorSizeConstantString;
    mPimpl->mTemplateVariableVectorSizeConstantString = rhs.mPimpl->mTemplateVariableVectorSizeConstantString;
    mPimpl->mTemplateVoiConstantString = rhs.mPimpl->mTemplateVoiConstantString;
    mPimpl->mTemplateVersionString = rhs.mPimpl->mTemplateVersionString;

    mPimpl->mEmptyMethodString = rhs.mPimpl->mEmptyMethodString;
<<<<<<< HEAD
    mPimpl->mDefineReplacementString = rhs.mPimpl->mDefineReplacementString;
=======
    mPimpl->mTemplateReplacementString = rhs.mPimpl->mTemplateReplacementString;
>>>>>>> 551bd547
    mPimpl->mTemplateReturnCreatedArrayString = rhs.mPimpl->mTemplateReturnCreatedArrayString;

    mPimpl->mTemplateVariableInformationObjectString = rhs.mPimpl->mTemplateVariableInformationObjectString;
    mPimpl->mTemplateVariableInformationEntryString = rhs.mPimpl->mTemplateVariableInformationEntryString;
    mPimpl->mBeginStateVectorInformationArrayString = rhs.mPimpl->mBeginStateVectorInformationArrayString;
    mPimpl->mEndStateVectorInformationArrayString = rhs.mPimpl->mEndStateVectorInformationArrayString;
    mPimpl->mBeginVariableVectorInformationArrayString = rhs.mPimpl->mBeginVariableVectorInformationArrayString;
    mPimpl->mEndVariableVectorInformationArrayString = rhs.mPimpl->mEndVariableVectorInformationArrayString;

    mPimpl->mIndentString = rhs.mPimpl->mIndentString;

    mPimpl->mOpenArrayString = rhs.mPimpl->mOpenArrayString;
    mPimpl->mCloseArrayString = rhs.mPimpl->mCloseArrayString;

    mPimpl->mArrayElementSeparatorString = rhs.mPimpl->mArrayElementSeparatorString;
    mPimpl->mCommandSeparatorString = rhs.mPimpl->mCommandSeparatorString;
}

GeneratorProfile::GeneratorProfile(GeneratorProfile &&rhs) noexcept
    : mPimpl(rhs.mPimpl)
{
    rhs.mPimpl = nullptr;
}

GeneratorProfile &GeneratorProfile::operator=(GeneratorProfile rhs)
{
    rhs.swap(*this);
    return *this;
}

void GeneratorProfile::swap(GeneratorProfile &rhs)
{
    std::swap(mPimpl, rhs.mPimpl);
}

void GeneratorProfile::setProfile(Profile profile)
{
    mPimpl->loadProfile(profile);
}

std::string GeneratorProfile::eqString() const
{
    return mPimpl->mEqString;
}

void GeneratorProfile::setEqString(const std::string &eqString)
{
    mPimpl->mEqString = eqString;
}

std::string GeneratorProfile::eqEqString() const
{
    return mPimpl->mEqEqString;
}

void GeneratorProfile::setEqEqString(const std::string &eqEqString)
{
    mPimpl->mEqEqString = eqEqString;
}

std::string GeneratorProfile::neqString() const
{
    return mPimpl->mNeqString;
}

void GeneratorProfile::setNeqString(const std::string &neqString)
{
    mPimpl->mNeqString = neqString;
}

std::string GeneratorProfile::ltString() const
{
    return mPimpl->mLtString;
}

void GeneratorProfile::setLtString(const std::string &ltString)
{
    mPimpl->mLtString = ltString;
}

std::string GeneratorProfile::leqString() const
{
    return mPimpl->mLeqString;
}

void GeneratorProfile::setLeqString(const std::string &leqString)
{
    mPimpl->mLeqString = leqString;
}

std::string GeneratorProfile::gtString() const
{
    return mPimpl->mGtString;
}

void GeneratorProfile::setGtString(const std::string &gtString)
{
    mPimpl->mGtString = gtString;
}

std::string GeneratorProfile::geqString() const
{
    return mPimpl->mGeqString;
}

void GeneratorProfile::setGeqString(const std::string &geqString)
{
    mPimpl->mGeqString = geqString;
}

std::string GeneratorProfile::andString() const
{
    return mPimpl->mAndString;
}

void GeneratorProfile::setAndString(const std::string &andString)
{
    mPimpl->mAndString = andString;
}

std::string GeneratorProfile::orString() const
{
    return mPimpl->mOrString;
}

void GeneratorProfile::setOrString(const std::string &orString)
{
    mPimpl->mOrString = orString;
}

std::string GeneratorProfile::xorString() const
{
    return mPimpl->mXorString;
}

void GeneratorProfile::setXorString(const std::string &xorString)
{
    mPimpl->mXorString = xorString;
}

std::string GeneratorProfile::notString() const
{
    return mPimpl->mNotString;
}

void GeneratorProfile::setNotString(const std::string &notString)
{
    mPimpl->mNotString = notString;
}

bool GeneratorProfile::hasEqEqOperator() const
{
    return mPimpl->mHasEqEqOperator;
}

void GeneratorProfile::setHasEqEqOperator(bool hasEqEqOperator)
{
    mPimpl->mHasEqEqOperator = hasEqEqOperator;
}

bool GeneratorProfile::hasNeqOperator() const
{
    return mPimpl->mHasNeqOperator;
}

void GeneratorProfile::setHasNeqOperator(bool hasNeqOperator)
{
    mPimpl->mHasNeqOperator = hasNeqOperator;
}

bool GeneratorProfile::hasLtOperator() const
{
    return mPimpl->mHasLtOperator;
}

void GeneratorProfile::setHasLtOperator(bool hasLtOperator)
{
    mPimpl->mHasLtOperator = hasLtOperator;
}

bool GeneratorProfile::hasLeqOperator() const
{
    return mPimpl->mHasLeqOperator;
}

void GeneratorProfile::setHasLeqOperator(bool hasLeqOperator)
{
    mPimpl->mHasLeqOperator = hasLeqOperator;
}

bool GeneratorProfile::hasGtOperator() const
{
    return mPimpl->mHasGtOperator;
}

void GeneratorProfile::setHasGtOperator(bool hasGtOperator)
{
    mPimpl->mHasGtOperator = hasGtOperator;
}

bool GeneratorProfile::hasGeqOperator() const
{
    return mPimpl->mHasGeqOperator;
}

void GeneratorProfile::setHasGeqOperator(bool hasGeqOperator)
{
    mPimpl->mHasGeqOperator = hasGeqOperator;
}

bool GeneratorProfile::hasAndOperator() const
{
    return mPimpl->mHasAndOperator;
}

void GeneratorProfile::setHasAndOperator(bool hasAndOperator)
{
    mPimpl->mHasAndOperator = hasAndOperator;
}

bool GeneratorProfile::hasOrOperator() const
{
    return mPimpl->mHasOrOperator;
}

void GeneratorProfile::setHasOrOperator(bool hasOrOperator)
{
    mPimpl->mHasOrOperator = hasOrOperator;
}

bool GeneratorProfile::hasXorOperator() const
{
    return mPimpl->mHasXorOperator;
}

void GeneratorProfile::setHasXorOperator(bool hasXorOperator)
{
    mPimpl->mHasXorOperator = hasXorOperator;
}

bool GeneratorProfile::hasNotOperator() const
{
    return mPimpl->mHasNotOperator;
}

void GeneratorProfile::setHasNotOperator(bool hasNotOperator)
{
    mPimpl->mHasNotOperator = hasNotOperator;
}

std::string GeneratorProfile::plusString() const
{
    return mPimpl->mPlusString;
}

void GeneratorProfile::setPlusString(const std::string &plusString)
{
    mPimpl->mPlusString = plusString;
}

std::string GeneratorProfile::minusString() const
{
    return mPimpl->mMinusString;
}

void GeneratorProfile::setMinusString(const std::string &minusString)
{
    mPimpl->mMinusString = minusString;
}

std::string GeneratorProfile::timesString() const
{
    return mPimpl->mTimesString;
}

void GeneratorProfile::setTimesString(const std::string &timesString)
{
    mPimpl->mTimesString = timesString;
}

std::string GeneratorProfile::divideString() const
{
    return mPimpl->mDivideString;
}

void GeneratorProfile::setDivideString(const std::string &divideString)
{
    mPimpl->mDivideString = divideString;
}

std::string GeneratorProfile::powerString() const
{
    return mPimpl->mPowerString;
}

void GeneratorProfile::setPowerString(const std::string &powerString)
{
    mPimpl->mPowerString = powerString;
}

std::string GeneratorProfile::squareRootString() const
{
    return mPimpl->mSquareRootString;
}

void GeneratorProfile::setSquareRootString(const std::string &squareRootString)
{
    mPimpl->mSquareRootString = squareRootString;
}

std::string GeneratorProfile::squareString() const
{
    return mPimpl->mSquareString;
}

void GeneratorProfile::setSquareString(const std::string &squareString)
{
    mPimpl->mSquareString = squareString;
}

std::string GeneratorProfile::absoluteValueString() const
{
    return mPimpl->mAbsoluteValueString;
}

void GeneratorProfile::setAbsoluteValueString(const std::string &absoluteValueString)
{
    mPimpl->mAbsoluteValueString = absoluteValueString;
}

std::string GeneratorProfile::exponentialString() const
{
    return mPimpl->mExponentialString;
}

void GeneratorProfile::setExponentialString(const std::string &exponentialString)
{
    mPimpl->mExponentialString = exponentialString;
}

std::string GeneratorProfile::napierianLogarithmString() const
{
    return mPimpl->mNapierianLogarithmString;
}

void GeneratorProfile::setNapierianLogarithmString(const std::string &napierianLogarithmString)
{
    mPimpl->mNapierianLogarithmString = napierianLogarithmString;
}

std::string GeneratorProfile::commonLogarithmString() const
{
    return mPimpl->mCommonLogarithmString;
}

void GeneratorProfile::setCommonLogarithmString(const std::string &commonLogarithmString)
{
    mPimpl->mCommonLogarithmString = commonLogarithmString;
}

std::string GeneratorProfile::ceilingString() const
{
    return mPimpl->mCeilingString;
}

void GeneratorProfile::setCeilingString(const std::string &ceilingString)
{
    mPimpl->mCeilingString = ceilingString;
}

std::string GeneratorProfile::floorString() const
{
    return mPimpl->mFloorString;
}

void GeneratorProfile::setFloorString(const std::string &floorString)
{
    mPimpl->mFloorString = floorString;
}

std::string GeneratorProfile::minString() const
{
    return mPimpl->mMinString;
}

void GeneratorProfile::setMinString(const std::string &minString)
{
    mPimpl->mMinString = minString;
}

std::string GeneratorProfile::maxString() const
{
    return mPimpl->mMaxString;
}

void GeneratorProfile::setMaxString(const std::string &maxString)
{
    mPimpl->mMaxString = maxString;
}

std::string GeneratorProfile::remString() const
{
    return mPimpl->mRemString;
}

void GeneratorProfile::setRemString(const std::string &remString)
{
    mPimpl->mRemString = remString;
}

bool GeneratorProfile::hasPowerOperator() const
{
    return mPimpl->mHasPowerOperator;
}

void GeneratorProfile::setHasPowerOperator(bool hasPowerOperator)
{
    mPimpl->mHasPowerOperator = hasPowerOperator;
}

std::string GeneratorProfile::sinString() const
{
    return mPimpl->mSinString;
}

void GeneratorProfile::setSinString(const std::string &sinString)
{
    mPimpl->mSinString = sinString;
}

std::string GeneratorProfile::cosString() const
{
    return mPimpl->mCosString;
}

void GeneratorProfile::setCosString(const std::string &cosString)
{
    mPimpl->mCosString = cosString;
}

std::string GeneratorProfile::tanString() const
{
    return mPimpl->mTanString;
}

void GeneratorProfile::setTanString(const std::string &tanString)
{
    mPimpl->mTanString = tanString;
}

std::string GeneratorProfile::secString() const
{
    return mPimpl->mSecString;
}

void GeneratorProfile::setSecString(const std::string &secString)
{
    mPimpl->mSecString = secString;
}

std::string GeneratorProfile::cscString() const
{
    return mPimpl->mCscString;
}

void GeneratorProfile::setCscString(const std::string &cscString)
{
    mPimpl->mCscString = cscString;
}

std::string GeneratorProfile::cotString() const
{
    return mPimpl->mCotString;
}

void GeneratorProfile::setCotString(const std::string &cotString)
{
    mPimpl->mCotString = cotString;
}

std::string GeneratorProfile::sinhString() const
{
    return mPimpl->mSinhString;
}

void GeneratorProfile::setSinhString(const std::string &sinhString)
{
    mPimpl->mSinhString = sinhString;
}

std::string GeneratorProfile::coshString() const
{
    return mPimpl->mCoshString;
}

void GeneratorProfile::setCoshString(const std::string &coshString)
{
    mPimpl->mCoshString = coshString;
}

std::string GeneratorProfile::tanhString() const
{
    return mPimpl->mTanhString;
}

void GeneratorProfile::setTanhString(const std::string &tanhString)
{
    mPimpl->mTanhString = tanhString;
}

std::string GeneratorProfile::sechString() const
{
    return mPimpl->mSechString;
}

void GeneratorProfile::setSechString(const std::string &sechString)
{
    mPimpl->mSechString = sechString;
}

std::string GeneratorProfile::cschString() const
{
    return mPimpl->mCschString;
}

void GeneratorProfile::setCschString(const std::string &cschString)
{
    mPimpl->mCschString = cschString;
}

std::string GeneratorProfile::cothString() const
{
    return mPimpl->mCothString;
}

void GeneratorProfile::setCothString(const std::string &cothString)
{
    mPimpl->mCothString = cothString;
}

std::string GeneratorProfile::asinString() const
{
    return mPimpl->mAsinString;
}

void GeneratorProfile::setAsinString(const std::string &asinString)
{
    mPimpl->mAsinString = asinString;
}

std::string GeneratorProfile::acosString() const
{
    return mPimpl->mAcosString;
}

void GeneratorProfile::setAcosString(const std::string &acosString)
{
    mPimpl->mAcosString = acosString;
}

std::string GeneratorProfile::atanString() const
{
    return mPimpl->mAtanString;
}

void GeneratorProfile::setAtanString(const std::string &atanString)
{
    mPimpl->mAtanString = atanString;
}

std::string GeneratorProfile::asecString() const
{
    return mPimpl->mAsecString;
}

void GeneratorProfile::setAsecString(const std::string &asecString)
{
    mPimpl->mAsecString = asecString;
}

std::string GeneratorProfile::acscString() const
{
    return mPimpl->mAcscString;
}

void GeneratorProfile::setAcscString(const std::string &acscString)
{
    mPimpl->mAcscString = acscString;
}

std::string GeneratorProfile::acotString() const
{
    return mPimpl->mAcotString;
}

void GeneratorProfile::setAcotString(const std::string &acotString)
{
    mPimpl->mAcotString = acotString;
}

std::string GeneratorProfile::asinhString() const
{
    return mPimpl->mAsinhString;
}

void GeneratorProfile::setAsinhString(const std::string &asinhString)
{
    mPimpl->mAsinhString = asinhString;
}

std::string GeneratorProfile::acoshString() const
{
    return mPimpl->mAcoshString;
}

void GeneratorProfile::setAcoshString(const std::string &acoshString)
{
    mPimpl->mAcoshString = acoshString;
}

std::string GeneratorProfile::atanhString() const
{
    return mPimpl->mAtanhString;
}

void GeneratorProfile::setAtanhString(const std::string &atanhString)
{
    mPimpl->mAtanhString = atanhString;
}

std::string GeneratorProfile::asechString() const
{
    return mPimpl->mAsechString;
}

void GeneratorProfile::setAsechString(const std::string &asechString)
{
    mPimpl->mAsechString = asechString;
}

std::string GeneratorProfile::acschString() const
{
    return mPimpl->mAcschString;
}

void GeneratorProfile::setAcschString(const std::string &acschString)
{
    mPimpl->mAcschString = acschString;
}

std::string GeneratorProfile::acothString() const
{
    return mPimpl->mAcothString;
}

void GeneratorProfile::setAcothString(const std::string &acothString)
{
    mPimpl->mAcothString = acothString;
}

std::string GeneratorProfile::conditionalOperatorIfString() const
{
    return mPimpl->mConditionalOperatorIfString;
}

void GeneratorProfile::setConditionalOperatorIfString(const std::string &conditionalOperatorIfString)
{
    mPimpl->mConditionalOperatorIfString = conditionalOperatorIfString;
}

std::string GeneratorProfile::conditionalOperatorElseString() const
{
    return mPimpl->mConditionalOperatorElseString;
}

void GeneratorProfile::setConditionalOperatorElseString(const std::string &conditionalOperatorElseString)
{
    mPimpl->mConditionalOperatorElseString = conditionalOperatorElseString;
}

std::string GeneratorProfile::piecewiseIfString() const
{
    return mPimpl->mPiecewiseIfString;
}

void GeneratorProfile::setPiecewiseIfString(const std::string &piecewiseIfString)
{
    mPimpl->mPiecewiseIfString = piecewiseIfString;
}

std::string GeneratorProfile::piecewiseElseString() const
{
    return mPimpl->mPiecewiseElseString;
}

void GeneratorProfile::setPiecewiseElseString(const std::string &piecewiseElseString)
{
    mPimpl->mPiecewiseElseString = piecewiseElseString;
}

bool GeneratorProfile::hasConditionalOperator() const
{
    return mPimpl->mHasConditionalOperator;
}

void GeneratorProfile::setHasConditionalOperator(bool hasConditionalOperator)
{
    mPimpl->mHasConditionalOperator = hasConditionalOperator;
}

std::string GeneratorProfile::trueString() const
{
    return mPimpl->mTrueString;
}

void GeneratorProfile::setTrueString(const std::string &trueString)
{
    mPimpl->mTrueString = trueString;
}

std::string GeneratorProfile::falseString() const
{
    return mPimpl->mFalseString;
}

void GeneratorProfile::setFalseString(const std::string &falseString)
{
    mPimpl->mFalseString = falseString;
}

std::string GeneratorProfile::eString() const
{
    return mPimpl->mEString;
}

void GeneratorProfile::setEString(const std::string &eString)
{
    mPimpl->mEString = eString;
}

std::string GeneratorProfile::piString() const
{
    return mPimpl->mPiString;
}

void GeneratorProfile::setPiString(const std::string &piString)
{
    mPimpl->mPiString = piString;
}

std::string GeneratorProfile::infString() const
{
    return mPimpl->mInfString;
}

void GeneratorProfile::setInfString(const std::string &infString)
{
    mPimpl->mInfString = infString;
}

std::string GeneratorProfile::nanString() const
{
    return mPimpl->mNanString;
}

void GeneratorProfile::setNanString(const std::string &nanString)
{
    mPimpl->mNanString = nanString;
}

std::string GeneratorProfile::eqEqFunctionString() const
{
    return mPimpl->mEqEqFunctionString;
}

void GeneratorProfile::setEqEqFunctionString(const std::string &eqEqFunctionString)
{
    mPimpl->mEqEqFunctionString = eqEqFunctionString;
}

std::string GeneratorProfile::neqFunctionString() const
{
    return mPimpl->mNeqFunctionString;
}

void GeneratorProfile::setNeqFunctionString(const std::string &neqFunctionString)
{
    mPimpl->mNeqFunctionString = neqFunctionString;
}

std::string GeneratorProfile::ltFunctionString() const
{
    return mPimpl->mLtFunctionString;
}

void GeneratorProfile::setLtFunctionString(const std::string &ltFunctionString)
{
    mPimpl->mLtFunctionString = ltFunctionString;
}

std::string GeneratorProfile::leqFunctionString() const
{
    return mPimpl->mLeqFunctionString;
}

void GeneratorProfile::setLeqFunctionString(const std::string &leqFunctionString)
{
    mPimpl->mLeqFunctionString = leqFunctionString;
}

std::string GeneratorProfile::gtFunctionString() const
{
    return mPimpl->mGtFunctionString;
}

void GeneratorProfile::setGtFunctionString(const std::string &gtFunctionString)
{
    mPimpl->mGtFunctionString = gtFunctionString;
}

std::string GeneratorProfile::geqFunctionString() const
{
    return mPimpl->mGeqFunctionString;
}

void GeneratorProfile::setGeqFunctionString(const std::string &geqFunctionString)
{
    mPimpl->mGeqFunctionString = geqFunctionString;
}

std::string GeneratorProfile::andFunctionString() const
{
    return mPimpl->mAndFunctionString;
}

void GeneratorProfile::setAndFunctionString(const std::string &andFunctionString)
{
    mPimpl->mAndFunctionString = andFunctionString;
}

std::string GeneratorProfile::orFunctionString() const
{
    return mPimpl->mOrFunctionString;
}

void GeneratorProfile::setOrFunctionString(const std::string &orFunctionString)
{
    mPimpl->mOrFunctionString = orFunctionString;
}

std::string GeneratorProfile::xorFunctionString() const
{
    return mPimpl->mXorFunctionString;
}

void GeneratorProfile::setXorFunctionString(const std::string &xorFunctionString)
{
    mPimpl->mXorFunctionString = xorFunctionString;
}

std::string GeneratorProfile::notFunctionString() const
{
    return mPimpl->mNotFunctionString;
}

void GeneratorProfile::setNotFunctionString(const std::string &notFunctionString)
{
    mPimpl->mNotFunctionString = notFunctionString;
}

std::string GeneratorProfile::minFunctionString() const
{
    return mPimpl->mMinFunctionString;
}

void GeneratorProfile::setMinFunctionString(const std::string &minFunctionString)
{
    mPimpl->mMinFunctionString = minFunctionString;
}

std::string GeneratorProfile::maxFunctionString() const
{
    return mPimpl->mMaxFunctionString;
}

void GeneratorProfile::setMaxFunctionString(const std::string &maxFunctionString)
{
    mPimpl->mMaxFunctionString = maxFunctionString;
}

std::string GeneratorProfile::secFunctionString() const
{
    return mPimpl->mSecFunctionString;
}

void GeneratorProfile::setSecFunctionString(const std::string &secFunctionString)
{
    mPimpl->mSecFunctionString = secFunctionString;
}

std::string GeneratorProfile::cscFunctionString() const
{
    return mPimpl->mCscFunctionString;
}

void GeneratorProfile::setCscFunctionString(const std::string &cscFunctionString)
{
    mPimpl->mCscFunctionString = cscFunctionString;
}

std::string GeneratorProfile::cotFunctionString() const
{
    return mPimpl->mCotFunctionString;
}

void GeneratorProfile::setCotFunctionString(const std::string &cotFunctionString)
{
    mPimpl->mCotFunctionString = cotFunctionString;
}

std::string GeneratorProfile::sechFunctionString() const
{
    return mPimpl->mSechFunctionString;
}

void GeneratorProfile::setSechFunctionString(const std::string &sechFunctionString)
{
    mPimpl->mSechFunctionString = sechFunctionString;
}

std::string GeneratorProfile::cschFunctionString() const
{
    return mPimpl->mCschFunctionString;
}

void GeneratorProfile::setCschFunctionString(const std::string &cschFunctionString)
{
    mPimpl->mCschFunctionString = cschFunctionString;
}

std::string GeneratorProfile::cothFunctionString() const
{
    return mPimpl->mCothFunctionString;
}

void GeneratorProfile::setCothFunctionString(const std::string &cothFunctionString)
{
    mPimpl->mCothFunctionString = cothFunctionString;
}

std::string GeneratorProfile::asecFunctionString() const
{
    return mPimpl->mAsecFunctionString;
}

void GeneratorProfile::setAsecFunctionString(const std::string &asecFunctionString)
{
    mPimpl->mAsecFunctionString = asecFunctionString;
}

std::string GeneratorProfile::acscFunctionString() const
{
    return mPimpl->mAcscFunctionString;
}

void GeneratorProfile::setAcscFunctionString(const std::string &acscFunctionString)
{
    mPimpl->mAcscFunctionString = acscFunctionString;
}

std::string GeneratorProfile::acotFunctionString() const
{
    return mPimpl->mAcotFunctionString;
}

void GeneratorProfile::setAcotFunctionString(const std::string &acotFunctionString)
{
    mPimpl->mAcotFunctionString = acotFunctionString;
}

std::string GeneratorProfile::asechFunctionString() const
{
    return mPimpl->mAsechFunctionString;
}

void GeneratorProfile::setAsechFunctionString(const std::string &asechFunctionString)
{
    mPimpl->mAsechFunctionString = asechFunctionString;
}

std::string GeneratorProfile::acschFunctionString() const
{
    return mPimpl->mAcschFunctionString;
}

void GeneratorProfile::setAcschFunctionString(const std::string &acschFunctionString)
{
    mPimpl->mAcschFunctionString = acschFunctionString;
}

std::string GeneratorProfile::acothFunctionString() const
{
    return mPimpl->mAcothFunctionString;
}

void GeneratorProfile::setAcothFunctionString(const std::string &acothFunctionString)
{
    mPimpl->mAcothFunctionString = acothFunctionString;
}

std::string GeneratorProfile::freeVectorFunctionString() const
{
    return mPimpl->mFreeVectorFunctionString;
}

void GeneratorProfile::setFreeVectorFunctionString(const std::string &freeVectorFunctionString)
{
    mPimpl->mFreeVectorFunctionString = freeVectorFunctionString;
}

std::string GeneratorProfile::headerString() const
{
    return mPimpl->mHeaderString;
}

void GeneratorProfile::setHeaderString(const std::string &headerString)
{
    mPimpl->mHeaderString = headerString;
}

std::string GeneratorProfile::variableOfIntegrationString() const
{
    return mPimpl->mVariableOfIntegrationString;
}

void GeneratorProfile::setVariableOfIntegrationString(const std::string &variableOfIntegrationString)
{
    mPimpl->mVariableOfIntegrationString = variableOfIntegrationString;
}

std::string GeneratorProfile::statesArrayString() const
{
    return mPimpl->mStatesArrayString;
}

void GeneratorProfile::setStatesArrayString(const std::string &statesArrayString)
{
    mPimpl->mStatesArrayString = statesArrayString;
}

std::string GeneratorProfile::ratesArrayString() const
{
    return mPimpl->mRatesArrayString;
}

void GeneratorProfile::setRatesArrayString(const std::string &ratesArrayString)
{
    mPimpl->mRatesArrayString = ratesArrayString;
}

std::string GeneratorProfile::variablesArrayString() const
{
    return mPimpl->mVariablesArrayString;
}

void GeneratorProfile::setVariablesArrayString(const std::string &variablesArrayString)
{
    mPimpl->mVariablesArrayString = variablesArrayString;
}

std::string GeneratorProfile::beginInitializeConstantsMethodString() const
{
    return mPimpl->mBeginInitializeConstantsMethodString;
}

std::string GeneratorProfile::beginCreateStateVectorMethodString() const
{
    return mPimpl->mBeginCreateStateVectorMethodString;
}

void GeneratorProfile::setBeginCreateStateVectorMethodString(const std::string &beginCreateStateVectorMethodString)
{
    mPimpl->mBeginCreateStateVectorMethodString = beginCreateStateVectorMethodString;
}

std::string GeneratorProfile::endCreateStateVectorMethodString() const
{
    return mPimpl->mEndCreateStateVectorMethodString;
}

void GeneratorProfile::setEndCreateStateVectorMethodString(const std::string &endCreateStateVectorMethodString)
{
    mPimpl->mEndCreateStateVectorMethodString = endCreateStateVectorMethodString;
}

std::string GeneratorProfile::beginCreateRateVectorMethodString() const
{
    return mPimpl->mBeginCreateRateVectorMethodString;
}

void GeneratorProfile::setBeginCreateRateVectorMethodString(const std::string &beginCreateRateVectorMethodString)
{
    mPimpl->mBeginCreateRateVectorMethodString = beginCreateRateVectorMethodString;
}

std::string GeneratorProfile::endCreateRateVectorMethodString() const
{
    return mPimpl->mEndCreateRateVectorMethodString;
}

void GeneratorProfile::setEndCreateRateVectorMethodString(const std::string &endCreateRateVectorMethodString)
{
    mPimpl->mEndCreateRateVectorMethodString = endCreateRateVectorMethodString;
}

std::string GeneratorProfile::beginCreateVariableVectorMethodString() const
{
    return mPimpl->mBeginCreateVariableVectorMethodString;
}

void GeneratorProfile::setBeginCreateVariableVectorMethodString(const std::string &beginCreateVariableVectorMethodString)
{
    mPimpl->mBeginCreateVariableVectorMethodString = beginCreateVariableVectorMethodString;
}

std::string GeneratorProfile::endCreateVariableVectorMethodString() const
{
    return mPimpl->mEndCreateVariableVectorMethodString;
}

void GeneratorProfile::setEndCreateVariableVectorMethodString(const std::string &endCreateVariableVectorMethodString)
{
    mPimpl->mEndCreateVariableVectorMethodString = endCreateVariableVectorMethodString;
}

void GeneratorProfile::setBeginInitializeConstantsMethodString(const std::string &beginInitializeConstantsMethodString)
{
    mPimpl->mBeginInitializeConstantsMethodString = beginInitializeConstantsMethodString;
}

std::string GeneratorProfile::endInitializeConstantsMethodString() const
{
    return mPimpl->mEndInitializeConstantsMethodString;
}

void GeneratorProfile::setEndInitializeConstantsMethodString(const std::string &endInitializeConstantsMethodString)
{
    mPimpl->mEndInitializeConstantsMethodString = endInitializeConstantsMethodString;
}

std::string GeneratorProfile::beginComputeComputedConstantsMethodString() const
{
    return mPimpl->mBeginComputeComputedConstantsMethodString;
}

void GeneratorProfile::setBeginComputeComputedConstantsMethodString(const std::string &beginComputeComputedConstantsMethodString)
{
    mPimpl->mBeginComputeComputedConstantsMethodString = beginComputeComputedConstantsMethodString;
}

std::string GeneratorProfile::endComputeComputedConstantsMethodString() const
{
    return mPimpl->mEndComputeComputedConstantsMethodString;
}

void GeneratorProfile::setEndComputeComputedConstantsMethodString(const std::string &endComputeComputedConstantsMethodString)
{
    mPimpl->mEndComputeComputedConstantsMethodString = endComputeComputedConstantsMethodString;
}

std::string GeneratorProfile::beginComputeRatesMethodString() const
{
    return mPimpl->mBeginComputeRatesMethodString;
}

void GeneratorProfile::setBeginComputeRatesMethodString(const std::string &beginComputeRatesMethodString)
{
    mPimpl->mBeginComputeRatesMethodString = beginComputeRatesMethodString;
}

std::string GeneratorProfile::endComputeRatesMethodString() const
{
    return mPimpl->mEndComputeRatesMethodString;
}

void GeneratorProfile::setEndComputeRatesMethodString(const std::string &endComputeRatesMethodString)
{
    mPimpl->mEndComputeRatesMethodString = endComputeRatesMethodString;
}

std::string GeneratorProfile::beginComputeVariablesMethodString() const
{
    return mPimpl->mBeginComputeVariablesMethodString;
}

void GeneratorProfile::setBeginComputeVariablesMethodString(const std::string &beginComputeVariablesMethodString)
{
    mPimpl->mBeginComputeVariablesMethodString = beginComputeVariablesMethodString;
}

std::string GeneratorProfile::endComputeVariablesMethodString() const
{
    return mPimpl->mEndComputeVariablesMethodString;
}

void GeneratorProfile::setEndComputeVariablesMethodString(const std::string &endComputeVariablesMethodString)
{
    mPimpl->mEndComputeVariablesMethodString = endComputeVariablesMethodString;
}

std::string GeneratorProfile::emptyMethodString() const
{
    return mPimpl->mEmptyMethodString;
}

void GeneratorProfile::setEmptyMethodString(const std::string &emptyMethodString)
{
    mPimpl->mEmptyMethodString = emptyMethodString;
}

std::string GeneratorProfile::templateReplacementString() const
{
<<<<<<< HEAD
    return mPimpl->mDefineReplacementString;
}

void GeneratorProfile::setTemplateReplacementString(const std::string &defineReplacementString)
{
    mPimpl->mDefineReplacementString = defineReplacementString;
=======
    return mPimpl->mTemplateReplacementString;
}

void GeneratorProfile::setTemplateReplacementString(const std::string &templateReplacementString)
{
    mPimpl->mTemplateReplacementString = templateReplacementString;
>>>>>>> 551bd547
}

std::string GeneratorProfile::templateStateVectorSizeConstantString() const
{
    return mPimpl->mTemplateStateVectorSizeConstantString;
}

void GeneratorProfile::setTemplateStateVectorSizeConstantString(const std::string &templateStateVectorSizeConstantString)
{
    mPimpl->mTemplateStateVectorSizeConstantString = templateStateVectorSizeConstantString;
}

<<<<<<< HEAD

=======
>>>>>>> 551bd547
std::string GeneratorProfile::templateVariableVectorSizeConstantString() const
{
    return mPimpl->mTemplateVariableVectorSizeConstantString;
}

void GeneratorProfile::setTemplateVariableVectorSizeConstantString(const std::string &templateVariableVectorSizeConstantString)
{
    mPimpl->mTemplateVariableVectorSizeConstantString = templateVariableVectorSizeConstantString;
}

std::string GeneratorProfile::templateVoiConstantString() const
{
    return mPimpl->mTemplateVoiConstantString;
}

void GeneratorProfile::setTemplateVoiConstantString(const std::string &templateVoiConstantString)
{
    mPimpl->mTemplateVoiConstantString = templateVoiConstantString;
}

std::string GeneratorProfile::templateVersionString() const
{
    return mPimpl->mTemplateVersionString;
}

void GeneratorProfile::setTemplateVersionString(const std::string &templateVersionString)
{
    mPimpl->mTemplateVersionString = templateVersionString;
}

std::string GeneratorProfile::templateOriginCommentString() const
{
    return mPimpl->mTemplateOriginCommentString;
}

void GeneratorProfile::setTemplateOriginCommentString(const std::string &templateOriginCommentString)
{
    mPimpl->mTemplateOriginCommentString = templateOriginCommentString;
}

std::string GeneratorProfile::templateReturnCreatedArrayString() const
{
    return mPimpl->mTemplateReturnCreatedArrayString;
}

void GeneratorProfile::setTemplateReturnCreatedArrayString(const std::string &templateReturnCreatedArrayString)
{
    mPimpl->mTemplateReturnCreatedArrayString = templateReturnCreatedArrayString;
}

std::string GeneratorProfile::templateVariableInformationObjectString() const
{
    return mPimpl->mTemplateVariableInformationObjectString;
}

void GeneratorProfile::setTemplateVariableInformationObjectString(const std::string &templateVariableInformationObjectString)
{
    mPimpl->mTemplateVariableInformationObjectString = templateVariableInformationObjectString;
}

std::string GeneratorProfile::templateVariableInformationEntryString() const
{
    return mPimpl->mTemplateVariableInformationEntryString;
}

void GeneratorProfile::setTemplateVariableInformationEntryString(const std::string &templateVariableInformationEntryString)
{
    mPimpl->mTemplateVariableInformationEntryString = templateVariableInformationEntryString;
}

std::string GeneratorProfile::beginStateVectorInformationArrayString() const
{
    return mPimpl->mBeginStateVectorInformationArrayString;
}

void GeneratorProfile::setBeginStateVectorInformationArrayString(const std::string &beginStateVectorInformationArrayString)
{
    mPimpl->mBeginStateVectorInformationArrayString = beginStateVectorInformationArrayString;
}

std::string GeneratorProfile::endStateVectorInformationArrayString() const
{
    return mPimpl->mEndStateVectorInformationArrayString;
}

void GeneratorProfile::setEndStateVectorInformationArrayString(const std::string &endStateVectorInformationArrayString)
{
    mPimpl->mEndStateVectorInformationArrayString = endStateVectorInformationArrayString;
}

std::string GeneratorProfile::beginVariableVectorInformationArrayString() const
{
    return mPimpl->mBeginVariableVectorInformationArrayString;
}

void GeneratorProfile::setBeginVariableVectorInformationArrayString(const std::string &beginVariableVectorInformationArrayString)
{
    mPimpl->mBeginVariableVectorInformationArrayString = beginVariableVectorInformationArrayString;
}

std::string GeneratorProfile::endVariableVectorInformationArrayString() const
{
    return mPimpl->mEndVariableVectorInformationArrayString;
}

void GeneratorProfile::setEndVariableVectorInformationArrayString(const std::string &endVariableVectorInformationArrayString)
{
    mPimpl->mEndVariableVectorInformationArrayString = endVariableVectorInformationArrayString;
}

std::string GeneratorProfile::indentString() const
{
    return mPimpl->mIndentString;
}

void GeneratorProfile::setIndentString(const std::string &indentString)
{
    mPimpl->mIndentString = indentString;
}

std::string GeneratorProfile::openArrayString() const
{
    return mPimpl->mOpenArrayString;
}

void GeneratorProfile::setOpenArrayString(const std::string &openArrayString)
{
    mPimpl->mOpenArrayString = openArrayString;
}

std::string GeneratorProfile::closeArrayString() const
{
    return mPimpl->mCloseArrayString;
}

void GeneratorProfile::setCloseArrayString(const std::string &closeArrayString)
{
    mPimpl->mCloseArrayString = closeArrayString;
}

std::string GeneratorProfile::arrayElementSeparatorString() const
{
    return mPimpl->mArrayElementSeparatorString;
}

void GeneratorProfile::setArrayElementSeparatorString(const std::string &arrayElementSeparatorString)
{
    mPimpl->mArrayElementSeparatorString = arrayElementSeparatorString;
}

std::string GeneratorProfile::commandSeparatorString() const
{
    return mPimpl->mCommandSeparatorString;
}

void GeneratorProfile::setCommandSeparatorString(const std::string &commandSeparatorString)
{
    mPimpl->mCommandSeparatorString = commandSeparatorString;
}

std::string GeneratorProfile::beginCommentString() const
{
    return mPimpl->mBeginCommentString;
}

void GeneratorProfile::setBeginCommentString(const std::string &beginCommentString)
{
    mPimpl->mBeginCommentString = beginCommentString;
}

std::string GeneratorProfile::endCommentString() const
{
    return mPimpl->mEndCommentString;
}

void GeneratorProfile::setEndCommentString(const std::string &endCommentString)
{
    mPimpl->mEndCommentString = endCommentString;
}

} // namespace libcellml<|MERGE_RESOLUTION|>--- conflicted
+++ resolved
@@ -185,11 +185,7 @@
     std::string mEndCommentString;
 
     std::string mEmptyMethodString;
-<<<<<<< HEAD
-    std::string mDefineReplacementString;
-=======
     std::string mTemplateReplacementString;
->>>>>>> 551bd547
     std::string mTemplateReturnCreatedArrayString;
     std::string mTemplateStateVectorSizeConstantString;
     std::string mTemplateVariableVectorSizeConstantString;
@@ -444,16 +440,11 @@
 
         // Templated
 
-<<<<<<< HEAD
-        mDefineReplacementString = "VALUE";
-=======
         mTemplateReplacementString = "VALUE";
->>>>>>> 551bd547
 
         mTemplateReturnCreatedArrayString = "return (double *)malloc(VALUE * sizeof (double));\n";
         mTemplateStateVectorSizeConstantString = "const size_t STATE_VECTOR_SIZE = VALUE;\n";
         mTemplateVariableVectorSizeConstantString = "const size_t VARIABLE_VECTOR_SIZE = VALUE;\n";
-<<<<<<< HEAD
         mTemplateVoiConstantString = "const struct VARIABLE_INFO VOI = {\"VALUE\", \"VALUE\", \"VALUE\"};\n";
         mTemplateVersionString = "const char version[] = \"VALUE\";\n";
         mTemplateOriginCommentString = "The contents of this file was generated from version VALUE of libCellML.";
@@ -463,16 +454,6 @@
                                                    "    char units[VALUE];\n"
                                                    "};\n";
         mTemplateVariableInformationEntryString = "{\"VALUE\", \"VALUE\", \"VALUE\"}";
-=======
-        mTemplateVoiConstantString = "const struct VARIABLE_INFO VOI = {\"VALUE\", \"VALUE\"};\n";
-        mTemplateVersionString = "const char version[] = \"VALUE\";\n";
-        mTemplateOriginCommentString = "The contents of this file was generated from version VALUE of libCellML.";
-        mTemplateVariableInformationObjectString = "struct VARIABLE_INFO {\n"
-                                                   "    char name[VALUE];\n"
-                                                   "    char units[VALUE];\n"
-                                                   "};\n";
-        mTemplateVariableInformationEntryString = "{\"VALUE\", \"VALUE\"}";
->>>>>>> 551bd547
 
         break;
     case GeneratorProfile::Profile::PYTHON:
@@ -676,28 +657,16 @@
 
         // Templated
 
-<<<<<<< HEAD
-        mDefineReplacementString = "VALUE";
-=======
         mTemplateReplacementString = "VALUE";
->>>>>>> 551bd547
 
         mTemplateReturnCreatedArrayString = "return [nan]*VALUE\n";
         mTemplateStateVectorSizeConstantString = "STATE_VECTOR_SIZE = VALUE\n";
         mTemplateVariableVectorSizeConstantString = "VARIABLE_VECTOR_SIZE = VALUE\n";
-<<<<<<< HEAD
         mTemplateVoiConstantString = "VOI = {\"component\": \"VALUE\", \"name\": \"VALUE\", \"units\": \"VALUE\"}\n";
         mTemplateVersionString = "__version__ = \"VALUE\"\n";
         mTemplateOriginCommentString = "The contents of this file was generated from version VALUE of libCellML.";
         mTemplateVariableInformationObjectString = "";
         mTemplateVariableInformationEntryString = "{\"component\": \"VALUE\", \"name\": \"VALUE\", \"units\": \"VALUE\"}";
-=======
-        mTemplateVoiConstantString = "VOI = {\"name\": \"VALUE\", \"units\": \"VALUE\"}\n";
-        mTemplateVersionString = "__version__ = \"VALUE\"\n";
-        mTemplateOriginCommentString = "The contents of this file was generated from version VALUE of libCellML.";
-        mTemplateVariableInformationObjectString = "";
-        mTemplateVariableInformationEntryString = "{\"name\": \"VALUE\", \"units\": \"VALUE\"}";
->>>>>>> 551bd547
 
         break;
     }
@@ -855,11 +824,7 @@
     mPimpl->mTemplateVersionString = rhs.mPimpl->mTemplateVersionString;
 
     mPimpl->mEmptyMethodString = rhs.mPimpl->mEmptyMethodString;
-<<<<<<< HEAD
-    mPimpl->mDefineReplacementString = rhs.mPimpl->mDefineReplacementString;
-=======
     mPimpl->mTemplateReplacementString = rhs.mPimpl->mTemplateReplacementString;
->>>>>>> 551bd547
     mPimpl->mTemplateReturnCreatedArrayString = rhs.mPimpl->mTemplateReturnCreatedArrayString;
 
     mPimpl->mTemplateVariableInformationObjectString = rhs.mPimpl->mTemplateVariableInformationObjectString;
@@ -2082,21 +2047,12 @@
 
 std::string GeneratorProfile::templateReplacementString() const
 {
-<<<<<<< HEAD
-    return mPimpl->mDefineReplacementString;
-}
-
-void GeneratorProfile::setTemplateReplacementString(const std::string &defineReplacementString)
-{
-    mPimpl->mDefineReplacementString = defineReplacementString;
-=======
     return mPimpl->mTemplateReplacementString;
 }
 
 void GeneratorProfile::setTemplateReplacementString(const std::string &templateReplacementString)
 {
     mPimpl->mTemplateReplacementString = templateReplacementString;
->>>>>>> 551bd547
 }
 
 std::string GeneratorProfile::templateStateVectorSizeConstantString() const
@@ -2109,10 +2065,6 @@
     mPimpl->mTemplateStateVectorSizeConstantString = templateStateVectorSizeConstantString;
 }
 
-<<<<<<< HEAD
-
-=======
->>>>>>> 551bd547
 std::string GeneratorProfile::templateVariableVectorSizeConstantString() const
 {
     return mPimpl->mTemplateVariableVectorSizeConstantString;
