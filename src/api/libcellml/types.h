--- conflicted
+++ resolved
@@ -21,7 +21,6 @@
 namespace libcellml {
 
 // General classes.
-<<<<<<< HEAD
 class Analyser; /**< Forward declaration of Analyser class. */
 using AnalyserPtr = std::shared_ptr<Analyser>; /**< Type definition for shared analyser pointer. */
 class AnalyserEquation; /**< Forward declaration of AnalyserEquation class. */
@@ -32,23 +31,14 @@
 using AnalyserModelPtr = std::shared_ptr<AnalyserModel>; /**< Type definition for shared analyser model pointer. */
 class AnalyserVariable; /**< Forward declaration of AnalyserVariable class. */
 using AnalyserVariablePtr = std::shared_ptr<AnalyserVariable>; /**< Type definition for shared analyser variable pointer. */
-class Issue; /**< Forward declaration of Issue class. */
-using IssuePtr = std::shared_ptr<Issue>; /**< Type definition for shared issue pointer. */
-=======
->>>>>>> ab2c6b90
 class Generator; /**< Forward declaration of Generator class. */
 using GeneratorPtr = std::shared_ptr<Generator>; /**< Type definition for shared generator pointer. */
 class GeneratorProfile; /**< Forward declaration of GeneratorProfile class. */
 using GeneratorProfilePtr = std::shared_ptr<GeneratorProfile>; /**< Type definition for shared generator variable pointer. */
-<<<<<<< HEAD
-=======
-class GeneratorVariable; /**< Forward declaration of GeneratorVariable class. */
-using GeneratorVariablePtr = std::shared_ptr<GeneratorVariable>; /**< Type definition for shared generator variable pointer. */
 class Importer; /**< Forward declaration of Importer class. */
 using ImporterPtr = std::shared_ptr<Importer>; /**< Type definition for shared importer pointer. */
 class Issue; /**< Forward declaration of Issue class. */
 using IssuePtr = std::shared_ptr<Issue>; /**< Type definition for shared issue pointer. */
->>>>>>> ab2c6b90
 class Logger; /**< Forward declaration of Parser class. */
 using LoggerPtr = std::shared_ptr<Logger>; /**< Type definition for shared parser pointer. */
 class Parser; /**< Forward declaration of Parser class. */
