/*
Copyright libCellML Contributors

Licensed under the Apache License, Version 2.0 (the "License");
you may not use this file except in compliance with the License.
You may obtain a copy of the License at

    http://www.apache.org/licenses/LICENSE-2.0

Unless required by applicable law or agreed to in writing, software
distributed under the License is distributed on an "AS IS" BASIS,
WITHOUT WARRANTIES OR CONDITIONS OF ANY KIND, either express or implied.
See the License for the specific language governing permissions and
limitations under the License.
*/

#pragma once

#include "libcellml/componententity.h"
#include "libcellml/exportdefinitions.h"
#include "libcellml/importedentity.h"

namespace libcellml {

/**
 * @brief The Component class.
 *
 * The Component class is for representing a CellML Component.
 */
class LIBCELLML_EXPORT Component: public ComponentEntity, public ImportedEntity
{
public:
    Component(); /**< Constructor */
    ~Component() override; /**< Destructor */
    Component(const Component &rhs); /**< Copy constructor */
<<<<<<< HEAD
    Component(Component &&rhs) noexcept; /**< Move constructor */
    Component& operator=(Component rhs); /**< Assignment operator */
=======
    Component(Component &&rhs); /**< Move constructor */
    Component &operator=(Component m); /**< Assignment operator */
>>>>>>> d5d1b516

    /**
     * @brief Set the source component for this component.
     *
     * Make this component an imported component by defining an import model
     * from which to extract the named component from.
     *
     * @param importSource The import source from which the named component originates.
     * @param name The name of the component in the imported model to use.
     */
    void setSourceComponent(const ImportSourcePtr &importSource, const std::string &name);

    /**
     * @brief Appends the argument to the math string for this component.
     *
     * Appends @p math to the existing math string for this component.
     *
     * @param math The @c std::string to append for this component.
     */
    void appendMath(const std::string &math);

    /**
     * @brief Get the math string for this component.
     *
     * Returns a math string if one has been appended for this component. Returns
     * an empty string if math has not been appended (or has been removed).
     *
     * @return @c std::string math for this component.
     */
    std::string getMath() const;

    /**
     * @brief Set the math string for this component.
     *
     * Sets the math string for this component. If @p math is an empty
     * string, math will be removed from the component.
     *
     * @param math The @c std::string to append for this component.
     */
    void setMath(const std::string &math);

    /**
     * @brief Add a variable by reference as part of this component.
     *
     * Add a variable by reference as part of the given component.
     *
     * @sa removeVariable
     *
     * @param variable The variable to add.
     */
    void addVariable(const VariablePtr &variable);

    /**
     * @brief Remove the variable at the given @p index from this component.
     *
     * Remove the variable at the given index from this component.
     * If the index is not valid @c false is returned, the valid
     * range for the index is [0, \#variables).
     * If the variable to be removed is in a connection (is equivalent to
     * another variable), this component will not be serialised in the
     * connection.
     *
     * @sa addVariable
     *
     * @param index The index of the variable to remove.
     *
     * @return True if the variable was removed, false otherwise.
     */
    bool removeVariable(size_t index);

    /**
     * @brief Remove the variable with the given @p name from this component.
     *
     * Remove the variable with the given name from this component. If the named variable to
     * be removed is in a connection (is equivalent to another variable), this
     * component will not be serialised in the connection.
     *
     * @sa addVariable
     *
     * @overload
     *
     * @param name The name of the variable to remove.
     *
     * @return True if the variable was removed, false otherwise.
     */
    bool removeVariable(const std::string &name);

    /**
     * @brief Remove the variable by the given @p variable pointer from this component.
     *
     * Remove the variable with the given pointer from this component. If the @p variable to
     * be removed is in a connection (is equivalent to another variable), this
     * component will not be serialised in the connection.
     *
     * @sa addVariable
     *
     * @overload
     *
     * @param variable The pointer to the variable to remove.
     *
     * @return True if the variable was removed, false otherwise.
     */
    bool removeVariable(const VariablePtr &variable);

    /**
     * @brief Remove all variables stored in this component.
     *
     * Clears all variables that have been added to this component. If any of the
     * variables to be removed are in connections (are equivalent to other variables),
     * this component will not be serialised in the connection.
     */
    void removeAllVariables();

    /**
     * @brief Get a variable at index.
     *
     * Returns a reference to a variable at the index @p index for this
     * component. If the index is not valid a @c nullptr is returned, the valid
     * range for the index is [0, \#variables).
     *
     * @param index The index of the variable to return.
     *
     * @return A reference to the variable at the given index on success, @c nullptr otherwise.
     */
    VariablePtr getVariable(size_t index) const;

    /**
     * @brief Get a variable with the given name @p name.
     *
     * Returns a reference to a variable with the name @p name for this
     * component.  If the name is not found a @c nullptr is returned.
     *
     * @overload
     *
     * @param name The name of the variable to return.
     *
     * @return A reference to the Variable with the given name on success, @c nullptr otherwise.
     */
    VariablePtr getVariable(const std::string &name) const;

    /**
     * @brief Take a variable at index.
     *
     * Remove the variable at the given index from this component and
     * returns a reference to a variable at the index @p index for this
     * component. If the index is not valid a @c nullptr is returned, the valid
     * range for the index is [0, \#variables).
     *
     * @param index The index of the variable to return.
     *
     * @return A reference to the variable at the given index on success, @c nullptr otherwise.
     */
    VariablePtr takeVariable(size_t index);

    /**
     * @brief Take a variable with the given name @p name.
     *
     * Remove the variable with the given name from this component and
     * returns a reference to a variable with the name @p name for this
     * component.  If the name is not found a @c nullptr is returned.
     *
     * @overload
     *
     * @param name The name of the variable to return.
     *
     * @return A reference to the Variable with the given name on success, @c nullptr otherwise.
     */
    VariablePtr takeVariable(const std::string &name);

    /**
     * @brief Get the number of variables in the component.
     *
     * Returns the number of variables the component directly contains.
     *
     * @return the number of variables.
     */
    size_t variableCount() const;

    /**
     * @brief Test whether the argument @p variable is in this component.
     *
     * Tests whether the argument @p variable exists in the set of this component's
     * variables. Returns @c true if the @p variable is in this component's
     * variables and @c false otherwise.
     *
     * @param variable The variable to check for in this component.
     *
     * @return @c true if the @p variable is in this component and @c false otherwise.
     */
    bool hasVariable(const VariablePtr &variable) const;

    /**
     * @brief Test whether the variable named @p name is in this component.
     *
     * Tests whether a variable with the argument @p name exists in the set of this
     * component's variables. Returns @c true if the named variable is in this
     * component's variables and @c false otherwise.
     *
     * @overload
     *
     * @param name The name of the variable to check for in this component.
     *
     * @return @c true if a variable named @p name is in this component
     * and @c false otherwise.
     */
    bool hasVariable(const std::string &name) const;

    /**
     * @brief Add a reset by reference as part of this component.
     *
     * Add a reset by reference as part of the given component.
     *
     * @sa removeReset
     *
     * @param reset The reset to add.
     */
    void addReset(const ResetPtr &reset);

    /**
     * @brief Remove the reset at the given @p index from this component.
     *
     * Remove the reset at the given index from this component.
     * If the index is not valid @c false is returned, the valid
     * range for the index is [0, \#resets).
     *
     * @sa addReset
     *
     * @param index The index of the reset to remove.
     *
     * @return True if the reset was removed, false otherwise.
     */
    bool removeReset(size_t index);

    /**
     * @brief Remove the reset by the given @p reset pointer from this component.
     *
     * Remove the reset with the given pointer from this component.
     *
     * @sa addReset
     *
     * @overload
     *
     * @param reset The pointer to the reset to remove.
     *
     * @return True if the reset was removed, false otherwise.
     */
    bool removeReset(const ResetPtr &reset);

    /**
     * @brief Remove all resets stored in this component.
     *
     * Clears all resets that have been added to this component.
     */
    void removeAllResets();

    /**
     * @brief Get a reset at index.
     *
     * Returns a reference to a reset at the index @p index for this
     * component. If the index is not valid a @c nullptr is returned, the valid
     * range for the index is [0, \#resets).
     *
     * @param index The index of the reset to return.
     *
     * @return A reference to the reset at the given index on success, @c nullptr otherwise.
     */
    ResetPtr getReset(size_t index) const;

    /**
     * @brief Get the number of resets in the component.
     *
     * Returns the number of resets the component contains.
     *
     * @return the number of resets.
     */
    size_t resetCount() const;

    /**
     * @brief Test whether the argument @p reset is in this component.
     *
     * Tests whether the argument @p reset exists in the set of this component's
     * resets. Returns @c true if the @p reset is in this component's
     * resets and @c false otherwise.
     *
     * @param reset The reset to check for in this component.
     *
     * @return @c true if the @p reset is in this component and @c false otherwise.
     */
    bool hasReset(const ResetPtr &reset) const;

private:
    void swap(Component &rhs); /**< Swap method required for C++ 11 move semantics. */

    void doAddComponent(const ComponentPtr &component) override;

    struct ComponentImpl; /**< Forward declaration for pImpl idiom. */
    ComponentImpl *mPimpl; /**< Private member to implementation pointer */
};

} // namespace libcellml<|MERGE_RESOLUTION|>--- conflicted
+++ resolved
@@ -33,13 +33,8 @@
     Component(); /**< Constructor */
     ~Component() override; /**< Destructor */
     Component(const Component &rhs); /**< Copy constructor */
-<<<<<<< HEAD
     Component(Component &&rhs) noexcept; /**< Move constructor */
-    Component& operator=(Component rhs); /**< Assignment operator */
-=======
-    Component(Component &&rhs); /**< Move constructor */
-    Component &operator=(Component m); /**< Assignment operator */
->>>>>>> d5d1b516
+    Component &operator=(Component rhs); /**< Assignment operator */
 
     /**
      * @brief Set the source component for this component.
