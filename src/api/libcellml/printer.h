--- conflicted
+++ resolved
@@ -47,7 +47,7 @@
      *
      * @return The @c std::string representation of the @c Model.
      */
-    std::string printModel(const ModelPtr &model) const;
+    std::string printModel(ModelPtr smodel) const;
 
     /**
      * @brief Serialise the @c Model to @c std::string.
@@ -75,105 +75,6 @@
      */
     std::string printModel(Model *model) const;
 
-<<<<<<< HEAD
-=======
-    /**
-     * @brief Serialise the @c Units to @c std::string.
-     *
-     * Serialise the given @p units to a std::string.
-     *
-     * @param units The @c Units to serialise.
-     *
-     * @return The @c std::string representation of the @c Units.
-     */
-    std::string printUnits(const UnitsPtr &units) const;
-
-    /**
-     * @brief Serialise the @c Units to @c std::string.
-     *
-     * Serialise the given @p units to a std::string.
-     *
-     * @overload
-     *
-     * @param units The @c Units to serialise.
-     *
-     * @return The @c std::string representation of the @c Units.
-     */
-    std::string printUnits(Units units) const;
-
-    /**
-     * @brief Serialise the variable to @c std::string.
-     *
-     * Serialise the given @p variable to a std::string.
-     *
-     * @param variable The @c Variable to serialise.
-     *
-     * @return The @c std::string representation of the @c Variable.
-     */
-    std::string printVariable(const VariablePtr &variable) const;
-
-    /**
-     * @brief Serialise the @c Variable to @c std::string.
-     *
-     * Serialise the given @p variable to a std::string.
-     *
-     * @overload
-     *
-     * @param variable The @c Variable to serialise.
-     *
-     * @return The @c std::string representation of the @c Variable.
-     */
-    std::string printVariable(Variable variable) const;
-
-    /**
-     * @brief Serialise the @c Component to @c std::string.
-     *
-     * Serialise the given @p component to a std::string.
-     *
-     * @param component The @c Component to serialise.
-     *
-     * @return The @c std::string representation of the @c Component.
-     */
-    std::string printComponent(const ComponentPtr &component) const;
-
-    /**
-     * @brief Serialise the @c Component to @c std::string.
-     *
-     * Serialise the given @p component to a std::string.
-     *
-     * @overload
-     *
-     * @param component The @c Component to serialise.
-     *
-     * @return The @c std::string representation of the @c Component.
-     */
-    std::string printComponent(Component component) const;
-
-    /**
-     * @brief Serialise the @c Reset to @c std::string.
-     *
-     * Serialise the given @p reset to a std::string.
-     *
-     * @param reset The @c Reset to serialise.
-     *
-     * @return  The @c std::string representation of the @c Reset.
-     */
-    std::string printReset(const ResetPtr &reset) const;
-
-    /**
-     * @brief Serialise the @c Reset to @c std::string.
-     *
-     * Serialise the given @p reset to a std::string.
-     *
-     * @overload
-     *
-     * @param reset The @c Reset to serialise.
-     *
-     * @return The @c std::string representation of the @c Reset.
-     */
-    std::string printReset(Reset reset) const;
-
->>>>>>> 1803c80a
 private:
     void swap(Printer &rhs); /**< Swap method required for C++ 11 move semantics. */
 
