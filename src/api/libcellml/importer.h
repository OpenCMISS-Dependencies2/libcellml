--- conflicted
+++ resolved
@@ -160,23 +160,11 @@
     void clearImports(ModelPtr &model);
 
     /**
-<<<<<<< HEAD
-     * @brief Return a vector of @ref ImportRequirement items which are the import requirements of the given @p model.
-     * 
-     * Return a vector of @ref ImportRequirement items of the given @p model.
-     * 
-     * @param model A @c Model which imports other models.  
-     * 
-     * @return A @c std::vector of import requirements.
-     */
-    std::vector<ImportRequirementPtr> requirements(const ModelPtr &model);
-=======
      * @brief Remove all models from the library.
      * 
      * Remove all models from the library.
      */
     void removeAllModels();
->>>>>>> eb722a0f
 
 private:
     Importer(); /**< Constructor, @private. */
