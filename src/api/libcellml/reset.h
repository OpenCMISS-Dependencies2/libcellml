/*
Copyright libCellML Contributors

Licensed under the Apache License, Version 2.0 (the "License");
you may not use this file except in compliance with the License.
You may obtain a copy of the License at

    http://www.apache.org/licenses/LICENSE-2.0

Unless required by applicable law or agreed to in writing, software
distributed under the License is distributed on an "AS IS" BASIS,
WITHOUT WARRANTIES OR CONDITIONS OF ANY KIND, either express or implied.
See the License for the specific language governing permissions and
limitations under the License.
*/

#pragma once

#include "libcellml/entity.h"
#include "libcellml/exportdefinitions.h"
#include "libcellml/orderedentity.h"
#include "libcellml/types.h"

#include <string>

namespace libcellml {

/**
 * @brief The Reset class.
 * The Reset class is for describing a CellML reset.
 */
class LIBCELLML_EXPORT Reset: public OrderedEntity
{
public:
    Reset(); /**< Constructor */
    ~Reset() override; /**< Destructor */
    Reset(const Reset &rhs); /**< Copy constructor */
<<<<<<< HEAD
    Reset(Reset &&rhs) noexcept; /**< Move constructor */
    Reset& operator=(Reset rhs); /**< Assignment operator */
=======
    Reset(Reset &&rhs); /**< Move constructor */
    Reset &operator=(Reset n); /**< Assignment operator */
>>>>>>> d5d1b516

    /**
     * @brief Set the @c Variable for this @c Reset.
     *
     * Sets the @c Variable for this @c Reset.
     *
     * @param variable The @c Variable to set.
     */
    void setVariable(const VariablePtr &variable);

    /**
     * @brief Get the @c Variable for this @c Reset.
     *
     * Returns the @c Variable of this @c Reset.
     *
     * @return The @c Variable.
     */
    VariablePtr getVariable() const;

    /**
     * @brief Add a child when to this @c Reset.
     *
     * Add a copy of the given @p when as a child @c When of this @c Reset.
     *
     * @param when The @c When to add.
     */
    void addWhen(const WhenPtr &when);

    /**
     * @brief Remove the @c When at the given @p index.
     *
     * Remove the @c When with the given @p index. @p index must
     * be in the range [0, \#Whens).
     *
     * @param index The index of the @c When to remove.
     *
     * @return True if the @c When was removed, false otherwise.
     */
    bool removeWhen(size_t index);

    /**
     * @brief Remove the @c When with the given pointer.
     *
     * Remove the @c When with the pointer @p when.
     *
     * @overload
     *
     * @param when The pointer to the @c When to remove.
     * @return True if the @c When was removed, false otherwise.
     */
    bool removeWhen(const WhenPtr &when);

    /**
     * @brief Remove all @c Whens stored in this @c Reset.
     *
     * Clears all @c Whens that have been added to this @c Reset.
     */
    void removeAllWhens();

    /**
     * @brief Tests to see if the @c When pointer is contained within this @c Reset.
     *
     * Tests to see if the argument @c When pointer @p when is contained
     * within this @c When entity. Returns @c true if the @c When is within this @c Reset
     * entity and @c false otherwise.
     *
     * @overload
     *
     * @param when The @c When pointer to test for existence in this @c Reset.
     *
     * @return @c true if the @c When is in the @c Reset and @c false otherwise.
     */
    bool containsWhen(const WhenPtr &when) const;

    /**
     * @brief Get a @c When at the given @p index.
     *
     * Returns a reference to a @c When at the given @p index.  @p index must
     * be in the range [0, \#Whens).
     *
     * @overload
     *
     * @param index The index of the @c When to return.
     *
     * @return The @c When at the given @p index on success, @c nullptr on failure.
     */
    WhenPtr getWhen(size_t index) const;

    /**
     * @brief Take the @c When at the given @p index and return it.
     *
     * Removes the @c When at the given @p index position and returns it.
     * @p index must be in the range [0, \#Whens).
     *
     * @param index The index of the @c When to take.
     *
     * @return The @c When at the given @p index, @c nullptr on failure.
     */
    WhenPtr takeWhen(size_t index);

    /**
     * @brief Replace a @c When at the given @p index.
     *
     * Replaces the @c When at the @p index with @p when. @p index must be in
     * the range [0, \#Whens).
     *
     * @param index Index of the @c When to replace.
     * @param when The @c When to be used as a replacement.
     *
     * @return True if the @c When was replaced, false otherwise.
     */
    bool replaceWhen(size_t index, const WhenPtr &when);

    /**
     * @brief Get the number of @c Whens in the @c Reset.
     *
     * Returns the number of @c Whens the @c Reset contains.
     *
     * @return The number of @c Whens.
     */
    size_t whenCount() const;

private:
    void swap(Reset &rhs); /**< Swap method required for C++ 11 move semantics. */

    struct ResetImpl; /**< Forward declaration for pImpl idiom. */
    ResetImpl *mPimpl; /**< Private member to implementation pointer */
};

} // namespace libcellml<|MERGE_RESOLUTION|>--- conflicted
+++ resolved
@@ -35,13 +35,8 @@
     Reset(); /**< Constructor */
     ~Reset() override; /**< Destructor */
     Reset(const Reset &rhs); /**< Copy constructor */
-<<<<<<< HEAD
     Reset(Reset &&rhs) noexcept; /**< Move constructor */
-    Reset& operator=(Reset rhs); /**< Assignment operator */
-=======
-    Reset(Reset &&rhs); /**< Move constructor */
-    Reset &operator=(Reset n); /**< Assignment operator */
->>>>>>> d5d1b516
+    Reset &operator=(Reset rhs); /**< Assignment operator */
 
     /**
      * @brief Set the @c Variable for this @c Reset.
