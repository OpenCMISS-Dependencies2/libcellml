/*
Copyright libCellML Contributors

Licensed under the Apache License, Version 2.0 (the "License");
you may not use this file except in compliance with the License.
You may obtain a copy of the License at

    http://www.apache.org/licenses/LICENSE-2.0

Unless required by applicable law or agreed to in writing, software
distributed under the License is distributed on an "AS IS" BASIS,
WITHOUT WARRANTIES OR CONDITIONS OF ANY KIND, either express or implied.
See the License for the specific language governing permissions and
limitations under the License.
*/

#pragma once

#include <string>

#include "libcellml/componententity.h"
#include "libcellml/exportdefinitions.h"

#ifndef SWIG
template class LIBCELLML_EXPORT std::weak_ptr<libcellml::Model>;
#endif

namespace libcellml {

/**
 * @brief The Model class.
 *
 * The Model class is for representing a CellML Model.
 */
class LIBCELLML_EXPORT Model: public ComponentEntity
#ifndef SWIG
    ,
                              public std::enable_shared_from_this<Model>
#endif
{
public:
    ~Model() override; /**< Destructor. */
    Model(const Model &rhs) = delete; /**< Copy constructor. */
    Model(Model &&rhs) noexcept = delete; /**< Move constructor. */
    Model &operator=(Model rhs) = delete; /**< Assignment operator. */

    /**
     * @brief Create a @c Model object.
     *
     * Factory method to create a @c Model.  Create a
     * blank model with::
     *
     *   ModelPtr model = libcellml::Model::create();
     *
     * or a named model with name "Model" with::
     *
     *   ModelPtr model = libcellml::Model::create("Model");
     *
     * @return A smart pointer to a @c Model object.
     */
    static ModelPtr create() noexcept;

    /**
     * @overload
     */
    static ModelPtr create(const std::string &name) noexcept;

    /**
     * @brief Add a child units item to this model.
     *
     * Add units by reference to the model. If the units item was
     * previously in a different model, it is moved to this one,
     * and the previous model's units list is updated.
     *
     * The function will return @c false and no action is taken if:
     *  - The @p units is @c nullptr.
     *
     * @param units The units to add.
     *
     * @return @c true if the units item is added or @c false otherwise.
     */
    bool addUnits(const UnitsPtr &units);

    /**
     * @brief Remove the units at the given @p index.
     *
     * Remove the units from this model at the given @p index.
     * @p index must be in the range [0, \#units).
     *
     * @param index The index of the units to remove.
     *
     * @return True if the units were removed, false otherwise.
     */
    bool removeUnits(size_t index);

    /**
     * @overload
     *
     * @brief Remove the units with the given @p name.
     *
     * Remove the first units found with the given @p name.
     *
     * @param name The name of the units to remove.
     *
     * @return True if the units were removed, false otherwise.
     */
    bool removeUnits(const std::string &name);

    /**
     * @overload
     *
     * @brief Remove the units with the given pointer.
     *
     * Remove the units with the pointer @p units.
     *
     * @param units The pointer to the units to remove.
     *
     * @return True if the units were removed, false otherwise.
     */
    bool removeUnits(const UnitsPtr &units);

    /**
     * @brief Remove all units stored in this model.
     *
     * Clears all units that have been added to this model.
     */
    void removeAllUnits();

    /**
     * @brief Tests to see if the units is within this model.
     *
     * Tests to see if the units with the given @c name is contained
     * within this model.  Returns @c true if the units is in
     * the model and @c false otherwise.
     *
     * @param name The name of the units to test for existence in
     * this model.
     *
     * @return @c true if the named units is in the model
     * and @c false otherwise.
     */
    bool hasUnits(const std::string &name) const;

    /**
     * @overload
     *
     * @brief Tests to see if the units is within this model.
     *
     * Tests to see if the given @c units is contained within this model.
     * Returns @c true if the units is in the model and @c false otherwise.
     *
     * @param units The units to test for existence in this model.
     *
     * @return @c true if the units is in the model and @c false otherwise.
     */
    bool hasUnits(const UnitsPtr &units) const;

    /**
     * @brief Get the units item at the given @p index.
     *
     * Returns a reference to a units at the given @p index.  If the @p index
     * is not valid a @c nullptr is returned, the range of valid values for the
     * index is [0, \#units).
     *
     * @param index The index of the units to return.
     *
     * @return A reference to the units at the given @p index on success, @c nullptr otherwise.
     */
    UnitsPtr units(size_t index) const;

    /**
     * @overload
     *
     * @brief Get a units with the given @p name.
     *
     * Returns a reference to a units with the given @p name.  If the @p name
     * is not valid a @c nullptr is returned.
     *
     * @param name The name of the units to return.
     *
     * @return A reference to the units with the given @p name on success, @c nullptr otherwise.
     */
    UnitsPtr units(const std::string &name) const;

    /**
     * @brief Take the units at the given @p index and return it.
     *
     * Removes the units at the given @p index position and returns it.
     * @p index must be in the range [0, \#units).
     *
     * @param index The index of the units to take.
     *
     * @return A reference to the units at the given @p index if the index is valid, @c nullptr otherwise.
     */
    UnitsPtr takeUnits(size_t index);

    /**
     * @overload
     *
     * @brief Take the units with the given @p name and return it.
     *
     * Takes the first occurrence of the units with the given name @p name and returns it.
     * If no units with name @p name is found then a @c nullptr is returned.
     *
     * @param name The name of the units to take.
     *
     * @return A reference to the units identified with the given @p name if found, @c nullptr otherwise.
     */
    UnitsPtr takeUnits(const std::string &name);

    /**
     * @brief Replace a units at the given @p index.
     *
     * Replaces the units at the given @p index with @p units.
     * @p index must be in the range [0, \#units).
     *
     * @param index Index of the units to replace.
     * @param units The units to use for replacement.
     *
     * @return True if the units were replaced, false otherwise.
     */
    bool replaceUnits(size_t index, const UnitsPtr &units);

    /**
     * @overload
     *
     * @brief Replace a units with the given @p name.
     *
     * Replaces the units with the given @p name with @p units.
     *
     * @param name The name of the units to replace.
     * @param units The units to use for replacement.
     *
     * @return True if the units were replaced, false otherwise.
     */
    bool replaceUnits(const std::string &name, const UnitsPtr &units);

    /**
     * @overload
     *
     * @brief Replace a units with another units.
     *
     * Replaces one units with another.
     *
     * @param oldUnits The units to be replaced.
     * @param newUnits The units to use for replacement.
     *
     * @return True if the units were replaced, false otherwise.
     */
    bool replaceUnits(const UnitsPtr &oldUnits, const UnitsPtr &newUnits);

    /**
     * @brief Get the number of units in the model.
     *
     * Returns the number of units the model contains.
     *
     * @return The number of units.
     */
    size_t unitsCount() const;

    /**
     * @brief Link the units used in this model.
     *
     * Traverses the model looking for @c Units attached to
     * @c Variables that are not standard units and which are not
     * linked to @c Units added to the model.  This method will link
     * variable units specified by name to units in the model
     * (if they are found). Any variable units that cannot be linked
     * to units in the model are left in an unlinked state.  This means it
     * is possible to still have unlinked @c Units in the model after
     * calling this method.
     *
     * Unlinked variable units can occur when a @c Variable's units are
     * set by name.  If the @c Model to which the @c Variable belongs
     * has @c Units defined with the same name, then that @c Variable's
     * @c Units will not be linked to the @c Model's @c Units.  This
     * method will link the two units (the one from the variable and the
     * one from the model).
     *
     * If a @c Variable has units that are not found in the model
     * then the units will remain unlinked, and this will return @c false.
     *
     * @return @c true upon success; @c false if some units have not been linked.
     */
    bool linkUnits();

    /**
     * @brief Test to determine if any variable units are not linked to model units.
     *
     * Traverses the model to determine if any @c Units attached to variables
     * are not @c Units attached to the model.
     *
     * @return True if any @c Units attached to variables are not linked to
     * units in the model, false otherwise.
     */
    bool hasUnlinkedUnits();

    /**
     * @brief Test to determine if there are any import entities.
     *
     * Checks the model to determine if there are any @c Units or
     * @c Components which are imports.  Returns @c true if the
     * model has at least one @c Units or @c Component which is an
     * imported @c Units or @c Component.
     *
     * @return True if the @c Model has a @c Units or @c Component
     * that is an import, false otherwise.
     */
    bool hasImports() const;

    /**
     * @brief Test if this model has unresolved imports.
     *
     * Test if this model has unresolved imports.
     *
     * @return True if the @c Model has unresolved imports and false otherwise.
     */
    bool hasUnresolvedImports() const;

    /**
     * @brief Create a clone of this model.
     *
     * Creates a full separate copy of this model.  The component
     * hierarchy and variable equivalence maps will also be copied
     * from this model to the destination model.
     *
     * @return a new @c ModelPtr to the cloned model.
     */
    ModelPtr clone() const;

    /**
     * @brief Fix @c Variable interfaces throughout the model.
     *
     * Traverses the model investigating variable equivalences to set the appropriate
     * interface type.  If all equivalent variables have the correct interface type set then
     * the method returns @c true.  If the interface type of one or more equivalent variables
     * cannot be set correctly then @c false is returned.
     *
     * If the interface type for a variable cannot be set correctly, it is left unchanged.
     *
     * @return @c true if all the variable interfaces in the @c Model are correct and
     * @c false otherwise.
     */
    bool fixVariableInterfaces();

    /**
     * @brief Add an import source item to this model.
     *
     * Add import source by reference to the model. If the import
     * source item was previously in a different model, it is moved
     * to this one, and the previous model's import source list is updated.
     * if the optional @p merge parameter is true, the contents of the given @p importSrc
     * will be merged with the first import source with the same attributes, if found.
     * 
     * The function will return @c false and no action is taken if:
     *  - The @p importSrc pointer already exists in this model and @p merge is @c false; or
     *  - The @p importSrc is @c nullptr.
     *
<<<<<<< HEAD
     * @param importSrc The import source to add.
     * @param merge Whether or not to merge the given import source with another of the 
     *              same attribute, if present.
     *
     * @return @c true if the import source item is added or @c false otherwise.
     */
    bool addImportSource(const ImportSourcePtr &importSrc, bool merge = false);
=======
     * @param importSource The import source to add.
     *
     * @return @c true if the import source item is added or @c false otherwise.
     */
    bool addImportSource(const ImportSourcePtr &importSource);
>>>>>>> eb722a0f

    /**
     * @brief Get the number of import source items in the model.
     *
     * Returns the number of import source items the model contains.
     *
     * @return The number of import source items.
     */
    size_t importSourceCount() const;

    /**
     * @brief Get the import source item at the given @p index.
     *
     * Returns a reference to an import source at the given @p index.  If the @p index
     * is not valid a @c nullptr is returned, the range of valid values for the
     * index is [0, \#importSources).
     *
     * @param index The index of the import source to return.
     *
     * @return A reference to the import source at the given @p index on success, @c nullptr otherwise.
     */
    ImportSourcePtr importSource(size_t index) const;

    /**
     * @brief Remove the import source at the given @p index.
     *
     * Remove the import source from this model at the given @p index.
     * @p index must be in the range [0, \#importSources).
     *
     * @param index The index of the import source to remove.
     *
     * @return @c true if the import source was removed, @c false otherwise.
     */
    bool removeImportSource(size_t index);

    /**
     * @overload
     *
     * @brief Remove the import source at the given reference.
     *
     * @param importSource The pointer to the import source to remove.
     *
     * @return @c true if the import source was removed, @c false otherwise.
     */
    bool removeImportSource(const ImportSourcePtr &importSource);

    /**
     * @brief Remove all import sources stored in this model.
     *
     * Clears all import sources that have been added to this model.
     */
    bool removeAllImportSources();

    /**
     * @brief Test to see if the import source is within this model.
     *
     * Test to see if the given import source is contained within this model.
     * Return @c true if the import source is in the model and @c false otherwise.
     *
     * @param importSource The import source to test for existence in this model.
     *
     * @return @c true if the import source is in the model and @c false otherwise.
     */
    bool hasImportSource(const ImportSourcePtr &importSource) const;

    /**
     * @brief Remove any empty components and units from the model.
     * 
     *  Remove any empty components and units fom this model.
     *  In this context, "empty" means:
     *   - components with no name, id, resets, variables, maths, or non-empty child components; and
     *   - units which have no name, id, or child units.
     *  For components, this is applied recursively from the leaves of the encapsulation hierarchy.
     */
    void clean();

private:
    Model(); /**< Constructor, @private. */
    explicit Model(const std::string &name); /**< Constructor with std::string parameter, @private. */

    bool doAddComponent(const ComponentPtr &component) override; /**< Virtual implementation method for addComponent, @private. */

    bool doEquals(const EntityPtr &other) const override; /**< Virtual implementation method for equals, @private. */

    struct ModelImpl; /**< Forward declaration for pImpl idiom, @private. */
    ModelImpl *mPimpl; /**< Private member to implementation pointer, @private. */
};

} // namespace libcellml<|MERGE_RESOLUTION|>--- conflicted
+++ resolved
@@ -349,28 +349,16 @@
      * Add import source by reference to the model. If the import
      * source item was previously in a different model, it is moved
      * to this one, and the previous model's import source list is updated.
-     * if the optional @p merge parameter is true, the contents of the given @p importSrc
-     * will be merged with the first import source with the same attributes, if found.
-     * 
+     *
      * The function will return @c false and no action is taken if:
-     *  - The @p importSrc pointer already exists in this model and @p merge is @c false; or
+     *  - The @p importSrc pointer already exists in this model; or
      *  - The @p importSrc is @c nullptr.
      *
-<<<<<<< HEAD
-     * @param importSrc The import source to add.
-     * @param merge Whether or not to merge the given import source with another of the 
-     *              same attribute, if present.
+     * @param importSource The import source to add.
      *
      * @return @c true if the import source item is added or @c false otherwise.
      */
-    bool addImportSource(const ImportSourcePtr &importSrc, bool merge = false);
-=======
-     * @param importSource The import source to add.
-     *
-     * @return @c true if the import source item is added or @c false otherwise.
-     */
     bool addImportSource(const ImportSourcePtr &importSource);
->>>>>>> eb722a0f
 
     /**
      * @brief Get the number of import source items in the model.
