/*
Copyright libCellML Contributors

Licensed under the Apache License, Version 2.0 (the "License");
you may not use this file except in compliance with the License.
You may obtain a copy of the License at

    http://www.apache.org/licenses/LICENSE-2.0

Unless required by applicable law or agreed to in writing, software
distributed under the License is distributed on an "AS IS" BASIS,
WITHOUT WARRANTIES OR CONDITIONS OF ANY KIND, either express or implied.
See the License for the specific language governing permissions and
limitations under the License.
*/

#pragma once

#include "libcellml/componententity.h"
#include "libcellml/exportdefinitions.h"

#include <string>

#ifndef SWIG
template class LIBCELLML_EXPORT std::weak_ptr<libcellml::Model>;
#endif

//! Everything in libCellML is in this namespace.
namespace libcellml {

/**
 * @brief The Model class.
 *
 * The Model class is for representing a CellML Model.
 */
#ifdef SWIG
class LIBCELLML_EXPORT Model: public ComponentEntity
#else
class LIBCELLML_EXPORT Model: public ComponentEntity, public std::enable_shared_from_this<Model>
#endif
{
public:
    Model(); /**< Constructor */
    ~Model() override; /**< Destructor */
    Model(const Model &rhs); /**< Copy constructor */
<<<<<<< HEAD
    Model(Model &&rhs) noexcept; /**< Move constructor */
    Model& operator=(Model rhs); /**< Assignment operator */
=======
    Model(Model && rhs); /**< Move constructor */
    Model &operator=(Model m); /**< Assignment operator */
>>>>>>> d5d1b516

    /**
     * @brief Add a child units to this model.
     *
     * Add a copy of the given units as a child units of this model.
     *
     * @param units The units to add.
     */
    void addUnits(const UnitsPtr &units);

    /**
     * @brief Remove the units at the given @p index.
     *
     * Remove the units from this model at the given @p index.
     * @p index must be in the range [0, \#units).
     *
     * @param index The index of the units to remove.
     *
     * @return True if the units were replaced, false otherwise.
     */
    bool removeUnits(size_t index);

    /**
     * @brief Remove the units with the given @p name.
     *
     * Remove the first units found with the given @p name.
     *
     * @overload
     *
     * @param name The name of the units to remove.
     *
     * @return True if the units were replaced, false otherwise.
     */
    bool removeUnits(const std::string &name);

    /**
     * @brief Remove the units with the given pointer.
     *
     * Remove the units with the pointer @p units.
     *
     * @overload
     *
     * @param units The pointer to the units to remove.
     *
     * @return True if the units were replaced, false otherwise.
     */
    bool removeUnits(const UnitsPtr &units);

    /**
     * @brief Remove all units stored in this model.
     *
     * Clears all units that have been added to this model.
     */
    void removeAllUnits();

    /**
     * @brief Tests to see if the units is within this model.
     *
     * Tests to see if the units with the given @c name is contained
     * within this model.  Returns @c true if the units is in
     * the model and @c false otherwise.
     *
     * @param name The name of the units to test for existence in
     * this model.
     *
     * @return @c true if the named units is in the model
     * and @c false otherwise.
     */
    bool hasUnits(const std::string &name) const;

    /**
     * @brief Tests to see if the units is within this model.
     *
     * Tests to see if the given @c units is contained within this model.
     * Returns @c true if the units is in the model and @c false otherwise.
     *
     * @param units The units to test for existence in this model.
     *
     * @return @c true if the units is in the model and @c false otherwise.
     */
    bool hasUnits(const UnitsPtr &units) const;

    /**
     * @brief Get a units at the given @p index.
     *
     * Returns a reference to a units at the given @p index.  If the @p index
     * is not valid a @c nullptr is returned, the range of valid values for the
     * index is [0, \#units).
     *
     * @overload
     *
     * @param index The index of the units to return.
     *
     * @return A reference to the units at the given @p index on success, @c nullptr otherwise.
     */
    UnitsPtr getUnits(size_t index) const;

    /**
     * @brief Get a units with the given @p name.
     *
     * Returns a reference to a units with the given @p name.  If the @p name
     * is not valid a @c nullptr is returned.
     *
     * @overload
     *
     * @param name The name of the units to return.
     *
     * @return A reference to the units with the given @p name on success, @c nullptr otherwise.
     */
    UnitsPtr getUnits(const std::string &name) const;

    /**
     * @brief Take the units at the given @p index and return it.
     *
     * Removes the units at the given @p index position and returns it.
     * @p index must be in the range [0, \#units).
     *
     * @param index The index of the units to take.
     *
     * @return A reference to the units at the given @p index if the index is valid, @c nullptr otherwise.
     */
    UnitsPtr takeUnits(size_t index);

    /**
     * @brief Take the units with the given @p name and return it.
     *
     * Takes the first occurence of the units with the given name @p name and returns it.
     * If no units with name @p name is found then a @c nullptr is returned.
     *
     * @overload
     *
     * @param name The name of the units to take.
     *
     * @return A reference to the units identified with the given @p name if found, @c nullptr otherwise.
     */
    UnitsPtr takeUnits(const std::string &name);

    /**
     * @brief Replace a units at the given @p index.
     *
     * Replaces the units at the given @p index with @p units.
     * @p index must be in the range [0, \#units).
     *
     * @param index Index of the units to replace.
     * @param units The units to use for replacement.
     *
     * @return True if the units were replaced, false otherwise.
     */
    bool replaceUnits(size_t index, const UnitsPtr &units);

    /**
     * @brief Replace a units with the given @p name.
     *
     * Replaces the units with the given @p name with @p units.
     *
     * @overload
     *
     * @param name The name of the units to replace.
     * @param units The units to use for replacement.
     *
     * @return True if the units were replaced, false otherwise.
     */
    bool replaceUnits(const std::string &name, const UnitsPtr &units);

    /**
     * @brief Replace a units with another units.
     *
     * Replaces one units with another.
     *
     * @overload
     *
     * @param oldUnits The units to be replaced.
     * @param newUnits The units to use for replacement.
     *
     * @return True if the units were replaced, false otherwise.
     */
    bool replaceUnits(const UnitsPtr &oldUnits, const UnitsPtr &newUnits);

    /**
     * @brief Get the number of units in the model.
     *
     * Returns the number of units the model contains.
     *
     * @return The number of units.
     */
    size_t unitsCount() const;

    /**
     * @brief Resolve all imports in this model.
     *
     * Resolve all @c Component and @c Units imports by loading the models
     * from local disk through relative URLs.  The @p baseFile is used to determine
     * the full path to the source model relative to this one.
     *
     * @param baseFile The @c std::string location on local disk of the source @c Model.
     */
    void resolveImports(const std::string &baseFile);

    /**
     * @brief Test if this model has unresolved imports.
     *
     * Test if this model has unresolved imports.
     *
     * @return True if the @c Model has unresolved imports and false otherwise.
     */
    bool hasUnresolvedImports();

private:
<<<<<<< HEAD
    void doAddComponent(const ComponentPtr &component) override;
    void swap(Model &rhs); /**< Swap method required for C++ 11 move semantics. */
=======
    void doAddComponent(const ComponentPtr &c) override;
    void swap(Model & rhs); /**< Swap method required for C++ 11 move semantics. */
>>>>>>> d5d1b516

    struct ModelImpl; /**< Forward declaration for pImpl idiom. */
    ModelImpl *mPimpl; /**< Private member to implementation pointer */
};

} // namespace libcellml<|MERGE_RESOLUTION|>--- conflicted
+++ resolved
@@ -43,13 +43,8 @@
     Model(); /**< Constructor */
     ~Model() override; /**< Destructor */
     Model(const Model &rhs); /**< Copy constructor */
-<<<<<<< HEAD
     Model(Model &&rhs) noexcept; /**< Move constructor */
-    Model& operator=(Model rhs); /**< Assignment operator */
-=======
-    Model(Model && rhs); /**< Move constructor */
-    Model &operator=(Model m); /**< Assignment operator */
->>>>>>> d5d1b516
+    Model &operator=(Model rhs); /**< Assignment operator */
 
     /**
      * @brief Add a child units to this model.
@@ -258,13 +253,8 @@
     bool hasUnresolvedImports();
 
 private:
-<<<<<<< HEAD
     void doAddComponent(const ComponentPtr &component) override;
     void swap(Model &rhs); /**< Swap method required for C++ 11 move semantics. */
-=======
-    void doAddComponent(const ComponentPtr &c) override;
-    void swap(Model & rhs); /**< Swap method required for C++ 11 move semantics. */
->>>>>>> d5d1b516
 
     struct ModelImpl; /**< Forward declaration for pImpl idiom. */
     ModelImpl *mPimpl; /**< Private member to implementation pointer */
