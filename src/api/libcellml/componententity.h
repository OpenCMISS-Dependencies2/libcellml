/*
Copyright libCellML Contributors

Licensed under the Apache License, Version 2.0 (the "License");
you may not use this file except in compliance with the License.
You may obtain a copy of the License at

    http://www.apache.org/licenses/LICENSE-2.0

Unless required by applicable law or agreed to in writing, software
distributed under the License is distributed on an "AS IS" BASIS,
WITHOUT WARRANTIES OR CONDITIONS OF ANY KIND, either express or implied.
See the License for the specific language governing permissions and
limitations under the License.
*/

#pragma once

#include "libcellml/exportdefinitions.h"
#include "libcellml/namedentity.h"
#include "libcellml/types.h"

namespace libcellml {

class Component;
/**
 * @brief The ComponentEntity class.
 *
 * The interface class for managing Components.
 */
class LIBCELLML_EXPORT ComponentEntity: public NamedEntity
{
public:
    /**
     * @brief ComponentEntity Constructor.
     *
     * Default ComponentEntity constructor.
     */
    ComponentEntity();
    /**
     * @brief ComponentEntity Destructor.
     *
     * Default ComponentEntity destructor.
     */
    ~ComponentEntity() override;

    ComponentEntity(const ComponentEntity &rhs); /**< Copy constructor */
<<<<<<< HEAD
    ComponentEntity(ComponentEntity &&rhs) noexcept; /**< Move constructor */
    ComponentEntity& operator=(ComponentEntity rhs); /**< Assignment operator */
=======
    ComponentEntity &operator=(ComponentEntity rhs); /**< Assignment operator */
>>>>>>> d5d1b516

    /**
     * @brief Add a child component to this component entity.
     *
     * Add a copy of the given component as a child component of this component entity.
     *
     * @param component The component to add.
     */
    void addComponent(const ComponentPtr &component);

    /**
     * @brief Remove the component at the given @p index.
     *
     * Remove the component with the given @p index. @p index must
     * be in the range [0, \#components).
     *
     * @param index The index of the component to remove.
     *
     * @return True if the component was removed, false otherwise.
     */
    bool removeComponent(size_t index);

    /**
     * @brief Remove the component with the given @p name.
     *
     * Remove the first component found that matches the given @p name.
     * If @p searchEncapsulated is @c true (default) this will also
     * search for the named component through this component's encapsulated components.
     *
     * @overload
     *
     * @param name The name of the component to remove.
     * @param searchEncapsulated Boolean flag to indicate whether we should also search encapsulated
     * components for the component with the specified @p name. Default value is @c true.
     *
     * @return True if the component was removed, false otherwise.
     */
    bool removeComponent(const std::string &name, bool searchEncapsulated = true);

    /**
     * @brief Remove the component with the given pointer.
     *
     * Remove the component with the pointer @p component. If @p searchEncapsulated is @c true (default)
     * this will also search for the component pointer through this component's encapsulated components.
     *
     * @overload
     *
     * @param component The pointer to the component to remove.
     * @param searchEncapsulated Boolean flag to indicate whether we should also search encapsulated
     * components for the specified @p component pointer. Default value is @c true.
     *
     * @return True if the component was removed, false otherwise.
     */
    bool removeComponent(const ComponentPtr &component, bool searchEncapsulated = true);

    /**
     * @brief Remove all components stored in this component entity.
     *
     * Clears all components that have been added to this component entity.
     */
    void removeAllComponents();

    /**
     * @brief Tests to see if the named component is contained within this component entity.
     *
     * Tests to see if the component with the given @p name is contained
     * within this component entity. If @p searchEncapsulated is @c true (default) this will also
     * search for the named component in this component's encapsulated components.
     * Returns @c true if the component is in the component entity and @c false otherwise.
     *
     * @param name The component name to test for existence in this component entity.
     * @param searchEncapsulated Boolean flag to indicate whether we should also search encapsulated
     * components for the component with the specified @p name. Default value is @c true.
     *
     * @return @c true if the named component is in this component entity and @c false otherwise.
     */
    bool containsComponent(const std::string &name, bool searchEncapsulated = true) const;

    /**
     * @brief Tests to see if the component pointer is contained within this component.
     *
     * Tests to see if the argument component pointer @p component is contained
     * within this component entity. If @p searchEncapsulated is @c true (default) this will also
     * search for the component pointer in this component's encapsulated components.
     * Returns @c true if the component is in the component entity and @c false otherwise.
     *
     * @overload
     *
     * @param component The component pointer to test for existence in this component entity.
     * @param searchEncapsulated Boolean flag to indicate whether we should also search encapsulated
     * components for the specified @p component pointer. Default value is @c true.
     *
     * @return @c true if the component is in the component entity and @c false otherwise.
     */
    bool containsComponent(const ComponentPtr &component, bool searchEncapsulated = true) const;

    /**
     * @brief Get a component at the given @p index.
     *
     * Returns a reference to a component at the given @p index.  @p index must
     * be in the range [0, \#components).
     *
     * @overload
     *
     * @param index The index of the Component to return.
     *
     * @return The Component at the given @p index on success, @c nullptr on failure.
     */
    ComponentPtr getComponent(size_t index) const;

    /**
     * @brief Get a component with the given @p name.
     *
     * Returns a component with the given @p name. If @p searchEncapsulated
     * is @c true (default) this will also search for the named component through this component's
     * encapsulated components. If the @p name is does not match a named component a @c nullptr is returned.
     *
     * @overload
     *
     * @param name The name of the Component to return.
     * @param searchEncapsulated Boolean flag to indicate whether we should also search encapsulated
     * components for the component with the specified @p name. Default value is @c true.
     *
     * @return The Component with the given @p name on success, @c nullptr on failure.
     */
    ComponentPtr getComponent(const std::string &name, bool searchEncapsulated = true) const;

    /**
     * @brief Take the component at the given @p index and return it.
     *
     * Removes the component at the given @p index position and returns it.
     * @p index must be in the range [0, \#components).
     *
     * @param index The index of the Component to take.
     *
     * @return The Component at the given @p index, @c nullptr on failure.
     */
    ComponentPtr takeComponent(size_t index);

    /**
     * @brief Take the component with the given @p name and return it.
     *
     * Takes the component with the given @p name and returns it. If @p searchEncapsulated
     * is @c true (default) this will also search for the named component through this component's
     * encapsulated components.
     *
     * @overload
     *
     * @param name The name of the Component to take.
     * @param searchEncapsulated Boolean flag to indicate whether we should also search encapsulated
     * components for the component with the specified @p name. Default value is @c true.
     *
     * @return The Component identified with the given @p name, @c nullptr on failure.
     */
    ComponentPtr takeComponent(const std::string &name, bool searchEncapsulated = true);

    /**
     * @brief Replace a component at the given @p index.
     *
     * Replaces the component at the @p index with component @p c. @p index must be in
     * the range [0, \#components).
     *
     * @param index Index of the Component to replace.
     * @param component The component to be used as a replacement.
     *
     * @return True if the component was replaced, false otherwise.
     */
    bool replaceComponent(size_t index, const ComponentPtr &component);

    /**
     * @brief Replace a component with the given @p name.
     *
     * Replaces the component with the given @p name with @p component. If @p searchEncapsulated
     * is @c true (default) this will also search for the named component through this component's
     * encapsulated components. If @p name is not found in the components children then no replacement
     * is made.
     *
     * @overload
     *
     * @param name The name of the Component to replace.
     * @param component The Component to use for replacement.
     * @param searchEncapsulated Boolean flag to indicate whether we should also search encapsulated
     * components for the component with the specified @p name. Default value is @c true.
     *
     * @return True if the component was replaced, false otherwise.
     */
    bool replaceComponent(const std::string &name, const ComponentPtr &component, bool searchEncapsulated = true);

    /**
     * @brief Replace the given component.
     *
     * Replaces the given component @p oldComponent with @p newComponent. If @p searchEncapsulated
     * is @c true (default) this will also search for the component through this component's
     * encapsulated components. If @p oldComponent is not found in the components children then no replacement
     * is made.
     *
     * @overload
     *
     * @param oldComponent The Component to replace.
     * @param newComponent The Component to use for replacement.
     * @param searchEncapsulated Boolean flag to indicate whether we should also search encapsulated
     * components for @p oldComponent. Default value is @c true.
     *
     * @return True if the component was replaced, false otherwise.
     */
    bool replaceComponent(const ComponentPtr &oldComponent, const ComponentPtr &newComponent, bool searchEncapsulated = true);

    /**
     * @brief Get the number of components in the component.
     *
     * Returns the number of components the component contains.
     *
     * @return The number of components.
     */
    size_t componentCount() const;

    /**
     * @brief Set the encapsulation Id for this entity.
     *
     * The encapsulation Id is placed on the XML element for this entity.
     * For the @c Model class this is the 'encapsulation' element that
     * is the root element for the models structure.  For the @c Component
     * class this is the 'component_ref' element that references the
     * component it represents in the structure.
     *
     * @sa getEncapsulationId
     *
     * @param id
     */
    void setEncapsulationId(const std::string &id);

    /**
     * @brief Get the encapsulation Id for this entity.
     *
     * The encapsulation Id is placed on the XML element for this entity.
     * For the @c Model class this is the 'encapsulation' element that
     * is the root element for the models structure.  For the @c Component
     * class this is the 'component_ref' element that references the
     * component it represents in the structure.
     *
     * @sa setEncapsulationId
     *
     * @return The @c std::string of the encapsulation Id.
     */
    std::string getEncapsulationId() const;

protected:
    /**
     * @brief Virtual add component method to be implemented by derived classes.
     *
     * Virtual addComponent method to allow the model and component classes to
     * implement their own versions.
     *
     * @param component The ComponentPtr to add to the list of components.
     */
    virtual void doAddComponent(const ComponentPtr &component);

private:
    void swap(ComponentEntity &rhs); /**< Swap method required for C++ 11 move semantics. */

    struct ComponentEntityImpl; /**< Forward declaration for pImpl idiom. */
    ComponentEntityImpl *mPimpl; /**< Private member to implementation pointer */
};

} // namespace libcellml<|MERGE_RESOLUTION|>--- conflicted
+++ resolved
@@ -45,12 +45,8 @@
     ~ComponentEntity() override;
 
     ComponentEntity(const ComponentEntity &rhs); /**< Copy constructor */
-<<<<<<< HEAD
     ComponentEntity(ComponentEntity &&rhs) noexcept; /**< Move constructor */
-    ComponentEntity& operator=(ComponentEntity rhs); /**< Assignment operator */
-=======
     ComponentEntity &operator=(ComponentEntity rhs); /**< Assignment operator */
->>>>>>> d5d1b516
 
     /**
      * @brief Add a child component to this component entity.
