--- conflicted
+++ resolved
@@ -35,13 +35,8 @@
     Entity(); /**< Constructor */
     virtual ~Entity(); /**< Destructor */
     Entity(const Entity &rhs); /**< Copy constructor */
-<<<<<<< HEAD
     Entity(Entity &&rhs) noexcept; /**< Move constructor */
-    Entity& operator=(Entity rhs); /**< Assignment operator */
-=======
-    Entity(Entity &&rhs); /**< Move constructor */
-    Entity &operator=(Entity e); /**< Assignment operator */
->>>>>>> d5d1b516
+    Entity &operator=(Entity rhs); /**< Assignment operator */
 
     /**
      * @brief Set the @p id document identifier for this entity.
