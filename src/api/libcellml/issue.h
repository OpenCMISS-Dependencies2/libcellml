/*
Copyright libCellML Contributors

Licensed under the Apache License, Version 2.0 (the "License");
you may not use this file except in compliance with the License.
You may obtain a copy of the License at

    http://www.apache.org/licenses/LICENSE-2.0

Unless required by applicable law or agreed to in writing, software
distributed under the License is distributed on an "AS IS" BASIS,
WITHOUT WARRANTIES OR CONDITIONS OF ANY KIND, either express or implied.
See the License for the specific language governing permissions and
limitations under the License.
*/

#pragma once

#include <any>
#include <string>

#include "libcellml/exportdefinitions.h"
#include "libcellml/types.h"

namespace libcellml {

/**
 * @brief The Issue class
 *
 * Base class for issues used with logger derived classes.
 */
class LIBCELLML_EXPORT Issue
{
public:
    virtual ~Issue(); /**< Destructor. */
    Issue(const Issue &rhs) = delete; /**< Copy constructor. */
    Issue(Issue &&rhs) noexcept = delete; /**< Move constructor. */
    Issue &operator=(Issue rhs) = delete; /**< Assignment operator. */

    /**
     * @brief Create an @ref Issue object.
     *
     * Factory method to create an @ref Issue.  Can create a
     * blank issue with::
     *
     *   auto issue = libcellml::Issue::create();
     *
     * or an issue with one of the following types as a parameter::
     *
     *   - libcellml::ComponentPtr (defaults the item type to CellmlElementType::COMPONENT);
     *   - libcellml::ImportSourcePtr (defaults the item type to CellmlElementType::IMPORT);
     *   - libcellml::ModelPtr (defaults the item type to CellmlElementType::MODEL);
     *   - libcellml::ResetPtr (defaults the item type to CellmlElementType::RESET);
     *   - libcellml::UnitPtr (defaults the item type to CellmlElementType::UNIT);
     *   - libcellml::UnitsPtr (defaults the item type to CellmlElementType::UNITS);
     *   - libcellml::VariablePairPtr (defaults the item type to CellmlElementType::MAP_VARIABLES);
     *   - libcellml::VariablePtr (defaults the item type to CellmlElementType::VARIABLE); or
     *   - libcellml::CellmlElementType, std::any.
     *
     * The default values for the enumerations are::
     *
     *   - libcellml::Issue::Level::ERROR;
     *   - libcellml::Issue::ReferenceRule::UNDEFINED;
     *
     * @return A smart pointer to an @ref Issue object.
     */
    static IssuePtr create() noexcept;

    /**
     * @overload
     */
    static IssuePtr create(const ComponentPtr &component, CellmlElementType cellmlElementType = CellmlElementType::COMPONENT) noexcept;

    /**
     * @overload
     */
    static IssuePtr create(const ImportSourcePtr &importSource) noexcept;

    /**
     * @overload
     */
    static IssuePtr create(const ModelPtr &model, CellmlElementType cellmlElementType = CellmlElementType::MODEL) noexcept;

    /**
     * @overload
     */
    static IssuePtr create(const ResetPtr &reset, CellmlElementType cellmlElementType = CellmlElementType::RESET) noexcept;

    /**
     * @overload
     */
    static IssuePtr create(const UnitsPtr &units) noexcept;

    /**
     * @overload
     */
    static IssuePtr create(const VariablePtr &variable) noexcept;

    /**
     * @overload
     */
    static IssuePtr create(const VariablePairPtr &variablePair, CellmlElementType cellmlElementType = CellmlElementType::MAP_VARIABLES) noexcept;

    /**
     * @overload
     */
    static IssuePtr create(const UnitPtr &unit) noexcept;

    /**
     * @brief The issue Level enum class.
     *
     * Enum to describe the level of severity that a given issue has.
     */
    enum class Level
    {
        ERROR,
        WARNING,
        HINT,
        MESSAGE
    };

    /**
     * @brief The issue Reference enum class.
     *
     * Enum to describe the rule which the issue addresses.
     */
    enum class ReferenceRule
    {
        UNDEFINED,

        // Specification errors.
        XML,
        DATA_REPR_IDENTIFIER_UNICODE,
        DATA_REPR_IDENTIFIER_LATIN_ALPHANUM,
        DATA_REPR_IDENTIFIER_AT_LEAST_ONE_ALPHANUM,
        DATA_REPR_IDENTIFIER_BEGIN_EURO_NUM,
        DATA_REPR_IDENTIFIER_IDENTICAL,
        DATA_REPR_INT_BASE10,
        DATA_REPR_INT_SIGN,
        DATA_REPR_INT_DIGIT,
        DATA_REPR_BASIC_REAL_BASE10,
        DATA_REPR_BASIC_REAL_SIGN,
        DATA_REPR_BASIC_REAL_DECIMAL,
        DATA_REPR_BASIC_REAL_DIGIT,
        DATA_REPR_REAL_BASE10,
        DATA_REPR_REAL_SIGNIFICAND,
        DATA_REPR_REAL_EXPONENT,
        MODEL_ELEMENT,
        MODEL_NAME,
        MODEL_CHILD,
        MODEL_MORE_THAN_ONE_ENCAPSULATION,
        IMPORT_ATTRIBUTE,
        IMPORT_HREF,
        IMPORT_CHILD,
        IMPORT_EQUIVALENT,
        IMPORT_UNITS_NAME,
        IMPORT_UNITS_NAME_UNIQUE,
        IMPORT_UNITS_REF,
        IMPORT_COMPONENT_NAME,
        IMPORT_COMPONENT_NAME_UNIQUE,
        IMPORT_COMPONENT_COMPONENT_REF,
        UNITS_ATTRIBUTE,
        UNITS_NAME,
        UNITS_NAME_UNIQUE,
        UNITS_STANDARD,
        UNITS_CHILD,
        UNIT_ATTRIBUTE,
        UNIT_UNITS_REF,
        UNIT_CIRCULAR_REF,
        UNIT_OPTIONAL_ATTRIBUTE,
        UNIT_PREFIX,
        UNIT_MULTIPLIER,
        UNIT_EXPONENT,
        COMPONENT_ATTRIBUTE,
        COMPONENT_NAME,
        COMPONENT_NAME_UNIQUE,
        COMPONENT_CHILD,
        VARIABLE_ATTRIBUTE,
        VARIABLE_CHILD,
        VARIABLE_NAME,
        VARIABLE_NAME_UNIQUE,
        VARIABLE_UNITS,
        VARIABLE_INTERFACE,
        VARIABLE_INITIAL_VALUE,
        RESET_ATTRIBUTE,
        RESET_VARIABLE_REF,
        RESET_TEST_VARIABLE_REF,
        RESET_ORDER,
        RESET_CHILD,
        RESET_TEST_VALUE,
        RESET_RESET_VALUE,
        MATH_MATHML,
        MATH_CHILD,
        MATH_CI_VARIABLE_REF,
        MATH_CN_UNITS,
        MATH_CN_BASE10,
        MATH_CN_FORMAT,
        ENCAPSULATION_ATTRIBUTE,
        ENCAPSULATION_CHILD,
        COMPONENT_REF_COMPONENT,
        COMPONENT_REF_CHILD,
        CONNECTION_ATTRIBUTE,
        CONNECTION_COMPONENT1,
        CONNECTION_COMPONENT2,
        CONNECTION_EXCLUDE_SELF,
        CONNECTION_UNIQUE,
        CONNECTION_CHILD,
        MAP_VARIABLES_ATTRIBUTE,
        MAP_VARIABLES_VARIABLE1,
        MAP_VARIABLES_VARIABLE2,
        MAP_VARIABLES_UNIQUE,
        MAP_VARIABLES_AVAILABLE_INTERFACE,

        // Issues not present in the normative specification:
        MAP_VARIABLES_IDENTICAL_UNIT_REDUCTION,

<<<<<<< HEAD
        // Importer class issues
        IMPORTER_NULL_MODEL,
        IMPORTER_MISSING_COMPONENT,
        IMPORTER_MISSING_UNITS,
=======
        // Analyser issues:

        ANALYSER_VARIABLE_INITIALISED_MORE_THAN_ONCE,
        ANALYSER_VARIABLE_NON_CONSTANT_INITIALISATION,
        ANALYSER_VOI_INITIALISED,
        ANALYSER_VOI_SEVERAL,
        ANALYSER_ODE_NOT_FIRST_ORDER,
        ANALYSER_VARIABLE_UNUSED,
        ANALYSER_STATE_NOT_INITIALISED,
        ANALYSER_VARIABLE_COMPUTED_MORE_THAN_ONCE,
        ANALYSER_EXTERNAL_VARIABLE_DIFFERENT_MODEL,
        ANALYSER_EXTERNAL_VARIABLE_VOI,
        ANALYSER_EXTERNAL_VARIABLE_USE_PRIMARY_VARIABLE,
>>>>>>> 17dbfec9

        // Placeholder for further references:
        UNSPECIFIED
    };

    /**
     * @brief Set the description for this issue.
     *
     * Set the @c std::string @p description for why this issue was raised.
     *
     * @param description The @c std::string issue description to set.
     */
    void setDescription(const std::string &description);

    /**
     * @brief Get the description for this issue.
     *
     * Get the @c std::string description for why this issue was raised.
     *
     * @return The @c std::string description of the issue.
     */
    std::string description() const;

    /**
     * @brief Set the level of this issue.
     *
     * Set the @p level of this issue from the options available in
     * @c Issue::Level.
     *
     * @param level The @c Issue::Level to set.
     */
    void setLevel(Level level);

    /**
     * @brief Get the level of this issue.
     *
     * Get the @c Issue::Level of this issue. If no level has been set for
     * this issue, will return Level::ERROR.
     *
     * @return The @c Issue::Level set for this issue.
     */
    Level level() const;

    /**
     * @brief Set the @c enum ReferenceRule of this issue.
     *
     * Set the @p referenceRule of this issue from the options available in
     * the @c ReferenceRule @c enum.
     *
     * @param referenceRule The @c ReferenceRule to set.
     */
    void setReferenceRule(ReferenceRule referenceRule);

    /**
     * @brief Get the @c enum ReferenceRule of this issue.
     *
     * Get the @c enum @c ReferenceRule value of this issue. If no reference
     * rule has been set for this issue, return ReferenceRule::UNDEFINED.
     *
     * @return The @c ReferenceRule for this issue.
     */
    ReferenceRule referenceRule() const;

    /**
     * @brief Get the @c url of this issue.
     *
     * Get the @c url to which the user should refer for more information on this issue.
     *
     * @return The @c url for this issue.
     */
    std::string url() const;

    /**
     * @brief Get the @c std::string heading associated with the @c enum ReferenceRule for this issue.
     *
     * Get the @c std::string libCellML Reference heading associated with the @c enum ReferenceRule
     * for this issue. If no rule has been set for this issue, will return an empty string.
     *
     * @return The @c std::string libCellML Reference heading relevant to this issue.
     */
    std::string referenceHeading() const;

    /**
     * @brief Set the component relevant to this issue.
     *
     * The internal type will be set to @c CellmlElementType::COMPONENT.
     *
     * @param component A @ref Component relevant to this issue.
     */
    void setComponent(const ComponentPtr &component);

    /**
     * @brief Get the component relevant to this issue.
     *
     * Get the component relevant to this issue.
     *
     * @return A @ref Component relevant to this issue, or
     *         a @c nullptr if the internal type is not @c CellmlElementType::COMPONENT.
     */
    ComponentPtr component() const;

    /**
     * @brief Set the import source for this issue.
     *
     * The internal type will be set to @c CellmlElementType::IMPORT.
     *
     * @param importSource A @ref ImportSource relevant to this issue.
     */
    void setImportSource(const ImportSourcePtr &importSource);

    /**
     * @brief Get the import source relevant to this issue.
     *
     * Get the import source relevant to this issue.
     *
     * @return An @ref ImportSource relevant to this issue, or
     *         a @c nullptr if the internal type is not @c CellmlElementType::IMPORT.
     */
    ImportSourcePtr importSource() const;

    /**
     * @brief Set the model for this issue.
     *
     * The internal type will be set to @c CellmlElementType::MODEL.
     *
     * @param model A @ref Model relevant to this issue.
     */
    void setModel(const ModelPtr &model);

    /**
     * @brief Get the model relevant to this issue.
     *
     * Get the model relevant to this issue.
     *
     * @return A @ref Model relevant to this issue, or
     *         a @c nullptr if the internal type is not @c CellmlElementType::MODEL.
     */
    ModelPtr model() const;

    /**
     * @brief Set the units for this issue.
     *
     * The internal type will be set to @c CellmlElementType::UNITS.
     *
     * @param units A @ref Units relevant to this issue.
     */
    void setUnits(const UnitsPtr &units);

    /**
     * @brief Get the units relevant to this issue.
     *
     * Get the units relevant to this issue.
     *
     * @return A @ref Units relevant to this issue, or
     *         a @c nullptr if the internal type is not @c CellmlElementType::UNITS.
     */
    UnitsPtr units() const;

    /**
     * @brief Set the variable for this issue.
     *
     * The internal type will be set to @c CellmlElementType::VARIABLE.
     *
     * @param variable A @ref Variable relevant to this issue.
     */
    void setVariable(const VariablePtr &variable);

    /**
     * @brief Get the variable relevant to this issue.
     *
     * Get the variable relevant to this issue.
     *
     * @return A @ref Variable relevant to this issue, or
     *         a @c nullptr if the internal type is not @c CellmlElementType::VARIABLE.
     */
    VariablePtr variable() const;

    /**
     * @brief Set the reset for this issue.
     *
     * The internal type will be set to @c CellmlElementType::RESET.
     *
     * @param reset A @ref Reset relevant to this issue.
     */
    void setReset(const ResetPtr &reset);

    /**
     * @brief Get the reset relevant to this issue.
     *
     * Get the reset relevant to this issue.
     *
     * @return A @ref Reset relevant to this issue, or @c nullptr
     *         if the internal type is not @c CellmlElementType::RESET.
     */
    ResetPtr reset() const;

    /**
     * @brief Set the component whose MathML is relevant to this issue.
     *
     * The internal type will be set to @c CellmlElementType::MATH.
     *
     * @param component The @ref Component whose MathML is relevant to this issue.
     */
    void setMath(const ComponentPtr &component);

    /**
     * @brief Get the component whose MathML is relevant to this issue.
     *
     * Get the component whose MathML is relevant to this issue.
     *
     * @return A @ref Component whose MathML is relevant to this issue, or @c nullptr
     *         if the internal type is not @c CellmlElementType::MATH.
     */
    ComponentPtr math() const;

    /**
     * @brief Set the connection relevant to this issue.
     *
     * Set the connection for this issue defined by the variable pair.
     * The internal type will be set to @ref CellmlElementType::CONNECTION.
     *
     * @param pair The @ref VariablePair whose connection is relevant to this issue.
     */
    void setConnection(const VariablePairPtr &pair);

    /**
     * @brief Set the connection relevant to this issue.
     *
     * Set the connection for this issue defined by the given variables.
     * The item type will be set to @ref CellmlElementType::CONNECTION.
     *
     * @param pair The @ref VariablePair whose connection is relevant to this issue.
     */
    void setConnection(const VariablePtr &variable1, const VariablePtr &variable2);

    /**
     * @brief Get the connection relevant to this issue.
     *
     * Get the connection relevant to this issue.
     *
     * @return A @ref VariablePairPtr representing the connection relevant to this issue,
     *         or @c nullptr if the internal type is not @c CellmlElementType::CONNECTION.
     */
    VariablePairPtr connection() const;

    /**
     * @brief Set the variable mapping relevant to this issue.
     *
     * Set the variable mapping for this issue defined by the variable pair.
     * The item type will be set to @ref CellmlElementType::MAP_VARIABLES.
     *
     * @param pair The @ref VariablePair whose equivalence is relevant to this issue.
     */
    void setMapVariables(const VariablePairPtr &pair);

    /**
     * @brief Set the variable mapping relevant to this issue.
     *
     * Set the variable mapping for this issue defined by the given variables.
     * The item type will be set to @ref CellmlElementType::MAP_VARIABLES.
     *
     * @param pair The @ref VariablePair whose connection is relevant to this issue.
     */
    void setMapVariables(const VariablePtr &variable1, const VariablePtr &variable2);

    /**
     * @brief Get the equivalent variable pair relevant to this issue.
     *
     * Get the equivalent variable pair relevant to this issue.
     *
     * @return A @ref VariablePair representing the variable equivalence relevant to this issue,
     *         or @c nullptr if the internal type is not @c CellmlElementType::MAP_VARIABLES.
     */
    VariablePairPtr mapVariables() const;

    /**
     * @brief Set the reset whose reset value is relevant to this issue.
     *
     * The internal type will be set to @c CellmlElementType::RESET_VALUE.
     *
     * @param reset A @ref Reset whose reset value is relevant to this issue.
     */
    void setResetValue(const ResetPtr &reset);

    /**
     * @brief Get the reset whose reset value is relevant to this issue.
     *
     * Get the reset whose reset value is relevant to this issue.
     *
     * @return A @ref Reset whose reset value is relevant to this issue,
     *         or @c nullptr if the internal type is not @c CellmlElementType::RESET_VALUE.
     */
    ResetPtr resetValue() const;

    /**
     * @brief Set the reset whose test value is relevant to this issue.
     *
     * The internal type will be set to @c CellmlElementType::TEST_VALUE.
     *
     * @param reset A @ref Reset whose test value is relevant to this issue.
     */
    void setTestValue(const ResetPtr &reset);

    /**
     * @brief Get the reset whose test value is relevant to this issue.
     *
     * Get the reset whose test value is relevant to this issue.
     *
     * @return A @ref Reset whose test value is relevant to this issue,
     *         or @c nullptr if the internal type is not @c CellmlElementType::MAP_VARIABLES.
     */
    ResetPtr testValue() const;

    /**
     * @brief Set the @ref Unit whose relevant to this issue.
     *
     * The internal type will be set to @c CellmlElementType::UNIT.
     *
     * @param unit A @ref Unit relevant to this issue.
     */
    void setUnit(const UnitPtr &unit);

    /**
     * @brief Get the unit relevant to this issue.
     *
     * Get the unit relevant to this issue.
     *
     * @return A @ref Unit relevant to this issue,
     *         or @c nullptr if the internal type is not @c CellmlElementType::UNIT.
     */
    UnitPtr unit() const;

    /**
     * @brief Set the @ref Model whose encapsulation is relevant to this issue.
     *
     * The internal type will be set to @c CellmlElementType::ENCAPSULATION.
     *
     * @param model A @ref Model whose encapsulation is relevant to this issue.
     */
    void setEncapsulation(const ModelPtr &model);

    /**
     * @brief Get the @ref Model whose encapsulation is relevant to this issue.
     *
     * Get the @ref Model whose encapsulation is relevant to this issue.
     *
     * @return A @ref Model whose encapsulation relevant to this issue,
     *         or @c nullptr if the internal type is not @c CellmlElementType::ENCAPSULATION.
     */
    ModelPtr encapsulation() const;

    /**
     * @brief Set the @ref Component whose encapsulation position is relevant to this issue.
     *
     * The internal type will be set to @c CellmlElementType::COMPONENT_REF.
     *
     * @param component A @ref Component whose encapsulation position is relevant to this issue.
     */
    void setComponentRef(const ComponentPtr &component);

    /**
     * @brief Get the @ref Component whose encapsulation is relevant to this issue.
     *
     * Get the @ref Component whose encapsulation is relevant to this issue.
     *
     * @return A @ref Component whose encapsulation relevant to this issue,
     *         or @c nullptr if the internal type is not @c CellmlElementType::COMPONENT_REF.
     */
    ComponentPtr componentRef() const;

    /**
     * @brief Get the @ref CellmlElementType enum for the stored item.
     *
     * Get the @ref CellmlElementType enum for the stored item.
     *
     * @return The @ref CellmlElementType enum for the stored item, or @ref CellmlElementType::UNDEFINED if none.
     */
    CellmlElementType cellmlElementType() const;

    /**
     * @brief Set an @c std::any item relevant to this issue.
     *
     * Set an @c std::any item relevant to this issue.
     *
     * @param cellmlElementType A @ref CellmlElementType enum.
     * @param item An @c std::any item relevant to this issue.
     */
    void setItem(CellmlElementType cellmlElementType, const std::any &item);

    /**
     * @brief Get the stored item as an @c std::any item.
     *
     * Get the stored item as an @c std::any item.
     * Note that the stored @ref CellmlElementType can be retrieved using cellmlElementType().
     *
     * @return A @c std::any item related to this issue.
     */
    std::any item() const;

    /**
     * @brief Clear the stored item.
     *
     * Clear the issue returning it to its initial state.
     */
    void clear();

private:
    Issue(); /**< Constructor. */

    /**
     * @brief Constructs an Issue for the component.
     *
     * Convenience constructor for creating an issue for the component.
     *
     * @param component The component the issue references.
     */
    explicit Issue(const ComponentPtr &component);

    /**
     * @brief Constructs an Issue for the import source.
     *
     * Convenience constructor for creating an issue for the import source.
     *
     * @param importSource The import source the issue references.
     */
    explicit Issue(const ImportSourcePtr &importSource);

    /**
     * @brief Constructs an Issue for the model.
     *
     * Convenience constructor for creating an issue for the model.
     *
     * @param model The model the issue references.
     */
    explicit Issue(const ModelPtr &model);

    /**
     * @brief Constructs an Issue for the reset.
     *
     * Convenience constructor for creating an issue for the reset.
     *
     * @param reset The reset the issue references.
     */
    explicit Issue(const ResetPtr &reset);

    /**
     * @brief Constructs an Issue for the units.
     *
     * Convenience constructor for creating an issue for the units.
     *
     * @param units The units the issue references.
     */
    explicit Issue(const UnitsPtr &units);

    /**
     * @brief Constructs an Issue for the variable.
     *
     * Convenience constructor for creating an issue for the variable.
     *
     * @param variable The variable the issue references.
     */
    explicit Issue(const VariablePtr &variable);

    /**
     * @brief Constructs an Issue for the unit.
     *
     * Convenience constructor for creating an issue for the unit.
     *
     * @param unit The unit the issue references.
     */
    explicit Issue(const UnitPtr &unit);

    struct IssueImpl; /**< Forward declaration for pImpl idiom. */
    IssueImpl *mPimpl; /**< Private member to implementation pointer. */
};

} // namespace libcellml<|MERGE_RESOLUTION|>--- conflicted
+++ resolved
@@ -214,14 +214,12 @@
         // Issues not present in the normative specification:
         MAP_VARIABLES_IDENTICAL_UNIT_REDUCTION,
 
-<<<<<<< HEAD
         // Importer class issues
         IMPORTER_NULL_MODEL,
         IMPORTER_MISSING_COMPONENT,
         IMPORTER_MISSING_UNITS,
-=======
+
         // Analyser issues:
-
         ANALYSER_VARIABLE_INITIALISED_MORE_THAN_ONCE,
         ANALYSER_VARIABLE_NON_CONSTANT_INITIALISATION,
         ANALYSER_VOI_INITIALISED,
@@ -233,7 +231,6 @@
         ANALYSER_EXTERNAL_VARIABLE_DIFFERENT_MODEL,
         ANALYSER_EXTERNAL_VARIABLE_VOI,
         ANALYSER_EXTERNAL_VARIABLE_USE_PRIMARY_VARIABLE,
->>>>>>> 17dbfec9
 
         // Placeholder for further references:
         UNSPECIFIED
