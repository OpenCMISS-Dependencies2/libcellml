--- conflicted
+++ resolved
@@ -37,13 +37,8 @@
     Parser(); /**< Constructor */
     ~Parser() override; /**< Destructor */
     Parser(const Parser &rhs); /**< Copy constructor */
-<<<<<<< HEAD
     Parser(Parser &&rhs) noexcept; /**< Move constructor */
-    Parser& operator=(Parser rhs); /**< Assignment operator */
-=======
-    Parser(Parser &&rhs); /**< Move constructor */
-    Parser &operator=(Parser p); /**< Assignment operator */
->>>>>>> d5d1b516
+    Parser &operator=(Parser rhs); /**< Assignment operator */
 
     /**
      * @brief Create and populate a new model from a @c std::string.
