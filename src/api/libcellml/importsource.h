--- conflicted
+++ resolved
@@ -43,11 +43,7 @@
      *
      * Set the source @c Model's URL that this @c ImportSource refers to.
      *
-<<<<<<< HEAD
      * @param source The source @c Model's URL.
-=======
-     * @param source The referenced @c Model's URL.
->>>>>>> b384c61b
      */
     void setSource(const std::string &source);
 
