--- conflicted
+++ resolved
@@ -78,22 +78,7 @@
     Type type() const;
 
     /**
-<<<<<<< HEAD
-     * @brief Get the string version of a @c Type.
-     *
-     * Return the string version of a @c Type.
-     *
-     * @param type The type for which we want the string version.
-     *
-     * @return The string version of the @c Type.
-     */
-    static std::string typeAsString(Type type);
-
-    /**
-     * @brief Test to determine if this @c AnalyserModel has external variables.
-=======
      * @brief Get the string version of a @ref Type.
->>>>>>> ada4cb58
      *
      * Return the string version of a @ref Type.
      *
