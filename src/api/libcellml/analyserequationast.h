--- conflicted
+++ resolved
@@ -175,23 +175,13 @@
     Type type() const;
 
     /**
-<<<<<<< HEAD
-     * @brief Get the string version of a @c Type.
-     *
-     * Return the string version of a @c Type.
+     * @brief Get the string version of a @ref Type.
+     *
+     * Return the string version of a @ref Type.
      *
      * @param type The type for which we want the string version.
      *
-     * @return The string version of the @c Type.
-=======
-     * @brief Get the string version of a @ref Type.
-     *
-     * Return the string version of a @ref Type.
-     *
-     * @param type The type for which we want the string version.
-     *
      * @return The string version of the @ref Type.
->>>>>>> ada4cb58
      */
     static std::string typeAsString(Type type);
 
