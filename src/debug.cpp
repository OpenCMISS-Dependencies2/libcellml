--- conflicted
+++ resolved
@@ -57,8 +57,6 @@
     }
 }
 
-<<<<<<< HEAD
-=======
 void printEquivalenceMapWithModelInfo(const EquivalenceMap &map, const ModelPtr &model)
 {
     for (const auto &iter : map) {
@@ -72,7 +70,6 @@
     }
 }
 
->>>>>>> cd1c9190
 void printStackWithModelInfo(const IndexStack &stack, const ModelPtr &model)
 {
     bool first = true;
@@ -97,11 +94,7 @@
     Debug() << "]";
 }
 
-<<<<<<< HEAD
-void printEquivalenceMapWithModelInfo(const EquivalenceMap &map, const ModelPtr &model)
-=======
 void printConnectionMap(const ConnectionMap &map)
->>>>>>> cd1c9190
 {
     for (const auto &iter : map) {
         auto key = iter.first;
