--- conflicted
+++ resolved
@@ -43,11 +43,7 @@
         Debug(false) << "key: ";
         printStack(key);
         auto vector = iter.second;
-<<<<<<< HEAD
-        for (auto vectorIt = vector.begin(); vectorIt < vector.end(); ++vectorIt) {
-=======
         for (const auto &vectorIt : vector) {
->>>>>>> f120a247
             Debug(false) << "value: ";
             printStack(vectorIt);
         }
@@ -59,7 +55,6 @@
     Debug() << "Print out of string -> string map";
     for (const auto &iter : map) {
         Debug() << iter.first << ": " << iter.second;
-<<<<<<< HEAD
     }
 }
 
@@ -93,8 +88,6 @@
     if ((trunk->mPrev != nullptr) && (trunk->mPrev->mStr == SPACES)
         && ((trunk->mStr == SPACES) || (trunk->mStr == TRUNK))) {
         std::cout << " ";
-=======
->>>>>>> f120a247
     }
 
     std::cout << trunk->mStr;
