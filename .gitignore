--- conflicted
+++ resolved
@@ -17,10 +17,5 @@
 # OS X hidden system files
 .DS_Store
 
-<<<<<<< HEAD
-# VS Code configuration files
-.vscode/
-=======
 # VS Code system files
-.vscode/
->>>>>>> 68ed296d
+.vscode/