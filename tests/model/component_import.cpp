/*
Copyright libCellML Contributors

Licensed under the Apache License, Version 2.0 (the "License");
you may not use this file except in compliance with the License.
You may obtain a copy of the License at

    http://www.apache.org/licenses/LICENSE-2.0

Unless required by applicable law or agreed to in writing, software
distributed under the License is distributed on an "AS IS" BASIS,
WITHOUT WARRANTIES OR CONDITIONS OF ANY KIND, either express or implied.
See the License for the specific language governing permissions and
limitations under the License.
*/

#include "gtest/gtest.h"

#include <libcellml>

/**
 * @todo Need a way to have resources which can be used in tests, such as the
 * source models used in these tests. But I guess not until we start validating
 * models...
 *
 * While this is needed eventually, for now we are not instantiating the imports
 * so don't need it just yet.
 */

TEST(ComponentImport, basics)
{
    const std::string e = "";

    libcellml::ImportSourcePtr imp = std::make_shared<libcellml::ImportSource>();
    imp->setUrl("a-model.xml");

    libcellml::ComponentPtr c = std::make_shared<libcellml::Component>();

    EXPECT_EQ(c->getImportSource(), nullptr);
    EXPECT_EQ(c->getImportReference(), "");

    c->setImportSource(imp);
    c->setImportReference("bob");

    EXPECT_EQ(c->getImportSource(), imp);
    EXPECT_EQ(c->getImportReference(), "bob");

    libcellml::Printer printer;
    const std::string a = printer.printComponent(c);
    EXPECT_EQ(e, a);
}

TEST(ComponentImport, singleImportA)
{
    const std::string e =
<<<<<<< HEAD
            "<?xml version=\"1.0\" encoding=\"UTF-8\"?>\n"
            "<model xmlns=\"http://www.cellml.org/cellml/2.0#\">\n"
            "  <import xlink:href=\"some-other-model.xml\" xmlns:xlink=\"http://www.w3.org/1999/xlink\">\n"
            "    <component component_ref=\"a_component_in_that_model\" name=\"component_in_this_model\"/>\n"
            "  </import>\n"
            "</model>\n";
=======
        "<?xml version=\"1.0\" encoding=\"UTF-8\"?>\n"
        "<model xmlns=\"http://www.cellml.org/cellml/2.0#\">"
        "<import xlink:href=\"some-other-model.xml\" xmlns:xlink=\"http://www.w3.org/1999/xlink\">"
        "<component component_ref=\"a_component_in_that_model\" name=\"component_in_this_model\"/>"
        "</import>"
        "</model>";
>>>>>>> 16136e22

    libcellml::Model m;
    libcellml::ImportSourcePtr imp = std::make_shared<libcellml::ImportSource>();
    imp->setUrl("some-other-model.xml");

    libcellml::ComponentPtr importedComponent = std::make_shared<libcellml::Component>();

    EXPECT_EQ(importedComponent->getImportSource(), nullptr);

    importedComponent->setName("component_in_this_model");
    importedComponent->setSourceComponent(imp, "a_component_in_that_model");

    EXPECT_EQ(importedComponent->getImportSource(), imp);

    EXPECT_EQ(0u, m.componentCount());
    m.addComponent(importedComponent);
    EXPECT_EQ(1u, m.componentCount());

    libcellml::Printer printer;
    const std::string a = printer.printModel(m);
    EXPECT_EQ(e, a);
}

TEST(ComponentImport, singleImportB)
{
    const std::string e =
<<<<<<< HEAD
            "<?xml version=\"1.0\" encoding=\"UTF-8\"?>\n"
            "<model xmlns=\"http://www.cellml.org/cellml/2.0#\">\n"
            "  <import xlink:href=\"some-other-model.xml\" xmlns:xlink=\"http://www.w3.org/1999/xlink\">\n"
            "    <component component_ref=\"a_component_in_that_model\" name=\"component_in_this_model\"/>\n"
            "  </import>\n"
            "</model>\n";
=======
        "<?xml version=\"1.0\" encoding=\"UTF-8\"?>\n"
        "<model xmlns=\"http://www.cellml.org/cellml/2.0#\">"
        "<import xlink:href=\"some-other-model.xml\" xmlns:xlink=\"http://www.w3.org/1999/xlink\">"
        "<component component_ref=\"a_component_in_that_model\" name=\"component_in_this_model\"/>"
        "</import>"
        "</model>";
>>>>>>> 16136e22

    libcellml::Model m;
    libcellml::ImportSourcePtr imp = std::make_shared<libcellml::ImportSource>();
    imp->setUrl("some-other-model.xml");

    libcellml::ComponentPtr importedComponent = std::make_shared<libcellml::Component>();
    importedComponent->setName("component_in_this_model");
    importedComponent->setImportSource(imp);
    importedComponent->setImportReference("a_component_in_that_model");
    m.addComponent(importedComponent);

    libcellml::Printer printer;
    const std::string a = printer.printModel(m);
    EXPECT_EQ(e, a);
}

TEST(ComponentImport, nonExistentURLAndParse)
{
    const std::string e =
<<<<<<< HEAD
            "<?xml version=\"1.0\" encoding=\"UTF-8\"?>\n"
            "<model xmlns=\"http://www.cellml.org/cellml/2.0#\">\n"
            "  <import xlink:href=\"http://someplace.world/cellml/model.xml\" xmlns:xlink=\"http://www.w3.org/1999/xlink\">\n"
            "    <component component_ref=\"na_channel\" name=\"noble_na_channel\"/>\n"
            "  </import>\n"
            "</model>\n";
=======
        "<?xml version=\"1.0\" encoding=\"UTF-8\"?>\n"
        "<model xmlns=\"http://www.cellml.org/cellml/2.0#\">"
        "<import xlink:href=\"http://someplace.world/cellml/model.xml\" xmlns:xlink=\"http://www.w3.org/1999/xlink\">"
        "<component component_ref=\"na_channel\" name=\"noble_na_channel\"/>"
        "</import>"
        "</model>";
>>>>>>> 16136e22

    libcellml::Model m;
    libcellml::ImportSourcePtr imp = std::make_shared<libcellml::ImportSource>();
    imp->setUrl("http://someplace.world/cellml/model.xml");

    libcellml::ComponentPtr importedComponent = std::make_shared<libcellml::Component>();

    EXPECT_EQ(importedComponent->getImportSource(), nullptr);

    importedComponent->setName("noble_na_channel");
    importedComponent->setSourceComponent(imp, "na_channel");

    EXPECT_EQ(importedComponent->getImportSource(), imp);

    EXPECT_EQ(0u, m.componentCount());
    m.addComponent(importedComponent);
    EXPECT_EQ(1u, m.componentCount());

    libcellml::Printer printer;
    std::string a = printer.printModel(m);
    EXPECT_EQ(e, a);

    // Parse
    libcellml::Parser parser;
    libcellml::ModelPtr model = parser.parseModel(e);
    EXPECT_EQ(1u, model->componentCount());
    a = printer.printModel(model);
    EXPECT_EQ(e, a);
}

TEST(ComponentImport, multipleImportAndParse)
{
    const std::string e1 =
<<<<<<< HEAD
            "<?xml version=\"1.0\" encoding=\"UTF-8\"?>\n"
            "<model xmlns=\"http://www.cellml.org/cellml/2.0#\">\n"
            "  <import xlink:href=\"some-other-model.xml\" xmlns:xlink=\"http://www.w3.org/1999/xlink\">\n"
            "    <component component_ref=\"cc1\" name=\"c1\"/>\n"
            "    <component component_ref=\"cc2\" name=\"c2\"/>\n"
            "  </import>\n"
            "  <import xlink:href=\"some-other-model.xml\" xmlns:xlink=\"http://www.w3.org/1999/xlink\">\n"
            "    <component component_ref=\"cc1\" name=\"c3\"/>\n"
            "  </import>\n"
            "</model>\n";
    const std::string e2 =
            "<?xml version=\"1.0\" encoding=\"UTF-8\"?>\n"
            "<model xmlns=\"http://www.cellml.org/cellml/2.0#\">\n"
            "  <import xlink:href=\"some-other-model.xml\" xmlns:xlink=\"http://www.w3.org/1999/xlink\">\n"
            "    <component component_ref=\"cc1\" name=\"c3\"/>\n"
            "  </import>\n"
            "  <import xlink:href=\"some-other-model.xml\" xmlns:xlink=\"http://www.w3.org/1999/xlink\">\n"
            "    <component component_ref=\"cc1\" name=\"c1\"/>\n"
            "    <component component_ref=\"cc2\" name=\"c2\"/>\n"
            "  </import>\n"
            "</model>\n";
=======
        "<?xml version=\"1.0\" encoding=\"UTF-8\"?>\n"
        "<model xmlns=\"http://www.cellml.org/cellml/2.0#\">"
        "<import xlink:href=\"some-other-model.xml\" xmlns:xlink=\"http://www.w3.org/1999/xlink\">"
        "<component component_ref=\"cc1\" name=\"c1\"/>"
        "<component component_ref=\"cc2\" name=\"c2\"/>"
        "</import>"
        "<import xlink:href=\"some-other-model.xml\" xmlns:xlink=\"http://www.w3.org/1999/xlink\">"
        "<component component_ref=\"cc1\" name=\"c3\"/>"
        "</import>"
        "</model>";

    const std::string e2 =
        "<?xml version=\"1.0\" encoding=\"UTF-8\"?>\n"
        "<model xmlns=\"http://www.cellml.org/cellml/2.0#\">"
        "<import xlink:href=\"some-other-model.xml\" xmlns:xlink=\"http://www.w3.org/1999/xlink\">"
        "<component component_ref=\"cc1\" name=\"c3\"/>"
        "</import>"
        "<import xlink:href=\"some-other-model.xml\" xmlns:xlink=\"http://www.w3.org/1999/xlink\">"
        "<component component_ref=\"cc1\" name=\"c1\"/>"
        "<component component_ref=\"cc2\" name=\"c2\"/>"
        "</import>"
        "</model>";
>>>>>>> 16136e22

    libcellml::Model m;
    libcellml::ImportSourcePtr imp = std::make_shared<libcellml::ImportSource>();
    imp->setUrl("some-other-model.xml");
    libcellml::ComponentPtr c1 = std::make_shared<libcellml::Component>();
    c1->setName("c1");
    c1->setSourceComponent(imp, "cc1");
    m.addComponent(c1);
    libcellml::ComponentPtr c2 = std::make_shared<libcellml::Component>();
    c2->setName("c2");
    c2->setSourceComponent(imp, "cc2");
    m.addComponent(c2);

    libcellml::ImportSourcePtr imp2 = std::make_shared<libcellml::ImportSource>();
    imp2->setUrl("some-other-model.xml");
    libcellml::ComponentPtr c3 = std::make_shared<libcellml::Component>();
    c3->setName("c3");
    c3->setSourceComponent(imp2, "cc1");
    m.addComponent(c3);

    libcellml::Printer printer;
    std::string a = printer.printModel(m);
    EXPECT_TRUE((e1 == a) || (e2 == a));

    // Parse
    libcellml::Parser parser;
    libcellml::ModelPtr model = parser.parseModel(e2);
    EXPECT_EQ(3u, model->componentCount());
    a = printer.printModel(model);
    EXPECT_TRUE((e1 == a) || (e2 == a));
}

TEST(ComponentImport, hierarchicalImportAndParse)
{
    const std::string e =
<<<<<<< HEAD
            "<?xml version=\"1.0\" encoding=\"UTF-8\"?>\n"
            "<model xmlns=\"http://www.cellml.org/cellml/2.0#\">\n"
            "  <import xlink:href=\"some-other-model.xml\" xmlns:xlink=\"http://www.w3.org/1999/xlink\">\n"
            "    <component component_ref=\"cc1\" name=\"c1\"/>\n"
            "  </import>\n"
            "  <component name=\"dave\"/>\n"
            "  <component name=\"bob\"/>\n"
            "  <encapsulation>\n"
            "    <component_ref component=\"dave\">\n"
            "      <component_ref component=\"bob\">\n"
            "        <component_ref component=\"c1\"/>\n"
            "      </component_ref>\n"
            "    </component_ref>\n"
            "  </encapsulation>\n"
            "</model>\n";
=======
        "<?xml version=\"1.0\" encoding=\"UTF-8\"?>\n"
        "<model xmlns=\"http://www.cellml.org/cellml/2.0#\">"
        "<import xlink:href=\"some-other-model.xml\" xmlns:xlink=\"http://www.w3.org/1999/xlink\">"
        "<component component_ref=\"cc1\" name=\"c1\"/>"
        "</import>"
        "<component name=\"dave\"/>"
        "<component name=\"bob\"/>"
        "<encapsulation>"
        "<component_ref component=\"dave\">"
        "<component_ref component=\"bob\">"
        "<component_ref component=\"c1\"/>"
        "</component_ref>"
        "</component_ref>"
        "</encapsulation>"
        "</model>";
>>>>>>> 16136e22

    libcellml::Model m;
    libcellml::ImportSourcePtr imp = std::make_shared<libcellml::ImportSource>();
    imp->setUrl("some-other-model.xml");

    libcellml::ComponentPtr dave = std::make_shared<libcellml::Component>();
    dave->setName("dave");
    m.addComponent(dave);

    libcellml::ComponentPtr bob = std::make_shared<libcellml::Component>();
    bob->setName("bob");
    dave->addComponent(bob);

    EXPECT_FALSE(dave->isImport());

    libcellml::ComponentPtr i1 = std::make_shared<libcellml::Component>();
    i1->setName("c1");
    i1->setSourceComponent(imp, "cc1");

    EXPECT_TRUE(i1->isImport());

    EXPECT_EQ(0u, bob->componentCount());
    bob->addComponent(i1);
    EXPECT_EQ(1u, bob->componentCount());

    libcellml::Printer printer;
    std::string a = printer.printModel(m);
    EXPECT_EQ(e, a);

    // Parse
    libcellml::Parser parser;
    libcellml::ModelPtr model = parser.parseModel(e);
    EXPECT_EQ(1u, model->componentCount());
    a = printer.printModel(model);
    EXPECT_EQ(e, a);
}

TEST(ComponentImport, complexImportAndParse)
{
    const std::string e =
<<<<<<< HEAD
            "<?xml version=\"1.0\" encoding=\"UTF-8\"?>\n"
            "<model xmlns=\"http://www.cellml.org/cellml/2.0#\">\n"
            "  <import xlink:href=\"some-other-model.xml\" xmlns:xlink=\"http://www.w3.org/1999/xlink\">\n"
            "    <component component_ref=\"cc1\" name=\"c1\"/>\n"
            "  </import>\n"
            "  <component name=\"dave\"/>\n"
            "  <component name=\"bob\"/>\n"
            "  <component name=\"angus\"/>\n"
            "  <encapsulation>\n"
            "    <component_ref component=\"dave\">\n"
            "      <component_ref component=\"bob\">\n"
            "        <component_ref component=\"c1\"/>\n"
            "        <component_ref component=\"angus\"/>\n"
            "      </component_ref>\n"
            "    </component_ref>\n"
            "  </encapsulation>\n"
            "</model>\n";
=======
        "<?xml version=\"1.0\" encoding=\"UTF-8\"?>\n"
        "<model xmlns=\"http://www.cellml.org/cellml/2.0#\">"
        "<import xlink:href=\"some-other-model.xml\" xmlns:xlink=\"http://www.w3.org/1999/xlink\">"
        "<component component_ref=\"cc1\" name=\"c1\"/>"
        "</import>"
        "<component name=\"dave\"/>"
        "<component name=\"bob\"/>"
        "<component name=\"angus\"/>"
        "<encapsulation>"
        "<component_ref component=\"dave\">"
        "<component_ref component=\"bob\">"
        "<component_ref component=\"c1\"/>"
        "<component_ref component=\"angus\"/>"
        "</component_ref>"
        "</component_ref>"
        "</encapsulation>"
        "</model>";
>>>>>>> 16136e22

    libcellml::Model m;
    libcellml::ImportSourcePtr imp = std::make_shared<libcellml::ImportSource>();
    imp->setUrl("some-other-model.xml");

    libcellml::ComponentPtr dave = std::make_shared<libcellml::Component>();
    dave->setName("dave");
    m.addComponent(dave);

    libcellml::ComponentPtr bob = std::make_shared<libcellml::Component>();
    bob->setName("bob");
    dave->addComponent(bob);

    EXPECT_FALSE(dave->isImport());

    libcellml::ComponentPtr i1 = std::make_shared<libcellml::Component>();
    i1->setName("c1");
    i1->setSourceComponent(imp, "cc1");

    EXPECT_TRUE(i1->isImport());

    bob->addComponent(i1);

    libcellml::ComponentPtr angus = std::make_shared<libcellml::Component>();
    angus->setName("angus");
    bob->addComponent(angus);

    libcellml::Printer printer;
    std::string a = printer.printModel(m);
    EXPECT_EQ(e, a);

    // Parse
    libcellml::Parser parser;
    libcellml::ModelPtr model = parser.parseModel(e);
    a = printer.printModel(model);
    EXPECT_EQ(e, a);

    // check component counts
    const libcellml::ComponentPtr constDave = model->getComponent("dave");
    EXPECT_EQ(1u, constDave->componentCount());
    const libcellml::ComponentPtr constBob = constDave->getComponent("bob");
    EXPECT_EQ(2u, constBob->componentCount());
}<|MERGE_RESOLUTION|>--- conflicted
+++ resolved
@@ -53,21 +53,12 @@
 TEST(ComponentImport, singleImportA)
 {
     const std::string e =
-<<<<<<< HEAD
-            "<?xml version=\"1.0\" encoding=\"UTF-8\"?>\n"
-            "<model xmlns=\"http://www.cellml.org/cellml/2.0#\">\n"
-            "  <import xlink:href=\"some-other-model.xml\" xmlns:xlink=\"http://www.w3.org/1999/xlink\">\n"
-            "    <component component_ref=\"a_component_in_that_model\" name=\"component_in_this_model\"/>\n"
-            "  </import>\n"
-            "</model>\n";
-=======
-        "<?xml version=\"1.0\" encoding=\"UTF-8\"?>\n"
-        "<model xmlns=\"http://www.cellml.org/cellml/2.0#\">"
-        "<import xlink:href=\"some-other-model.xml\" xmlns:xlink=\"http://www.w3.org/1999/xlink\">"
-        "<component component_ref=\"a_component_in_that_model\" name=\"component_in_this_model\"/>"
-        "</import>"
-        "</model>";
->>>>>>> 16136e22
+        "<?xml version=\"1.0\" encoding=\"UTF-8\"?>\n"
+        "<model xmlns=\"http://www.cellml.org/cellml/2.0#\">\n"
+        "  <import xlink:href=\"some-other-model.xml\" xmlns:xlink=\"http://www.w3.org/1999/xlink\">\n"
+        "    <component component_ref=\"a_component_in_that_model\" name=\"component_in_this_model\"/>\n"
+        "  </import>\n"
+        "</model>\n";
 
     libcellml::Model m;
     libcellml::ImportSourcePtr imp = std::make_shared<libcellml::ImportSource>();
@@ -94,21 +85,12 @@
 TEST(ComponentImport, singleImportB)
 {
     const std::string e =
-<<<<<<< HEAD
-            "<?xml version=\"1.0\" encoding=\"UTF-8\"?>\n"
-            "<model xmlns=\"http://www.cellml.org/cellml/2.0#\">\n"
-            "  <import xlink:href=\"some-other-model.xml\" xmlns:xlink=\"http://www.w3.org/1999/xlink\">\n"
-            "    <component component_ref=\"a_component_in_that_model\" name=\"component_in_this_model\"/>\n"
-            "  </import>\n"
-            "</model>\n";
-=======
-        "<?xml version=\"1.0\" encoding=\"UTF-8\"?>\n"
-        "<model xmlns=\"http://www.cellml.org/cellml/2.0#\">"
-        "<import xlink:href=\"some-other-model.xml\" xmlns:xlink=\"http://www.w3.org/1999/xlink\">"
-        "<component component_ref=\"a_component_in_that_model\" name=\"component_in_this_model\"/>"
-        "</import>"
-        "</model>";
->>>>>>> 16136e22
+        "<?xml version=\"1.0\" encoding=\"UTF-8\"?>\n"
+        "<model xmlns=\"http://www.cellml.org/cellml/2.0#\">\n"
+        "  <import xlink:href=\"some-other-model.xml\" xmlns:xlink=\"http://www.w3.org/1999/xlink\">\n"
+        "    <component component_ref=\"a_component_in_that_model\" name=\"component_in_this_model\"/>\n"
+        "  </import>\n"
+        "</model>\n";
 
     libcellml::Model m;
     libcellml::ImportSourcePtr imp = std::make_shared<libcellml::ImportSource>();
@@ -128,21 +110,12 @@
 TEST(ComponentImport, nonExistentURLAndParse)
 {
     const std::string e =
-<<<<<<< HEAD
-            "<?xml version=\"1.0\" encoding=\"UTF-8\"?>\n"
-            "<model xmlns=\"http://www.cellml.org/cellml/2.0#\">\n"
-            "  <import xlink:href=\"http://someplace.world/cellml/model.xml\" xmlns:xlink=\"http://www.w3.org/1999/xlink\">\n"
-            "    <component component_ref=\"na_channel\" name=\"noble_na_channel\"/>\n"
-            "  </import>\n"
-            "</model>\n";
-=======
-        "<?xml version=\"1.0\" encoding=\"UTF-8\"?>\n"
-        "<model xmlns=\"http://www.cellml.org/cellml/2.0#\">"
-        "<import xlink:href=\"http://someplace.world/cellml/model.xml\" xmlns:xlink=\"http://www.w3.org/1999/xlink\">"
-        "<component component_ref=\"na_channel\" name=\"noble_na_channel\"/>"
-        "</import>"
-        "</model>";
->>>>>>> 16136e22
+        "<?xml version=\"1.0\" encoding=\"UTF-8\"?>\n"
+        "<model xmlns=\"http://www.cellml.org/cellml/2.0#\">\n"
+        "  <import xlink:href=\"http://someplace.world/cellml/model.xml\" xmlns:xlink=\"http://www.w3.org/1999/xlink\">\n"
+        "    <component component_ref=\"na_channel\" name=\"noble_na_channel\"/>\n"
+        "  </import>\n"
+        "</model>\n";
 
     libcellml::Model m;
     libcellml::ImportSourcePtr imp = std::make_shared<libcellml::ImportSource>();
@@ -176,52 +149,27 @@
 TEST(ComponentImport, multipleImportAndParse)
 {
     const std::string e1 =
-<<<<<<< HEAD
-            "<?xml version=\"1.0\" encoding=\"UTF-8\"?>\n"
-            "<model xmlns=\"http://www.cellml.org/cellml/2.0#\">\n"
-            "  <import xlink:href=\"some-other-model.xml\" xmlns:xlink=\"http://www.w3.org/1999/xlink\">\n"
-            "    <component component_ref=\"cc1\" name=\"c1\"/>\n"
-            "    <component component_ref=\"cc2\" name=\"c2\"/>\n"
-            "  </import>\n"
-            "  <import xlink:href=\"some-other-model.xml\" xmlns:xlink=\"http://www.w3.org/1999/xlink\">\n"
-            "    <component component_ref=\"cc1\" name=\"c3\"/>\n"
-            "  </import>\n"
-            "</model>\n";
+        "<?xml version=\"1.0\" encoding=\"UTF-8\"?>\n"
+        "<model xmlns=\"http://www.cellml.org/cellml/2.0#\">\n"
+        "  <import xlink:href=\"some-other-model.xml\" xmlns:xlink=\"http://www.w3.org/1999/xlink\">\n"
+        "    <component component_ref=\"cc1\" name=\"c1\"/>\n"
+        "    <component component_ref=\"cc2\" name=\"c2\"/>\n"
+        "  </import>\n"
+        "  <import xlink:href=\"some-other-model.xml\" xmlns:xlink=\"http://www.w3.org/1999/xlink\">\n"
+        "    <component component_ref=\"cc1\" name=\"c3\"/>\n"
+        "  </import>\n"
+        "</model>\n";
     const std::string e2 =
-            "<?xml version=\"1.0\" encoding=\"UTF-8\"?>\n"
-            "<model xmlns=\"http://www.cellml.org/cellml/2.0#\">\n"
-            "  <import xlink:href=\"some-other-model.xml\" xmlns:xlink=\"http://www.w3.org/1999/xlink\">\n"
-            "    <component component_ref=\"cc1\" name=\"c3\"/>\n"
-            "  </import>\n"
-            "  <import xlink:href=\"some-other-model.xml\" xmlns:xlink=\"http://www.w3.org/1999/xlink\">\n"
-            "    <component component_ref=\"cc1\" name=\"c1\"/>\n"
-            "    <component component_ref=\"cc2\" name=\"c2\"/>\n"
-            "  </import>\n"
-            "</model>\n";
-=======
-        "<?xml version=\"1.0\" encoding=\"UTF-8\"?>\n"
-        "<model xmlns=\"http://www.cellml.org/cellml/2.0#\">"
-        "<import xlink:href=\"some-other-model.xml\" xmlns:xlink=\"http://www.w3.org/1999/xlink\">"
-        "<component component_ref=\"cc1\" name=\"c1\"/>"
-        "<component component_ref=\"cc2\" name=\"c2\"/>"
-        "</import>"
-        "<import xlink:href=\"some-other-model.xml\" xmlns:xlink=\"http://www.w3.org/1999/xlink\">"
-        "<component component_ref=\"cc1\" name=\"c3\"/>"
-        "</import>"
-        "</model>";
-
-    const std::string e2 =
-        "<?xml version=\"1.0\" encoding=\"UTF-8\"?>\n"
-        "<model xmlns=\"http://www.cellml.org/cellml/2.0#\">"
-        "<import xlink:href=\"some-other-model.xml\" xmlns:xlink=\"http://www.w3.org/1999/xlink\">"
-        "<component component_ref=\"cc1\" name=\"c3\"/>"
-        "</import>"
-        "<import xlink:href=\"some-other-model.xml\" xmlns:xlink=\"http://www.w3.org/1999/xlink\">"
-        "<component component_ref=\"cc1\" name=\"c1\"/>"
-        "<component component_ref=\"cc2\" name=\"c2\"/>"
-        "</import>"
-        "</model>";
->>>>>>> 16136e22
+        "<?xml version=\"1.0\" encoding=\"UTF-8\"?>\n"
+        "<model xmlns=\"http://www.cellml.org/cellml/2.0#\">\n"
+        "  <import xlink:href=\"some-other-model.xml\" xmlns:xlink=\"http://www.w3.org/1999/xlink\">\n"
+        "    <component component_ref=\"cc1\" name=\"c3\"/>\n"
+        "  </import>\n"
+        "  <import xlink:href=\"some-other-model.xml\" xmlns:xlink=\"http://www.w3.org/1999/xlink\">\n"
+        "    <component component_ref=\"cc1\" name=\"c1\"/>\n"
+        "    <component component_ref=\"cc2\" name=\"c2\"/>\n"
+        "  </import>\n"
+        "</model>\n";
 
     libcellml::Model m;
     libcellml::ImportSourcePtr imp = std::make_shared<libcellml::ImportSource>();
@@ -257,39 +205,21 @@
 TEST(ComponentImport, hierarchicalImportAndParse)
 {
     const std::string e =
-<<<<<<< HEAD
-            "<?xml version=\"1.0\" encoding=\"UTF-8\"?>\n"
-            "<model xmlns=\"http://www.cellml.org/cellml/2.0#\">\n"
-            "  <import xlink:href=\"some-other-model.xml\" xmlns:xlink=\"http://www.w3.org/1999/xlink\">\n"
-            "    <component component_ref=\"cc1\" name=\"c1\"/>\n"
-            "  </import>\n"
-            "  <component name=\"dave\"/>\n"
-            "  <component name=\"bob\"/>\n"
-            "  <encapsulation>\n"
-            "    <component_ref component=\"dave\">\n"
-            "      <component_ref component=\"bob\">\n"
-            "        <component_ref component=\"c1\"/>\n"
-            "      </component_ref>\n"
-            "    </component_ref>\n"
-            "  </encapsulation>\n"
-            "</model>\n";
-=======
-        "<?xml version=\"1.0\" encoding=\"UTF-8\"?>\n"
-        "<model xmlns=\"http://www.cellml.org/cellml/2.0#\">"
-        "<import xlink:href=\"some-other-model.xml\" xmlns:xlink=\"http://www.w3.org/1999/xlink\">"
-        "<component component_ref=\"cc1\" name=\"c1\"/>"
-        "</import>"
-        "<component name=\"dave\"/>"
-        "<component name=\"bob\"/>"
-        "<encapsulation>"
-        "<component_ref component=\"dave\">"
-        "<component_ref component=\"bob\">"
-        "<component_ref component=\"c1\"/>"
-        "</component_ref>"
-        "</component_ref>"
-        "</encapsulation>"
-        "</model>";
->>>>>>> 16136e22
+        "<?xml version=\"1.0\" encoding=\"UTF-8\"?>\n"
+        "<model xmlns=\"http://www.cellml.org/cellml/2.0#\">\n"
+        "  <import xlink:href=\"some-other-model.xml\" xmlns:xlink=\"http://www.w3.org/1999/xlink\">\n"
+        "    <component component_ref=\"cc1\" name=\"c1\"/>\n"
+        "  </import>\n"
+        "  <component name=\"dave\"/>\n"
+        "  <component name=\"bob\"/>\n"
+        "  <encapsulation>\n"
+        "    <component_ref component=\"dave\">\n"
+        "      <component_ref component=\"bob\">\n"
+        "        <component_ref component=\"c1\"/>\n"
+        "      </component_ref>\n"
+        "    </component_ref>\n"
+        "  </encapsulation>\n"
+        "</model>\n";
 
     libcellml::Model m;
     libcellml::ImportSourcePtr imp = std::make_shared<libcellml::ImportSource>();
@@ -330,43 +260,23 @@
 TEST(ComponentImport, complexImportAndParse)
 {
     const std::string e =
-<<<<<<< HEAD
-            "<?xml version=\"1.0\" encoding=\"UTF-8\"?>\n"
-            "<model xmlns=\"http://www.cellml.org/cellml/2.0#\">\n"
-            "  <import xlink:href=\"some-other-model.xml\" xmlns:xlink=\"http://www.w3.org/1999/xlink\">\n"
-            "    <component component_ref=\"cc1\" name=\"c1\"/>\n"
-            "  </import>\n"
-            "  <component name=\"dave\"/>\n"
-            "  <component name=\"bob\"/>\n"
-            "  <component name=\"angus\"/>\n"
-            "  <encapsulation>\n"
-            "    <component_ref component=\"dave\">\n"
-            "      <component_ref component=\"bob\">\n"
-            "        <component_ref component=\"c1\"/>\n"
-            "        <component_ref component=\"angus\"/>\n"
-            "      </component_ref>\n"
-            "    </component_ref>\n"
-            "  </encapsulation>\n"
-            "</model>\n";
-=======
-        "<?xml version=\"1.0\" encoding=\"UTF-8\"?>\n"
-        "<model xmlns=\"http://www.cellml.org/cellml/2.0#\">"
-        "<import xlink:href=\"some-other-model.xml\" xmlns:xlink=\"http://www.w3.org/1999/xlink\">"
-        "<component component_ref=\"cc1\" name=\"c1\"/>"
-        "</import>"
-        "<component name=\"dave\"/>"
-        "<component name=\"bob\"/>"
-        "<component name=\"angus\"/>"
-        "<encapsulation>"
-        "<component_ref component=\"dave\">"
-        "<component_ref component=\"bob\">"
-        "<component_ref component=\"c1\"/>"
-        "<component_ref component=\"angus\"/>"
-        "</component_ref>"
-        "</component_ref>"
-        "</encapsulation>"
-        "</model>";
->>>>>>> 16136e22
+        "<?xml version=\"1.0\" encoding=\"UTF-8\"?>\n"
+        "<model xmlns=\"http://www.cellml.org/cellml/2.0#\">\n"
+        "  <import xlink:href=\"some-other-model.xml\" xmlns:xlink=\"http://www.w3.org/1999/xlink\">\n"
+        "    <component component_ref=\"cc1\" name=\"c1\"/>\n"
+        "  </import>\n"
+        "  <component name=\"dave\"/>\n"
+        "  <component name=\"bob\"/>\n"
+        "  <component name=\"angus\"/>\n"
+        "  <encapsulation>\n"
+        "    <component_ref component=\"dave\">\n"
+        "      <component_ref component=\"bob\">\n"
+        "        <component_ref component=\"c1\"/>\n"
+        "        <component_ref component=\"angus\"/>\n"
+        "      </component_ref>\n"
+        "    </component_ref>\n"
+        "  </encapsulation>\n"
+        "</model>\n";
 
     libcellml::Model m;
     libcellml::ImportSourcePtr imp = std::make_shared<libcellml::ImportSource>();
