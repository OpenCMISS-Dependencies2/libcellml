--- conflicted
+++ resolved
@@ -165,17 +165,9 @@
     EXPECT_EQ(e, a);
 }
 
-<<<<<<< HEAD
-<<<<<<< HEAD
-TEST(Model, countComponents) {
-    libcellml::ModelPtr m = std::make_shared<libcellml::Model>();
-=======
-=======
->>>>>>> 16136e22
 TEST(Model, countComponents)
 {
-    libcellml::Model m;
->>>>>>> develop
+    libcellml::ModelPtr m = std::make_shared<libcellml::Model>();
     libcellml::ComponentPtr c1 = std::make_shared<libcellml::Component>();
     libcellml::ComponentPtr c2 = std::make_shared<libcellml::Component>();
     c1->setName("child1");
@@ -188,17 +180,9 @@
     EXPECT_EQ(2u, m->componentCount());
 }
 
-<<<<<<< HEAD
-<<<<<<< HEAD
-TEST(Model, containsComponent) {
-    libcellml::ModelPtr m = std::make_shared<libcellml::Model>();
-=======
-=======
->>>>>>> 16136e22
 TEST(Model, containsComponent)
 {
-    libcellml::Model m;
->>>>>>> develop
+    libcellml::ModelPtr m = std::make_shared<libcellml::Model>();
     libcellml::ComponentPtr c1 = std::make_shared<libcellml::Component>();
     libcellml::ComponentPtr c2 = std::make_shared<libcellml::Component>();
     c1->setName("child1");
@@ -519,11 +503,7 @@
         "</component>"
         "</model>";
 
-<<<<<<< HEAD
-    libcellml::ModelPtr m = std::make_shared<libcellml::Model>();
-=======
-    libcellml::Model m;
->>>>>>> 16136e22
+    libcellml::ModelPtr m = std::make_shared<libcellml::Model>();
     libcellml::ImportSourcePtr i1 = std::make_shared<libcellml::ImportSource>();
     libcellml::ImportSourcePtr i2 = std::make_shared<libcellml::ImportSource>();
     libcellml::ComponentPtr c1 = std::make_shared<libcellml::Component>();
