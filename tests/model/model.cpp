--- conflicted
+++ resolved
@@ -340,23 +340,14 @@
         m_data->id = rhs.m_data->id;
     }
 
-<<<<<<< HEAD
     structure(structure &&rhs) noexcept
-      : m_data(rhs.m_data)
-=======
-    structure(structure &&rhs)
         : m_data(rhs.m_data)
->>>>>>> d5d1b516
     {
         std::cout << "structure move constructor: " << m_data->id << std::endl;
         rhs.m_data = nullptr;
     }
 
-<<<<<<< HEAD
-    structure& operator=(structure rhs)
-=======
-    structure &operator=(structure r)
->>>>>>> d5d1b516
+    structure &operator=(structure rhs)
     {
         rhs.swap(*this);
         return *this;
