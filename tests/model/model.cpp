--- conflicted
+++ resolved
@@ -26,20 +26,12 @@
     EXPECT_EQ(id, m.getId());
 }
 
-<<<<<<< HEAD
-TEST(Model, name) {
+TEST(Model, name)
+{
     const std::string n = "name";
     const std::string e =
-            "<?xml version=\"1.0\" encoding=\"UTF-8\"?>\n"
-            "<model xmlns=\"http://www.cellml.org/cellml/2.0#\" name=\"name\"/>\n";
-=======
-TEST(Model, name)
-{
-    std::string n = "name";
-    const std::string e =
-        "<?xml version=\"1.0\" encoding=\"UTF-8\"?>\n"
-        "<model xmlns=\"http://www.cellml.org/cellml/2.0#\" name=\"name\"/>";
->>>>>>> 16136e22
+        "<?xml version=\"1.0\" encoding=\"UTF-8\"?>\n"
+        "<model xmlns=\"http://www.cellml.org/cellml/2.0#\" name=\"name\"/>\n";
 
     libcellml::Model m;
     m.setName(n);
@@ -51,26 +43,15 @@
     EXPECT_EQ(e, a);
 }
 
-<<<<<<< HEAD
-TEST(Model, unsetName) {
+TEST(Model, unsetName)
+{
     const std::string n = "name";
     const std::string eName =
-            "<?xml version=\"1.0\" encoding=\"UTF-8\"?>\n"
-            "<model xmlns=\"http://www.cellml.org/cellml/2.0#\" name=\"name\"/>\n";
-    const std::string e =
-            "<?xml version=\"1.0\" encoding=\"UTF-8\"?>\n"
-            "<model xmlns=\"http://www.cellml.org/cellml/2.0#\"/>\n";
-=======
-TEST(Model, unsetName)
-{
-    std::string n = "name";
-    const std::string eName =
-        "<?xml version=\"1.0\" encoding=\"UTF-8\"?>\n"
-        "<model xmlns=\"http://www.cellml.org/cellml/2.0#\" name=\"name\"/>";
-    const std::string e =
-        "<?xml version=\"1.0\" encoding=\"UTF-8\"?>\n"
-        "<model xmlns=\"http://www.cellml.org/cellml/2.0#\"/>";
->>>>>>> 16136e22
+        "<?xml version=\"1.0\" encoding=\"UTF-8\"?>\n"
+        "<model xmlns=\"http://www.cellml.org/cellml/2.0#\" name=\"name\"/>\n";
+    const std::string e =
+        "<?xml version=\"1.0\" encoding=\"UTF-8\"?>\n"
+        "<model xmlns=\"http://www.cellml.org/cellml/2.0#\"/>\n";
 
     libcellml::Model m;
     m.setName(n);
@@ -86,20 +67,12 @@
     EXPECT_EQ(e, a);
 }
 
-<<<<<<< HEAD
-TEST(Model, invalidName) {
+TEST(Model, invalidName)
+{
     const std::string n = "invalid name";
     const std::string e =
-            "<?xml version=\"1.0\" encoding=\"UTF-8\"?>\n"
-            "<model xmlns=\"http://www.cellml.org/cellml/2.0#\" name=\"invalid name\"/>\n";
-=======
-TEST(Model, invalidName)
-{
-    std::string in = "invalid name";
-    const std::string e =
-        "<?xml version=\"1.0\" encoding=\"UTF-8\"?>\n"
-        "<model xmlns=\"http://www.cellml.org/cellml/2.0#\" name=\"invalid name\"/>";
->>>>>>> 16136e22
+        "<?xml version=\"1.0\" encoding=\"UTF-8\"?>\n"
+        "<model xmlns=\"http://www.cellml.org/cellml/2.0#\" name=\"invalid name\"/>\n";
 
     libcellml::Model m;
     m.setName(n);
@@ -114,17 +87,10 @@
 TEST(Model, addComponent)
 {
     const std::string e =
-<<<<<<< HEAD
-            "<?xml version=\"1.0\" encoding=\"UTF-8\"?>\n"
-            "<model xmlns=\"http://www.cellml.org/cellml/2.0#\">\n"
-            "  <component/>\n"
-            "</model>\n";
-=======
-        "<?xml version=\"1.0\" encoding=\"UTF-8\"?>\n"
-        "<model xmlns=\"http://www.cellml.org/cellml/2.0#\">"
-        "<component/>"
-        "</model>";
->>>>>>> 16136e22
+        "<?xml version=\"1.0\" encoding=\"UTF-8\"?>\n"
+        "<model xmlns=\"http://www.cellml.org/cellml/2.0#\">\n"
+        "  <component/>\n"
+        "</model>\n";
 
     libcellml::Model m;
     libcellml::ComponentPtr c = std::make_shared<libcellml::Component>();
@@ -139,17 +105,10 @@
 {
     const std::string in = "valid_name";
     const std::string e =
-<<<<<<< HEAD
-            "<?xml version=\"1.0\" encoding=\"UTF-8\"?>\n"
-            "<model xmlns=\"http://www.cellml.org/cellml/2.0#\">\n"
-            "  <component name=\"valid_name\"/>\n"
-            "</model>\n";
-=======
-        "<?xml version=\"1.0\" encoding=\"UTF-8\"?>\n"
-        "<model xmlns=\"http://www.cellml.org/cellml/2.0#\">"
-        "<component name=\"valid_name\"/>"
-        "</model>";
->>>>>>> 16136e22
+        "<?xml version=\"1.0\" encoding=\"UTF-8\"?>\n"
+        "<model xmlns=\"http://www.cellml.org/cellml/2.0#\">\n"
+        "  <component name=\"valid_name\"/>\n"
+        "</model>\n";
 
     libcellml::Model m;
     libcellml::ComponentPtr c = std::make_shared<libcellml::Component>();
@@ -165,17 +124,10 @@
 {
     const std::string in = "invalid name";
     const std::string e =
-<<<<<<< HEAD
-            "<?xml version=\"1.0\" encoding=\"UTF-8\"?>\n"
-            "<model xmlns=\"http://www.cellml.org/cellml/2.0#\">\n"
-            "  <component name=\"invalid name\"/>\n"
-            "</model>\n";
-=======
-        "<?xml version=\"1.0\" encoding=\"UTF-8\"?>\n"
-        "<model xmlns=\"http://www.cellml.org/cellml/2.0#\">"
-        "<component name=\"invalid name\"/>"
-        "</model>";
->>>>>>> 16136e22
+        "<?xml version=\"1.0\" encoding=\"UTF-8\"?>\n"
+        "<model xmlns=\"http://www.cellml.org/cellml/2.0#\">\n"
+        "  <component name=\"invalid name\"/>\n"
+        "</model>\n";
 
     libcellml::Model m;
     libcellml::ComponentPtr c = std::make_shared<libcellml::Component>();
@@ -192,19 +144,11 @@
     const std::string name1 = "component_1";
     const std::string name2 = "component_2";
     const std::string e =
-<<<<<<< HEAD
-            "<?xml version=\"1.0\" encoding=\"UTF-8\"?>\n"
-            "<model xmlns=\"http://www.cellml.org/cellml/2.0#\">\n"
-            "  <component name=\"component_1\"/>\n"
-            "  <component name=\"component_2\"/>\n"
-            "</model>\n";
-=======
-        "<?xml version=\"1.0\" encoding=\"UTF-8\"?>\n"
-        "<model xmlns=\"http://www.cellml.org/cellml/2.0#\">"
-        "<component name=\"component_1\"/>"
-        "<component name=\"component_2\"/>"
-        "</model>";
->>>>>>> 16136e22
+        "<?xml version=\"1.0\" encoding=\"UTF-8\"?>\n"
+        "<model xmlns=\"http://www.cellml.org/cellml/2.0#\">\n"
+        "  <component name=\"component_1\"/>\n"
+        "  <component name=\"component_2\"/>\n"
+        "</model>\n";
 
     libcellml::Model m;
     libcellml::ComponentPtr c1 = std::make_shared<libcellml::Component>();
@@ -254,30 +198,16 @@
 TEST(Model, removeComponent)
 {
     const std::string e1 =
-<<<<<<< HEAD
-            "<?xml version=\"1.0\" encoding=\"UTF-8\"?>\n"
-            "<model xmlns=\"http://www.cellml.org/cellml/2.0#\">\n"
-            "  <component name=\"child2\"/>\n"
-            "</model>\n";
+        "<?xml version=\"1.0\" encoding=\"UTF-8\"?>\n"
+        "<model xmlns=\"http://www.cellml.org/cellml/2.0#\">\n"
+        "  <component name=\"child2\"/>\n"
+        "</model>\n";
     const std::string e2 =
-            "<?xml version=\"1.0\" encoding=\"UTF-8\"?>\n"
-            "<model xmlns=\"http://www.cellml.org/cellml/2.0#\">\n"
-            "  <component name=\"child2\"/>\n"
-            "  <component name=\"child1\"/>\n"
-            "</model>\n";
-=======
-        "<?xml version=\"1.0\" encoding=\"UTF-8\"?>\n"
-        "<model xmlns=\"http://www.cellml.org/cellml/2.0#\">"
-        "<component name=\"child2\"/>"
-        "</model>";
-
-    const std::string e2 =
-        "<?xml version=\"1.0\" encoding=\"UTF-8\"?>\n"
-        "<model xmlns=\"http://www.cellml.org/cellml/2.0#\">"
-        "<component name=\"child2\"/>"
-        "<component name=\"child1\"/>"
-        "</model>";
->>>>>>> 16136e22
+        "<?xml version=\"1.0\" encoding=\"UTF-8\"?>\n"
+        "<model xmlns=\"http://www.cellml.org/cellml/2.0#\">\n"
+        "  <component name=\"child2\"/>\n"
+        "  <component name=\"child1\"/>\n"
+        "</model>\n";
 
     libcellml::Model m;
     libcellml::ComponentPtr c1 = std::make_shared<libcellml::Component>();
@@ -313,17 +243,10 @@
 TEST(Model, getComponentMethods)
 {
     const std::string e =
-<<<<<<< HEAD
-            "<?xml version=\"1.0\" encoding=\"UTF-8\"?>\n"
-            "<model xmlns=\"http://www.cellml.org/cellml/2.0#\">\n"
-            "  <component name=\"childA\"/>\n"
-            "</model>\n";
-=======
-        "<?xml version=\"1.0\" encoding=\"UTF-8\"?>\n"
-        "<model xmlns=\"http://www.cellml.org/cellml/2.0#\">"
-        "<component name=\"childA\"/>"
-        "</model>";
->>>>>>> 16136e22
+        "<?xml version=\"1.0\" encoding=\"UTF-8\"?>\n"
+        "<model xmlns=\"http://www.cellml.org/cellml/2.0#\">\n"
+        "  <component name=\"childA\"/>\n"
+        "</model>\n";
 
     libcellml::Model m;
     libcellml::ComponentPtr c1 = std::make_shared<libcellml::Component>();
@@ -349,13 +272,8 @@
 TEST(Model, takeComponentMethods)
 {
     const std::string e =
-<<<<<<< HEAD
-            "<?xml version=\"1.0\" encoding=\"UTF-8\"?>\n"
-            "<model xmlns=\"http://www.cellml.org/cellml/2.0#\"/>\n";
-=======
-        "<?xml version=\"1.0\" encoding=\"UTF-8\"?>\n"
-        "<model xmlns=\"http://www.cellml.org/cellml/2.0#\"/>";
->>>>>>> 16136e22
+        "<?xml version=\"1.0\" encoding=\"UTF-8\"?>\n"
+        "<model xmlns=\"http://www.cellml.org/cellml/2.0#\"/>\n";
 
     libcellml::Model m;
     libcellml::ComponentPtr c1 = std::make_shared<libcellml::Component>();
@@ -467,45 +385,23 @@
 TEST(Model, replaceComponent)
 {
     const std::string e_orig =
-<<<<<<< HEAD
-            "<?xml version=\"1.0\" encoding=\"UTF-8\"?>\n"
-            "<model xmlns=\"http://www.cellml.org/cellml/2.0#\">\n"
-            "  <component name=\"child1\"/>\n"
-            "  <component name=\"child2\"/>\n"
-            "</model>\n";
+        "<?xml version=\"1.0\" encoding=\"UTF-8\"?>\n"
+        "<model xmlns=\"http://www.cellml.org/cellml/2.0#\">\n"
+        "  <component name=\"child1\"/>\n"
+        "  <component name=\"child2\"/>\n"
+        "</model>\n";
     const std::string e_after =
-            "<?xml version=\"1.0\" encoding=\"UTF-8\"?>\n"
-            "<model xmlns=\"http://www.cellml.org/cellml/2.0#\">\n"
-            "  <component name=\"child1\"/>\n"
-            "  <component name=\"child3\"/>\n"
-            "</model>\n";
+        "<?xml version=\"1.0\" encoding=\"UTF-8\"?>\n"
+        "<model xmlns=\"http://www.cellml.org/cellml/2.0#\">\n"
+        "  <component name=\"child1\"/>\n"
+        "  <component name=\"child3\"/>\n"
+        "</model>\n";
     const std::string e_post =
-            "<?xml version=\"1.0\" encoding=\"UTF-8\"?>\n"
-            "<model xmlns=\"http://www.cellml.org/cellml/2.0#\">\n"
-            "  <component name=\"child4\"/>\n"
-            "  <component name=\"child3\"/>\n"
-            "</model>\n";
-=======
-        "<?xml version=\"1.0\" encoding=\"UTF-8\"?>\n"
-        "<model xmlns=\"http://www.cellml.org/cellml/2.0#\">"
-        "<component name=\"child1\"/>"
-        "<component name=\"child2\"/>"
-        "</model>";
-
-    const std::string e_after =
-        "<?xml version=\"1.0\" encoding=\"UTF-8\"?>\n"
-        "<model xmlns=\"http://www.cellml.org/cellml/2.0#\">"
-        "<component name=\"child1\"/>"
-        "<component name=\"child3\"/>"
-        "</model>";
-
-    const std::string e_post =
-        "<?xml version=\"1.0\" encoding=\"UTF-8\"?>\n"
-        "<model xmlns=\"http://www.cellml.org/cellml/2.0#\">"
-        "<component name=\"child4\"/>"
-        "<component name=\"child3\"/>"
-        "</model>";
->>>>>>> 16136e22
+        "<?xml version=\"1.0\" encoding=\"UTF-8\"?>\n"
+        "<model xmlns=\"http://www.cellml.org/cellml/2.0#\">\n"
+        "  <component name=\"child4\"/>\n"
+        "  <component name=\"child3\"/>\n"
+        "</model>\n";
 
     libcellml::Model m;
     libcellml::ComponentPtr c1 = std::make_shared<libcellml::Component>();
@@ -545,17 +441,10 @@
 TEST(Model, constructors)
 {
     const std::string e =
-<<<<<<< HEAD
-            "<?xml version=\"1.0\" encoding=\"UTF-8\"?>\n"
-            "<model xmlns=\"http://www.cellml.org/cellml/2.0#\" name=\"my_name\">\n"
-            "  <component/>\n"
-            "</model>\n";
-=======
-        "<?xml version=\"1.0\" encoding=\"UTF-8\"?>\n"
-        "<model xmlns=\"http://www.cellml.org/cellml/2.0#\" name=\"my_name\">"
-        "<component/>"
-        "</model>";
->>>>>>> 16136e22
+        "<?xml version=\"1.0\" encoding=\"UTF-8\"?>\n"
+        "<model xmlns=\"http://www.cellml.org/cellml/2.0#\" name=\"my_name\">\n"
+        "  <component/>\n"
+        "</model>\n";
     const std::string n = "my_name";
 
     libcellml::Model m, m1, m2;
@@ -586,48 +475,26 @@
     // EXPECT_EQ("", m2.getName()); m2 is now dead (contains a nullptr).
 }
 
-<<<<<<< HEAD
-TEST(Model, setAndCheckIdsAllEntities) {
-    const std::string e =
-            "<?xml version=\"1.0\" encoding=\"UTF-8\"?>\n"
-            "<model xmlns=\"http://www.cellml.org/cellml/2.0#\" name=\"mname\" id=\"mid\">\n"
-            "  <import xlink:href=\"some-other-model.xml\" xmlns:xlink=\"http://www.w3.org/1999/xlink\" id=\"i1id\">\n"
-            "    <component component_ref=\"a_component_in_that_model\" name=\"c1name\" id=\"c1id\"/>\n"
-            "  </import>\n"
-            "  <import xlink:href=\"some-other-model.xml\" xmlns:xlink=\"http://www.w3.org/1999/xlink\" id=\"i2id\">\n"
-            "    <units units_ref=\"a_units_in_that_model\" name=\"u1name\" id=\"u1id\"/>\n"
-            "  </import>\n"
-            "  <units name=\"u2name\" id=\"u2id\"/>\n"
-            "  <units name=\"u3name\" id=\"u3id\"/>\n"
-            "  <component name=\"c2name\" id=\"c2id\">\n"
-            "    <variable name=\"vname\" units=\"u1name\" id=\"vid\"/>\n"
-            "    <reset id=\"r1id\">\n"
-            "      <when id=\"w1id\"/>\n"
-            "    </reset>\n"
-            "  </component>\n"
-            "</model>\n";
-=======
 TEST(Model, setAndCheckIdsAllEntities)
 {
-    const std::string expected =
-        "<?xml version=\"1.0\" encoding=\"UTF-8\"?>\n"
-        "<model xmlns=\"http://www.cellml.org/cellml/2.0#\" name=\"mname\" id=\"mid\">"
-        "<import xlink:href=\"some-other-model.xml\" xmlns:xlink=\"http://www.w3.org/1999/xlink\" id=\"i1id\">"
-        "<component component_ref=\"a_component_in_that_model\" name=\"c1name\" id=\"c1id\"/>"
-        "</import>"
-        "<import xlink:href=\"some-other-model.xml\" xmlns:xlink=\"http://www.w3.org/1999/xlink\" id=\"i2id\">"
-        "<units units_ref=\"a_units_in_that_model\" name=\"u1name\" id=\"u1id\"/>"
-        "</import>"
-        "<units name=\"u2name\" id=\"u2id\"/>"
-        "<units name=\"u3name\" id=\"u3id\"/>"
-        "<component name=\"c2name\" id=\"c2id\">"
-        "<variable name=\"vname\" units=\"u1name\" id=\"vid\"/>"
-        "<reset id=\"r1id\">"
-        "<when id=\"w1id\"/>"
-        "</reset>"
-        "</component>"
-        "</model>";
->>>>>>> 16136e22
+    const std::string e =
+        "<?xml version=\"1.0\" encoding=\"UTF-8\"?>\n"
+        "<model xmlns=\"http://www.cellml.org/cellml/2.0#\" name=\"mname\" id=\"mid\">\n"
+        "  <import xlink:href=\"some-other-model.xml\" xmlns:xlink=\"http://www.w3.org/1999/xlink\" id=\"i1id\">\n"
+        "    <component component_ref=\"a_component_in_that_model\" name=\"c1name\" id=\"c1id\"/>\n"
+        "  </import>\n"
+        "  <import xlink:href=\"some-other-model.xml\" xmlns:xlink=\"http://www.w3.org/1999/xlink\" id=\"i2id\">\n"
+        "    <units units_ref=\"a_units_in_that_model\" name=\"u1name\" id=\"u1id\"/>\n"
+        "  </import>\n"
+        "  <units name=\"u2name\" id=\"u2id\"/>\n"
+        "  <units name=\"u3name\" id=\"u3id\"/>\n"
+        "  <component name=\"c2name\" id=\"c2id\">\n"
+        "    <variable name=\"vname\" units=\"u1name\" id=\"vid\"/>\n"
+        "    <reset id=\"r1id\">\n"
+        "      <when id=\"w1id\"/>\n"
+        "    </reset>\n"
+        "  </component>\n"
+        "</model>\n";
 
     libcellml::Model m;
     libcellml::ImportSourcePtr i1 = std::make_shared<libcellml::ImportSource>();
