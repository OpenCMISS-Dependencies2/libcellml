/*
Copyright libCellML Contributors

Licensed under the Apache License, Version 2.0 (the "License");
you may not use this file except in compliance with the License.
You may obtain a copy of the License at

    http://www.apache.org/licenses/LICENSE-2.0

Unless required by applicable law or agreed to in writing, software
distributed under the License is distributed on an "AS IS" BASIS,
WITHOUT WARRANTIES OR CONDITIONS OF ANY KIND, either express or implied.
See the License for the specific language governing permissions and
limitations under the License.
*/

#include "gtest/gtest.h"

#include <libcellml>

#include "test_utils.h"

TEST(Model, setGetId)
{
    const std::string id = "modelID";
    libcellml::ModelPtr m = libcellml::Model::create();
    m->setId(id);
    EXPECT_EQ(id, m->id());
}

TEST(Model, name)
{
    const std::string n = "name";
    const std::string e =
        "<?xml version=\"1.0\" encoding=\"UTF-8\"?>\n"
        "<model xmlns=\"http://www.cellml.org/cellml/2.0#\" name=\"name\"/>\n";

    libcellml::ModelPtr m = libcellml::Model::create();
    m->setName(n);

    EXPECT_EQ(n, m->name());

    libcellml::PrinterPtr printer = libcellml::Printer::create();
    const std::string a = printer->printModel(m);
    EXPECT_EQ(e, a);

    auto m2 = libcellml::Model::create(n);
    const std::string a2 = printer->printModel(m2);
    EXPECT_EQ(e, a2);
}

TEST(Model, unsetName)
{
    const std::string n = "name";
    const std::string eName =
        "<?xml version=\"1.0\" encoding=\"UTF-8\"?>\n"
        "<model xmlns=\"http://www.cellml.org/cellml/2.0#\" name=\"name\"/>\n";
    const std::string e =
        "<?xml version=\"1.0\" encoding=\"UTF-8\"?>\n"
        "<model xmlns=\"http://www.cellml.org/cellml/2.0#\"/>\n";

    libcellml::ModelPtr m = libcellml::Model::create();
    m->setName(n);
    EXPECT_EQ(n, m->name());

    libcellml::PrinterPtr printer = libcellml::Printer::create();
    std::string a = printer->printModel(m);
    EXPECT_EQ(eName, a);

    m->setName("");
    EXPECT_EQ("", m->name());
    a = printer->printModel(m);
    EXPECT_EQ(e, a);
}

TEST(Model, invalidName)
{
    const std::string n = "invalid name";
    const std::string e =
        "<?xml version=\"1.0\" encoding=\"UTF-8\"?>\n"
        "<model xmlns=\"http://www.cellml.org/cellml/2.0#\" name=\"invalid name\"/>\n";

    libcellml::ModelPtr m = libcellml::Model::create();
    m->setName(n);

    EXPECT_EQ(n, m->name());

    libcellml::PrinterPtr printer = libcellml::Printer::create();
    const std::string a = printer->printModel(m);
    EXPECT_EQ(e, a);
}

TEST(Model, addComponent)
{
    const std::string e =
        "<?xml version=\"1.0\" encoding=\"UTF-8\"?>\n"
        "<model xmlns=\"http://www.cellml.org/cellml/2.0#\">\n"
        "  <component/>\n"
        "</model>\n";

    libcellml::ModelPtr m = libcellml::Model::create();
    libcellml::ComponentPtr c = libcellml::Component::create();
    m->addComponent(c);

    libcellml::PrinterPtr printer = libcellml::Printer::create();
    const std::string a = printer->printModel(m);
    EXPECT_EQ(e, a);
}

TEST(Model, addValidNamedComponent)
{
    const std::string in = "valid_name";
    const std::string e =
        "<?xml version=\"1.0\" encoding=\"UTF-8\"?>\n"
        "<model xmlns=\"http://www.cellml.org/cellml/2.0#\">\n"
        "  <component name=\"valid_name\"/>\n"
        "</model>\n";

    libcellml::ModelPtr m = libcellml::Model::create();
    libcellml::ComponentPtr c = libcellml::Component::create();
    c->setName(in);
    m->addComponent(c);

    libcellml::PrinterPtr printer = libcellml::Printer::create();
    const std::string a = printer->printModel(m);
    EXPECT_EQ(e, a);
}

TEST(Model, addInvalidNamedComponent)
{
    const std::string in = "invalid name";
    const std::string e =
        "<?xml version=\"1.0\" encoding=\"UTF-8\"?>\n"
        "<model xmlns=\"http://www.cellml.org/cellml/2.0#\">\n"
        "  <component name=\"invalid name\"/>\n"
        "</model>\n";

    libcellml::ModelPtr m = libcellml::Model::create();
    libcellml::ComponentPtr c = libcellml::Component::create();
    c->setName(in);
    m->addComponent(c);

    libcellml::PrinterPtr printer = libcellml::Printer::create();
    const std::string a = printer->printModel(m);
    EXPECT_EQ(e, a);
}

TEST(Model, addTwoNamedComponents)
{
    const std::string name1 = "component_1";
    const std::string name2 = "component_2";
    const std::string e =
        "<?xml version=\"1.0\" encoding=\"UTF-8\"?>\n"
        "<model xmlns=\"http://www.cellml.org/cellml/2.0#\">\n"
        "  <component name=\"component_1\"/>\n"
        "  <component name=\"component_2\"/>\n"
        "</model>\n";

    libcellml::ModelPtr m = libcellml::Model::create();
    libcellml::ComponentPtr c1 = libcellml::Component::create();
    c1->setName(name1);
    m->addComponent(c1);
    libcellml::ComponentPtr c2 = libcellml::Component::create();
    m->addComponent(c2);
    // once the component is added, we should be able to change the handle to the component and have those changes
    // reflected in the model? Yes we are using shared pointers.
    c2->setName(name2); // so should this give an error? Nope

    libcellml::PrinterPtr printer = libcellml::Printer::create();
    const std::string a = printer->printModel(m);
    EXPECT_EQ(e, a);
}

TEST(Model, countComponents)
{
    libcellml::ModelPtr m = libcellml::Model::create();
    libcellml::ComponentPtr c1 = libcellml::Component::create();
    libcellml::ComponentPtr c2 = libcellml::Component::create();
    c1->setName("child1");
    c2->setName("child2");

    EXPECT_EQ(size_t(0), m->componentCount());

    m->addComponent(c1);
    m->addComponent(c2);
    EXPECT_EQ(size_t(2), m->componentCount());
}

TEST(Model, containsComponent)
{
    libcellml::ModelPtr m = libcellml::Model::create();
    libcellml::ComponentPtr c1 = libcellml::Component::create();
    libcellml::ComponentPtr c2 = libcellml::Component::create();
    c1->setName("child1");
    c2->setName("child2");

    EXPECT_FALSE(m->containsComponent("child1"));

    m->addComponent(c1);
    m->addComponent(c2);
    EXPECT_TRUE(m->containsComponent("child2"));
}

TEST(Model, removeComponent)
{
    const std::string e1 =
        "<?xml version=\"1.0\" encoding=\"UTF-8\"?>\n"
        "<model xmlns=\"http://www.cellml.org/cellml/2.0#\">\n"
        "  <component name=\"child2\"/>\n"
        "</model>\n";
    const std::string e2 =
        "<?xml version=\"1.0\" encoding=\"UTF-8\"?>\n"
        "<model xmlns=\"http://www.cellml.org/cellml/2.0#\">\n"
        "  <component name=\"child2\"/>\n"
        "</model>\n";

    libcellml::ModelPtr m = libcellml::Model::create();
    libcellml::ComponentPtr c1 = libcellml::Component::create();
    libcellml::ComponentPtr c2 = libcellml::Component::create();
    c1->setName("child1");
    c2->setName("child2");
    m->addComponent(c1);
    m->addComponent(c2);

    EXPECT_EQ(size_t(2), m->componentCount());
    EXPECT_TRUE(m->removeComponent(0));
    EXPECT_EQ(size_t(1), m->componentCount());

    libcellml::PrinterPtr printer = libcellml::Printer::create();
    std::string a = printer->printModel(m);
    EXPECT_EQ(e1, a);
    EXPECT_FALSE(m->removeComponent(1));

    m->addComponent(c1);

    // Remove the first occurrence of "child1".
    EXPECT_TRUE(m->removeComponent("child1"));
    EXPECT_EQ(size_t(1), m->componentCount());
    a = printer->printModel(m);
    EXPECT_EQ(e2, a);

    // Expect no change to model.
    EXPECT_FALSE(m->removeComponent("child3"));
    EXPECT_EQ(size_t(1), m->componentCount());
}

TEST(Model, componentMethods)
{
    const std::string e =
        "<?xml version=\"1.0\" encoding=\"UTF-8\"?>\n"
        "<model xmlns=\"http://www.cellml.org/cellml/2.0#\">\n"
        "  <component name=\"childA\"/>\n"
        "</model>\n";

    libcellml::ModelPtr m = libcellml::Model::create();
    libcellml::ComponentPtr c1 = libcellml::Component::create();
    c1->setName("child1");
    m->addComponent(c1);

    libcellml::ComponentPtr cA = m->component(0);
    cA->setName("childA");

    libcellml::PrinterPtr printer = libcellml::Printer::create();
    const std::string a = printer->printModel(m);
    EXPECT_EQ(e, a);

    // Using const version of overloaded method
    const libcellml::ComponentPtr cB = m->component(0);
    // Can do this as we just have a const pointer
    cB->setName("gus");
    EXPECT_EQ("gus", cB->name());

    EXPECT_EQ(nullptr, m->component(4));
}

TEST(Model, takeComponentMethods)
{
    const std::string e =
        "<?xml version=\"1.0\" encoding=\"UTF-8\"?>\n"
        "<model xmlns=\"http://www.cellml.org/cellml/2.0#\"/>\n";

    libcellml::ModelPtr m = libcellml::Model::create();
    libcellml::ComponentPtr c1 = libcellml::Component::create();
    libcellml::ComponentPtr c2 = libcellml::Component::create();
    c1->setName("child1");
    c2->setName("child2");
    m->addComponent(c1);
    m->addComponent(c2);

    libcellml::ComponentPtr c02 = m->takeComponent(1);
    EXPECT_EQ(size_t(1), m->componentCount());

    EXPECT_EQ(m->takeComponent(4), nullptr);

    EXPECT_EQ("child2", c02->name());
    EXPECT_EQ(nullptr, c02->parent());

    libcellml::ComponentPtr c01 = m->takeComponent("child1");
    EXPECT_NE(nullptr, c01);
    EXPECT_EQ(size_t(0), m->componentCount());

    EXPECT_EQ("child1", c01->name());
    EXPECT_EQ(nullptr, c01->parent());

    libcellml::PrinterPtr printer = libcellml::Printer::create();
    const std::string a = printer->printModel(m);
    EXPECT_EQ(e, a);

    // Expect no change.
    EXPECT_EQ(size_t(0), m->componentCount());
    EXPECT_EQ(nullptr, m->takeComponent("child4"));
    EXPECT_EQ(size_t(0), m->componentCount());
}

static int count = 0;
class big_and_complicated
{
    // lots of complicated code
public:
    int id;
    big_and_complicated()
        : id(count + 101)
    {
        ++count;
    }

    ~big_and_complicated()
    {
        --count;
    }
};

struct structure
{
    structure()
        : m_data {new big_and_complicated {}}
    {
        std::cout << "structure constructor: " << m_data->id << std::endl;
    }

    structure(const structure &rhs)
        : m_data {new big_and_complicated {}}
    {
        std::cout << "structure copy constructor: " << rhs.m_data->id << std::endl;
        m_data->id = rhs.m_data->id;
    }

    structure(structure &&rhs) noexcept
        : m_data(rhs.m_data)
    {
        std::cout << "structure move constructor: " << m_data->id << std::endl;
        rhs.m_data = nullptr;
    }

    structure &operator=(structure rhs)
    {
        rhs.swap(*this);
        return *this;
    }

    void swap(structure &rhs) noexcept
    {
        std::swap(m_data, rhs.m_data);
    }

    ~structure()
    {
        std::cout << "structure destructor: ";
        if (m_data != nullptr) {
            std::cout << m_data->id << std::endl;
        } else {
            std::cout << std::endl;
        }
        delete m_data;
    }

private:
    big_and_complicated *m_data = nullptr;
};

TEST(Model, replaceComponent)
{
    const std::string e_orig =
        "<?xml version=\"1.0\" encoding=\"UTF-8\"?>\n"
        "<model xmlns=\"http://www.cellml.org/cellml/2.0#\">\n"
        "  <component name=\"child1\"/>\n"
        "  <component name=\"child2\"/>\n"
        "</model>\n";
    const std::string e_after =
        "<?xml version=\"1.0\" encoding=\"UTF-8\"?>\n"
        "<model xmlns=\"http://www.cellml.org/cellml/2.0#\">\n"
        "  <component name=\"child1\"/>\n"
        "  <component name=\"child3\"/>\n"
        "</model>\n";
    const std::string e_post =
        "<?xml version=\"1.0\" encoding=\"UTF-8\"?>\n"
        "<model xmlns=\"http://www.cellml.org/cellml/2.0#\">\n"
        "  <component name=\"child5\"/>\n"
        "  <component name=\"child3\"/>\n"
        "</model>\n";

    libcellml::ModelPtr m = libcellml::Model::create();
    libcellml::ComponentPtr c1 = libcellml::Component::create();
    libcellml::ComponentPtr c2 = libcellml::Component::create();
    libcellml::ComponentPtr c3 = libcellml::Component::create();
    libcellml::ComponentPtr c4 = libcellml::Component::create();
    libcellml::ComponentPtr c5 = libcellml::Component::create();
    c1->setName("child1");
    c2->setName("child2");
    c3->setName("child3");
    c4->setName("child4");
    c5->setName("child5");
    m->addComponent(c1);
    m->addComponent(c2);

    libcellml::PrinterPtr printer = libcellml::Printer::create();
    std::string a = printer->printModel(m);
    EXPECT_EQ(e_orig, a);

    // Attempt to replace non-existent component.
    EXPECT_FALSE(m->replaceComponent(5, c3));

    // Replace existing component.
    EXPECT_TRUE(m->replaceComponent(1, c3));
    EXPECT_EQ(m, c3->parent());

    a = printer->printModel(m);
    EXPECT_EQ(e_after, a);

    // Nothing happens when trying to replace a component that doesn't match
    // the given name.
    EXPECT_FALSE(m->replaceComponent("child5", c4));
    EXPECT_EQ(nullptr, c4->parent());

    EXPECT_TRUE(m->replaceComponent("child1", c4));
    EXPECT_EQ(m, c4->parent());

    EXPECT_TRUE(m->replaceComponent(c4, c5));
    EXPECT_EQ(m, c5->parent());

    a = printer->printModel(m);
    EXPECT_EQ(e_post, a);
}

TEST(Model, constructors)
{
    const std::string e =
        "<?xml version=\"1.0\" encoding=\"UTF-8\"?>\n"
        "<model xmlns=\"http://www.cellml.org/cellml/2.0#\" name=\"my_name\">\n"
        "  <component/>\n"
        "</model>\n";
    const std::string n = "my_name";

    libcellml::ModelPtr m = libcellml::Model::create();
    libcellml::ModelPtr m1;
    libcellml::ModelPtr m2;
    m->setName(n);
    m->addComponent(libcellml::Component::create());

    libcellml::PrinterPtr printer = libcellml::Printer::create();
    const std::string a = printer->printModel(m);

    EXPECT_EQ(e, a);

    //Testing copy constructor
    libcellml::ModelPtr &m3(m);
    EXPECT_EQ("my_name", m3->name());

    // Testing model assignment
    m1 = m;
    EXPECT_EQ("my_name", m->name());

    // Testing move assignment for model
    m2 = std::move(m1);
    EXPECT_EQ("my_name", m2->name());

    // Testing move constructor for component
    libcellml::ModelPtr m4 = std::move(m2);
    EXPECT_EQ("my_name", m4->name());
}

TEST(Model, setAndCheckIdsAllEntities)
{
    const std::string e =
        "<?xml version=\"1.0\" encoding=\"UTF-8\"?>\n"
        "<model xmlns=\"http://www.cellml.org/cellml/2.0#\" name=\"mname\" id=\"mid\">\n"
        "  <import xmlns:xlink=\"http://www.w3.org/1999/xlink\" xlink:href=\"some-other-different-model.xml\" id=\"i2id\">\n"
        "    <units units_ref=\"a_units_in_that_model\" name=\"u1name\" id=\"u1id\"/>\n"
        "  </import>\n"
        "  <import xmlns:xlink=\"http://www.w3.org/1999/xlink\" xlink:href=\"some-other-model.xml\" id=\"i1id\">\n"
        "    <component component_ref=\"a_component_in_that_model\" name=\"c1name\" id=\"c1id\"/>\n"
        "  </import>\n"
        "  <units name=\"u2name\" id=\"u2id\"/>\n"
        "  <units name=\"u3name\" id=\"u3id\"/>\n"
        "  <component name=\"c2name\" id=\"c2id\">\n"
        "    <variable name=\"vname\" units=\"u1name\" id=\"vid\"/>\n"
        "    <reset id=\"r1id\">\n"
        "      <test_value id=\"tvid\"/>\n"
        "      <reset_value id=\"rvid\"/>\n"
        "    </reset>\n"
        "  </component>\n"
        "</model>\n";

    libcellml::ModelPtr m = libcellml::Model::create();
    libcellml::ImportSourcePtr i1 = libcellml::ImportSource::create();
    libcellml::ImportSourcePtr i2 = libcellml::ImportSource::create();
    libcellml::ComponentPtr c1 = libcellml::Component::create();
    libcellml::ComponentPtr c2 = libcellml::Component::create();
    libcellml::VariablePtr v = libcellml::Variable::create();
    libcellml::UnitsPtr u1 = libcellml::Units::create();
    libcellml::UnitsPtr u2 = libcellml::Units::create();
    libcellml::UnitsPtr u3 = libcellml::Units::create();
    libcellml::ResetPtr r1 = libcellml::Reset::create();

    i1->setUrl("some-other-model.xml");
    c1->setSourceComponent(i1, "a_component_in_that_model");

    i2->setUrl("some-other-different-model.xml");
    u1->setSourceUnits(i2, "a_units_in_that_model");

    m->setName("mname");
    c1->setName("c1name");
    c2->setName("c2name");
    v->setName("vname");
    u1->setName("u1name");
    u2->setName("u2name");
    u3->setName("u3name");

    m->setId("mid");
    i1->setId("i1id");
    i2->setId("i2id");
    c1->setId("c1id");
    c2->setId("c2id");
    v->setId("vid");
    u1->setId("u1id");
    u2->setId("u2id");
    u3->setId("u3id");
    r1->setId("r1id");

    r1->setTestValueId("tvid");
    r1->setResetValueId("rvid");

    v->setUnits(u1);
    c2->addReset(r1);
    c2->addVariable(v);

    m->addUnits(u1);
    m->addUnits(u2);
    m->addUnits(u3);
    m->addComponent(c1);
    m->addComponent(c2);

    libcellml::PrinterPtr printer = libcellml::Printer::create();
    const std::string a = printer->printModel(m);
    EXPECT_EQ(a, e);
}

TEST(Model, equivalentVariableCountReportsCorrectlyAfterUsingRemoveComponent)
{
    const std::string e =
        "<?xml version=\"1.0\" encoding=\"UTF-8\"?>\n"
        "<model xmlns=\"http://www.cellml.org/cellml/2.0#\" name=\"model\">\n"
        "  <component name=\"c1\">\n"
        "    <variable name=\"v1\" units=\"dimensionless\"/>\n"
        "  </component>\n"
        "  <component name=\"c2\">\n"
        "    <variable name=\"v2\" units=\"dimensionless\"/>\n"
        "  </component>\n"
        "  <connection component_1=\"c1\" component_2=\"c2\">\n"
        "    <map_variables variable_1=\"v1\" variable_2=\"v2\"/>\n"
        "  </connection>\n"
        "</model>\n";

    auto parser = libcellml::Parser::create();
    auto model = parser->parseModel(e);

    model->removeComponent("c1");

    EXPECT_EQ(size_t(0), model->component(0)->variable(0)->equivalentVariableCount());
    EXPECT_EQ(nullptr, model->component(0)->variable(0)->equivalentVariable(0));
}

TEST(Model, removeComponentInsensitiveToOrder)
{
    const std::string e =
        "<?xml version=\"1.0\" encoding=\"UTF-8\"?>\n"
        "<model xmlns=\"http://www.cellml.org/cellml/2.0#\" name=\"parsed_model\">\n"
        "  <component name=\"c1\">\n"
        "    <variable name=\"v1\" units=\"dimensionless\"/>\n"
        "  </component>\n"
        "  <component name=\"c2\">\n"
        "    <variable name=\"v2\" units=\"dimensionless\"/>\n"
        "  </component>\n"
        "</model>\n";

    auto parser = libcellml::Parser::create();
    auto modelParsed = parser->parseModel(e);
    auto modelApi = libcellml::Model::create("api_model");

    // I want to move a component from modelParsed to modelApi
    auto c1Parsed = modelParsed->component("c1");
    modelApi->addComponent(c1Parsed);
    // Expect one component each
    EXPECT_EQ(size_t(1), modelParsed->componentCount());
    EXPECT_EQ(size_t(1), modelApi->componentCount());

    // Remove it from the parsed model: this does nothing because the parent pointer
    // has already been changed when it was added to the modelApi
    modelParsed->removeComponent(c1Parsed);

    // Still expect one component each
    EXPECT_EQ(size_t(1), modelParsed->componentCount());
    EXPECT_EQ(size_t(1), modelApi->componentCount());

    // If the order of operations is switched the behaviour is the same:

    // Get a pointer to the second component in the parsed model.
    auto c2Parsed = modelParsed->component("c2");
    // Remove it from the parsed model.
    modelParsed->removeComponent(c2Parsed);
    // Add it to the api model.
    modelApi->addComponent(c2Parsed);

    EXPECT_EQ(size_t(0), modelParsed->componentCount());
    EXPECT_EQ(size_t(2), modelApi->componentCount());
}

<<<<<<< HEAD
TEST(Model, cleanModel)
{
    // Make a model with empty components and empty import sources.
    const std::string e =
        "<?xml version=\"1.0\" encoding=\"UTF-8\"?>\n"
        "<model xmlns=\"http://www.cellml.org/cellml/2.0#\" name=\"dirtyModel\">\n"
        "  <import xmlns:xlink=\"http://www.w3.org/1999/xlink\" xlink:href=\"importedModel.cellml\">\n"
        "    <component component_ref=\"importMe\" name=\"importedComponent\"/>\n"
        "  </import>\n"
        "  <units name=\"unrequiredUnits\"/>\n"
        "  <units name=\"requiredUnits\"/>\n"
        "  <component name=\"nonEmptyComponent\">\n"
        "    <variable name=\"x\" units=\"requiredUnits\"/>\n"
        "  </component>\n"
        "</model>\n";
    auto parser = libcellml::Parser::create();
    auto model = parser->parseModel(fileContents("dirty_model.cellml"));
    auto printer = libcellml::Printer::create();

    EXPECT_EQ(size_t(2), model->importSourceCount());
    EXPECT_EQ(size_t(3), model->componentCount());
    EXPECT_EQ(size_t(2), model->unitsCount());

    // Call the Model::clean() function to remove them.
    model->clean();

    EXPECT_EQ(size_t(1), model->importSourceCount());
    EXPECT_EQ(size_t(2), model->componentCount());
    EXPECT_EQ(size_t(2), model->unitsCount());

    EXPECT_EQ(e, printer->printModel(model));
}

TEST(Model, cleanEncapsulatedModel)
{
    // Make a model with empty components and empty import sources.
    const std::string e =
        "<?xml version=\"1.0\" encoding=\"UTF-8\"?>\n"
        "<model xmlns=\"http://www.cellml.org/cellml/2.0#\" name=\"dirtyModel\">\n"
        "  <component name=\"component\"/>\n"
        "  <component name=\"nonEmptyComponent\">\n"
        "    <variable name=\"x\" units=\"dimensionless\"/>\n"
        "  </component>\n"
        "  <encapsulation>\n"
        "    <component_ref component=\"component\">\n"
        "      <component_ref component=\"nonEmptyComponent\"/>\n"
        "    </component_ref>\n"
        "  </encapsulation>\n"
        "</model>\n";

    auto parser = libcellml::Parser::create();
    auto model = parser->parseModel(fileContents("dirty_encapsulated_model.cellml"));
    auto printer = libcellml::Printer::create();

    model->clean();

    EXPECT_EQ(e, printer->printModel(model));
=======
libcellml::ModelPtr commonSetupImportedUnits()
{
    auto model = libcellml::Model::create();
    auto myConcreteUnits = libcellml::Units::create("myConcreteUnits");
    auto myImportedUnits = libcellml::Units::create("myImportedUnits");

    auto import = libcellml::ImportSource::create();
    import->setUrl("import.cellml");
    myImportedUnits->setImportSource(import);

    model->addUnits(myConcreteUnits);
    model->addUnits(myImportedUnits);

    EXPECT_TRUE(model->units("myImportedUnits")->isImport());
    EXPECT_FALSE(model->units("myConcreteUnits")->isImport());

    EXPECT_EQ(size_t(2), model->unitsCount());
    EXPECT_EQ(size_t(1), model->importSourceCount());

    return model;
}

TEST(Model, removeImportedUnitsByName)
{
    auto model = commonSetupImportedUnits();

    EXPECT_TRUE(model->removeUnits("myConcreteUnits"));
    EXPECT_TRUE(model->removeUnits("myImportedUnits"));

    EXPECT_EQ(size_t(0), model->unitsCount());
    EXPECT_EQ(size_t(0), model->importSourceCount());
}

TEST(Model, removeImportedUnitsByIndex)
{
    auto model = commonSetupImportedUnits();

    EXPECT_TRUE(model->removeUnits(0));
    EXPECT_TRUE(model->removeUnits(0));

    EXPECT_EQ(size_t(0), model->unitsCount());
    EXPECT_EQ(size_t(0), model->importSourceCount());
}

TEST(Model, removeImportedUnitsByReference)
{
    auto model = commonSetupImportedUnits();
    auto myConcreteUnits = model->units(0);
    auto myImportedUnits = model->units(1);

    EXPECT_TRUE(model->removeUnits(myConcreteUnits));
    EXPECT_TRUE(model->removeUnits(myImportedUnits));

    EXPECT_EQ(size_t(0), model->unitsCount());
    EXPECT_EQ(size_t(1), model->importSourceCount());
}

TEST(Model, takeImportedUnitsByName)
{
    auto model = commonSetupImportedUnits();

    auto takeUnits1 = model->takeUnits("myImportedUnits");
    auto takeUnits2 = model->takeUnits("myConcreteUnits");

    EXPECT_EQ(size_t(0), model->unitsCount());
    EXPECT_EQ(size_t(1), model->importSourceCount());
}

TEST(Model, takeImportedUnitsByIndex)
{
    auto model = commonSetupImportedUnits();

    auto takeUnits1 = model->takeUnits(0);
    auto takeUnits2 = model->takeUnits(0);

    EXPECT_EQ(size_t(0), model->unitsCount());
    EXPECT_EQ(size_t(1), model->importSourceCount());
}

TEST(Model, replaceImportedUnitsByName)
{
    auto model = libcellml::Model::create();
    auto myConcreteUnits1 = libcellml::Units::create("myConcreteUnits1");
    auto myImportedUnits1 = libcellml::Units::create("myImportedUnits1");
    auto myConcreteUnits2 = libcellml::Units::create("myConcreteUnits2");
    auto myImportedUnits2 = libcellml::Units::create("myImportedUnits2");

    auto import1 = libcellml::ImportSource::create();
    auto import2 = libcellml::ImportSource::create();

    import1->setUrl("import1.cellml");
    import2->setUrl("import2.cellml");

    myImportedUnits1->setImportSource(import1);
    myImportedUnits2->setImportSource(import2);

    model->addUnits(myConcreteUnits1);
    model->addUnits(myImportedUnits2);

    EXPECT_EQ(size_t(2), model->unitsCount());
    EXPECT_EQ(size_t(1), model->importSourceCount());

    // REPLACE concrete -> imported by name.
    EXPECT_TRUE(model->replaceUnits("myConcreteUnits1", myImportedUnits1));
    EXPECT_EQ(size_t(2), model->unitsCount());
    EXPECT_EQ(size_t(2), model->importSourceCount());
    EXPECT_EQ(import1, model->importSource(1));

    // REPLACE imported -> concrete by name.
    EXPECT_TRUE(model->replaceUnits("myImportedUnits2", myConcreteUnits2));
    EXPECT_EQ(size_t(2), model->unitsCount());
    EXPECT_EQ(size_t(2), model->importSourceCount());
}

TEST(Model, replaceImportedUnitsByIndex)
{
    auto model = libcellml::Model::create();
    auto myConcreteUnits1 = libcellml::Units::create("myConcreteUnits1");
    auto myImportedUnits1 = libcellml::Units::create("myImportedUnits1");
    auto myConcreteUnits2 = libcellml::Units::create("myConcreteUnits2");
    auto myImportedUnits2 = libcellml::Units::create("myImportedUnits2");

    auto import1 = libcellml::ImportSource::create();
    auto import2 = libcellml::ImportSource::create();

    import1->setUrl("import1.cellml");
    import2->setUrl("import2.cellml");

    myImportedUnits1->setImportSource(import1);
    myImportedUnits2->setImportSource(import2);

    model->addUnits(myConcreteUnits1);
    model->addUnits(myImportedUnits2);

    EXPECT_EQ(size_t(2), model->unitsCount());
    EXPECT_EQ(size_t(1), model->importSourceCount());

    // REPLACE concrete -> imported by index.
    EXPECT_TRUE(model->replaceUnits(0, myImportedUnits1));
    EXPECT_EQ(size_t(2), model->unitsCount());
    EXPECT_EQ(size_t(2), model->importSourceCount());
    EXPECT_EQ(import1, model->importSource(1));

    // REPLACE imported -> concrete by index.
    EXPECT_TRUE(model->replaceUnits(1, myConcreteUnits2));
    EXPECT_EQ(size_t(2), model->unitsCount());
    EXPECT_EQ(size_t(2), model->importSourceCount());
}

TEST(Model, replaceImportedUnitsByReference)
{
    auto model = libcellml::Model::create();
    auto myConcreteUnits1 = libcellml::Units::create("myConcreteUnits1");
    auto myImportedUnits1 = libcellml::Units::create("myImportedUnits1");
    auto myConcreteUnits2 = libcellml::Units::create("myConcreteUnits2");
    auto myImportedUnits2 = libcellml::Units::create("myImportedUnits2");

    auto import1 = libcellml::ImportSource::create();
    auto import2 = libcellml::ImportSource::create();

    import1->setUrl("import1.cellml");
    import2->setUrl("import2.cellml");

    myImportedUnits1->setImportSource(import1);
    myImportedUnits2->setImportSource(import2);

    model->addUnits(myConcreteUnits1);
    model->addUnits(myImportedUnits2);

    EXPECT_EQ(size_t(2), model->unitsCount());
    EXPECT_EQ(size_t(1), model->importSourceCount());

    // REPLACE concrete -> imported by reference.
    EXPECT_TRUE(model->replaceUnits(myConcreteUnits1, myImportedUnits1));
    EXPECT_EQ(size_t(2), model->unitsCount());
    EXPECT_EQ(size_t(2), model->importSourceCount());
    EXPECT_EQ(import2, model->importSource(0));

    // REPLACE imported -> concrete by reference.
    EXPECT_TRUE(model->replaceUnits(myImportedUnits2, myConcreteUnits2));

    EXPECT_EQ(size_t(2), model->unitsCount());
    EXPECT_EQ(size_t(2), model->importSourceCount());
}

libcellml::ModelPtr commonSetupImportedComponent()
{
    auto model = libcellml::Model::create();
    auto myConcreteComponent = libcellml::Component::create("myConcreteComponent");
    auto myImportedComponent = libcellml::Component::create("myImportedComponent");

    auto import = libcellml::ImportSource::create();
    import->setUrl("import.cellml");
    myImportedComponent->setImportSource(import);

    model->addComponent(myConcreteComponent);
    model->addComponent(myImportedComponent);

    EXPECT_TRUE(model->component("myImportedComponent")->isImport());
    EXPECT_FALSE(model->component("myConcreteComponent")->isImport());

    EXPECT_EQ(size_t(2), model->componentCount());
    EXPECT_EQ(size_t(1), model->importSourceCount());

    return model;
}

TEST(Model, removeImportedComponentByName)
{
    auto model = commonSetupImportedComponent();

    EXPECT_TRUE(model->removeComponent("myConcreteComponent"));
    EXPECT_TRUE(model->removeComponent("myImportedComponent"));

    EXPECT_EQ(size_t(0), model->componentCount());
    EXPECT_EQ(size_t(0), model->importSourceCount());
}

TEST(Model, removeImportedComponentByIndex)
{
    auto model = commonSetupImportedComponent();

    EXPECT_TRUE(model->removeComponent(0));
    EXPECT_TRUE(model->removeComponent(0));

    EXPECT_EQ(size_t(0), model->componentCount());
    EXPECT_EQ(size_t(0), model->importSourceCount());
}

TEST(Model, removeImportedComponentByReference)
{
    auto model = commonSetupImportedComponent();
    auto myConcreteComponent = model->component(0);
    auto myImportedComponent = model->component(1);

    EXPECT_TRUE(model->removeComponent(myConcreteComponent));
    EXPECT_TRUE(model->removeComponent(myImportedComponent));

    EXPECT_EQ(size_t(0), model->componentCount());
    EXPECT_EQ(size_t(1), model->importSourceCount());
}

TEST(Model, takeImportedComponentByName)
{
    auto model = commonSetupImportedComponent();

    auto takeComponent1 = model->takeComponent("myImportedComponent");
    auto takeComponent2 = model->takeComponent("myConcreteComponent");

    EXPECT_EQ(size_t(1), model->importSourceCount());
    EXPECT_EQ(size_t(0), model->componentCount());
}

TEST(Model, takeImportedComponentByIndex)
{
    auto model = commonSetupImportedComponent();

    auto takeComponent1 = model->takeComponent(0);
    auto takeComponent2 = model->takeComponent(0);

    EXPECT_EQ(size_t(1), model->importSourceCount());
    EXPECT_EQ(size_t(0), model->componentCount());
}

TEST(Model, replaceImportedComponentByName)
{
    auto model = libcellml::Model::create();
    auto myConcreteComponent1 = libcellml::Component::create("myConcreteComponent1");
    auto myImportedComponent1 = libcellml::Component::create("myImportedComponent1");
    auto myConcreteComponent2 = libcellml::Component::create("myConcreteComponent2");
    auto myImportedComponent2 = libcellml::Component::create("myImportedComponent2");

    auto import1 = libcellml::ImportSource::create();
    auto import2 = libcellml::ImportSource::create();

    import1->setUrl("import1.cellml");
    import2->setUrl("import2.cellml");

    myImportedComponent1->setImportSource(import1);
    myImportedComponent2->setImportSource(import2);

    model->addComponent(myConcreteComponent1);
    model->addComponent(myImportedComponent2);

    EXPECT_EQ(size_t(2), model->componentCount());
    EXPECT_EQ(size_t(1), model->importSourceCount());

    // REPLACE concrete -> imported by name.
    EXPECT_TRUE(model->replaceComponent("myConcreteComponent1", myImportedComponent1));
    EXPECT_EQ(size_t(2), model->componentCount());
    EXPECT_EQ(size_t(2), model->importSourceCount());
    EXPECT_EQ(import1, model->importSource(1));

    // REPLACE imported -> concrete by name.
    EXPECT_TRUE(model->replaceComponent("myImportedComponent2", myConcreteComponent2));
    EXPECT_EQ(size_t(2), model->componentCount());
    EXPECT_EQ(size_t(2), model->importSourceCount());
}

TEST(Model, replaceImportedComponentByIndex)
{
    auto model = libcellml::Model::create();
    auto myConcreteComponent1 = libcellml::Component::create("myConcreteComponent1");
    auto myImportedComponent1 = libcellml::Component::create("myImportedComponent1");
    auto myConcreteComponent2 = libcellml::Component::create("myConcreteComponent2");
    auto myImportedComponent2 = libcellml::Component::create("myImportedComponent2");

    auto import1 = libcellml::ImportSource::create();
    auto import2 = libcellml::ImportSource::create();

    import1->setUrl("import1.cellml");
    import2->setUrl("import2.cellml");

    myImportedComponent1->setImportSource(import1);
    myImportedComponent2->setImportSource(import2);

    model->addComponent(myConcreteComponent1);
    model->addComponent(myImportedComponent2);

    EXPECT_EQ(size_t(2), model->componentCount());
    EXPECT_EQ(size_t(1), model->importSourceCount());

    // REPLACE concrete -> imported by index.
    EXPECT_TRUE(model->replaceComponent(0, myImportedComponent1));
    EXPECT_EQ(size_t(2), model->componentCount());
    EXPECT_EQ(size_t(2), model->importSourceCount());
    EXPECT_EQ(import1, model->importSource(1));

    // REPLACE imported -> concrete by index.
    EXPECT_TRUE(model->replaceComponent(1, myConcreteComponent2));
    EXPECT_EQ(size_t(2), model->componentCount());
    EXPECT_EQ(size_t(2), model->importSourceCount());
}

TEST(Model, replaceImportedComponentByReference)
{
    auto model = libcellml::Model::create();
    auto myConcreteComponent1 = libcellml::Component::create("myConcreteComponent1");
    auto myImportedComponent1 = libcellml::Component::create("myImportedComponent1");
    auto myConcreteComponent2 = libcellml::Component::create("myConcreteComponent2");
    auto myImportedComponent2 = libcellml::Component::create("myImportedComponent2");

    auto import1 = libcellml::ImportSource::create();
    auto import2 = libcellml::ImportSource::create();

    import1->setUrl("import1.cellml");
    import2->setUrl("import2.cellml");

    myImportedComponent1->setImportSource(import1);
    myImportedComponent2->setImportSource(import2);

    model->addComponent(myConcreteComponent1);
    model->addComponent(myImportedComponent2);

    EXPECT_EQ(size_t(2), model->componentCount());
    EXPECT_EQ(size_t(1), model->importSourceCount());

    // REPLACE concrete -> imported by index.
    EXPECT_TRUE(model->replaceComponent(myConcreteComponent1, myImportedComponent1));
    EXPECT_EQ(size_t(2), model->componentCount());
    EXPECT_EQ(size_t(2), model->importSourceCount());
    EXPECT_EQ(import2, model->importSource(0));

    // REPLACE imported -> concrete by index.
    EXPECT_TRUE(model->replaceComponent(myImportedComponent2, myConcreteComponent2));
    EXPECT_EQ(size_t(2), model->componentCount());
    EXPECT_EQ(size_t(2), model->importSourceCount());
}

TEST(Model, removeAllComponentsImportedChild)
{
    auto model = libcellml::Model::create();
    auto c1 = libcellml::Component::create("c1");
    auto c2 = libcellml::Component::create("c2");
    auto import = libcellml::ImportSource::create();
    c2->setImportSource(import);
    model->addComponent(c2);
    model->addComponent(c1);
    EXPECT_EQ(size_t(2), model->componentCount());
    EXPECT_EQ(size_t(1), model->importSourceCount());

    model->removeAllComponents();
    EXPECT_EQ(size_t(0), model->componentCount());
    EXPECT_EQ(size_t(1), model->importSourceCount());
>>>>>>> b8f2ab26
}<|MERGE_RESOLUTION|>--- conflicted
+++ resolved
@@ -625,7 +625,6 @@
     EXPECT_EQ(size_t(2), modelApi->componentCount());
 }
 
-<<<<<<< HEAD
 TEST(Model, cleanModel)
 {
     // Make a model with empty components and empty import sources.
@@ -645,7 +644,7 @@
     auto model = parser->parseModel(fileContents("dirty_model.cellml"));
     auto printer = libcellml::Printer::create();
 
-    EXPECT_EQ(size_t(2), model->importSourceCount());
+    EXPECT_EQ(size_t(1), model->importSourceCount());
     EXPECT_EQ(size_t(3), model->componentCount());
     EXPECT_EQ(size_t(2), model->unitsCount());
 
@@ -683,7 +682,8 @@
     model->clean();
 
     EXPECT_EQ(e, printer->printModel(model));
-=======
+}
+
 libcellml::ModelPtr commonSetupImportedUnits()
 {
     auto model = libcellml::Model::create();
@@ -1068,5 +1068,4 @@
     model->removeAllComponents();
     EXPECT_EQ(size_t(0), model->componentCount());
     EXPECT_EQ(size_t(1), model->importSourceCount());
->>>>>>> b8f2ab26
 }