--- conflicted
+++ resolved
@@ -457,13 +457,8 @@
     EXPECT_DOUBLE_EQ(1.0, exponent);
     EXPECT_DOUBLE_EQ(1.8, multiplier);
 
-<<<<<<< HEAD
-    u->addUnit("NewUnit", 4, 1.05, 17.0);
-    u->getUnitAttributes(1, reference, prefix, exponent, multiplier, id);
-=======
     u->addUnit("NewUnit", 4.0, 1.05, 17.0);
     u->unitAttributes(1, reference, prefix, exponent, multiplier, id);
->>>>>>> 68ed296d
     EXPECT_EQ("NewUnit", reference);
     EXPECT_EQ("4", prefix);
     EXPECT_DOUBLE_EQ(1.05, exponent);
