--- conflicted
+++ resolved
@@ -426,11 +426,7 @@
     u->setName("fahrenheitish");
 
     /* Give prefix and exponent their default values. */
-<<<<<<< HEAD
     u->addUnit("celsius", 0, 1.0, 1.8);
-=======
-    u->addUnit("kelvin", 0.0, 1.0, 1.8);
->>>>>>> f6688a11
     m.addUnits(u);
 
     libcellml::Printer printer;
@@ -447,11 +443,7 @@
     u->setName("fahrenheitish");
 
     /* Give prefix and exponent their default values. */
-<<<<<<< HEAD
     u->addUnit("celsius", 0, 1.0, 1.8);
-=======
-    u->addUnit("kelvin", 0.0, 1.0, 1.8);
->>>>>>> f6688a11
     m.addUnits(u);
 
     std::string reference;
