--- conflicted
+++ resolved
@@ -2491,7 +2491,6 @@
     EXPECT_EQ(size_t(1), model->unitsCount());
 }
 
-<<<<<<< HEAD
 TEST(Units, setGetUnitId)
 {
     auto units = libcellml::Units::create();
@@ -2509,7 +2508,8 @@
     EXPECT_EQ(id1, units->unitId(0));
     EXPECT_EQ(id2, units->unitId(1));
     EXPECT_EQ("", units->unitId(99));
-=======
+}
+
 TEST(Units, childUnitsWithIllegalPrefix)
 {
     auto model = libcellml::Model::create("model");
@@ -2617,5 +2617,4 @@
 
     auto scaling = libcellml::Units::scalingFactor(u1, u2);
     EXPECT_EQ(1000.0, scaling);
->>>>>>> bd3a948d
 }