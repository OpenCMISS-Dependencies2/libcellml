/*
Copyright libCellML Contributors

Licensed under the Apache License, Version 2.0 (the "License");
you may not use this file except in compliance with the License.
You may obtain a copy of the License at

    http://www.apache.org/licenses/LICENSE-2.0

Unless required by applicable law or agreed to in writing, software
distributed under the License is distributed on an "AS IS" BASIS,
WITHOUT WARRANTIES OR CONDITIONS OF ANY KIND, either express or implied.
See the License for the specific language governing permissions and
limitations under the License.
*/

#include "gtest/gtest.h"

#include <libcellml>

TEST(Units, validName)
{
    const std::string e =
<<<<<<< HEAD
            "<?xml version=\"1.0\" encoding=\"UTF-8\"?>\n"
            "<model xmlns=\"http://www.cellml.org/cellml/2.0#\">\n"
            "  <units name=\"valid_name\"/>\n"
            "</model>\n";
=======
        "<?xml version=\"1.0\" encoding=\"UTF-8\"?>\n"
        "<model xmlns=\"http://www.cellml.org/cellml/2.0#\">"
        "<units name=\"valid_name\"/>"
        "</model>";
>>>>>>> 16136e22

    libcellml::Model m;

    libcellml::UnitsPtr u = std::make_shared<libcellml::Units>();
    u->setName("valid_name");

    m.addUnits(u);

    libcellml::Printer printer;
    const std::string a = printer.printModel(m);
    EXPECT_EQ(e, a);
    EXPECT_EQ("valid_name", u->getName());
}

TEST(Units, invalidName)
{
    const std::string e =
<<<<<<< HEAD
            "<?xml version=\"1.0\" encoding=\"UTF-8\"?>\n"
            "<model xmlns=\"http://www.cellml.org/cellml/2.0#\">\n"
            "  <units name=\"invalid name\"/>\n"
            "</model>\n";
=======
        "<?xml version=\"1.0\" encoding=\"UTF-8\"?>\n"
        "<model xmlns=\"http://www.cellml.org/cellml/2.0#\">"
        "<units name=\"invalid name\"/>"
        "</model>";
>>>>>>> 16136e22

    libcellml::Model m;

    libcellml::UnitsPtr u = std::make_shared<libcellml::Units>();
    u->setName("invalid name");

    m.addUnits(u);

    libcellml::Printer printer;
    const std::string a = printer.printModel(m);
    EXPECT_EQ(e, a);
    EXPECT_EQ("invalid name", u->getName());
}

TEST(Units, compoundUnitsRaw)
{
    const std::string e =
<<<<<<< HEAD
            "<?xml version=\"1.0\" encoding=\"UTF-8\"?>\n"
            "<model xmlns=\"http://www.cellml.org/cellml/2.0#\">\n"
            "  <units name=\"compound_unit\">\n"
            "    <unit prefix=\"-6\" units=\"ampere\"/>\n"
            "    <unit units=\"kelvin\"/>\n"
            "    <unit exponent=\"-1\" prefix=\"-3\" units=\"siemens\"/>\n"
            "  </units>\n"
            "</model>\n";
=======
        "<?xml version=\"1.0\" encoding=\"UTF-8\"?>\n"
        "<model xmlns=\"http://www.cellml.org/cellml/2.0#\">"
        "<units name=\"compound_unit\">"
        "<unit prefix=\"-6\" units=\"ampere\"/>"
        "<unit units=\"kelvin\"/>"
        "<unit exponent=\"-1\" prefix=\"-3\" units=\"siemens\"/>"
        "</units>"
        "</model>";
>>>>>>> 16136e22

    libcellml::Model m;

    libcellml::UnitsPtr u = std::make_shared<libcellml::Units>();
    u->setName("compound_unit");

    u->addUnit("ampere", -6, 1.0);
    u->addUnit("kelvin");
    u->addUnit("siemens", -3, -1.0);

    m.addUnits(u);

    libcellml::Printer printer;
    const std::string a = printer.printModel(m);
    EXPECT_EQ(e, a);
}

TEST(Units, addUnitsVariations)
{
    libcellml::UnitsPtr u = std::make_shared<libcellml::Units>();
    u->setName("compound_unit");

    u->addUnit(libcellml::Units::StandardUnit::AMPERE, libcellml::Prefix::MICRO);
    u->addUnit(libcellml::Units::StandardUnit::KELVIN, 0.001, 2.0, 5.5);

    EXPECT_EQ(2u, u->unitCount());
}

TEST(Units, compoundUnitsUsingDefines)
{
    const std::string e =
<<<<<<< HEAD
            "<?xml version=\"1.0\" encoding=\"UTF-8\"?>\n"
            "<model xmlns=\"http://www.cellml.org/cellml/2.0#\">\n"
            "  <units name=\"compound_unit\">\n"
            "    <unit prefix=\"micro\" units=\"ampere\"/>\n"
            "    <unit units=\"kelvin\"/>\n"
            "    <unit exponent=\"-1\" prefix=\"milli\" units=\"siemens\"/>\n"
            "  </units>\n"
            "</model>\n";
=======
        "<?xml version=\"1.0\" encoding=\"UTF-8\"?>\n"
        "<model xmlns=\"http://www.cellml.org/cellml/2.0#\">"
        "<units name=\"compound_unit\">"
        "<unit prefix=\"micro\" units=\"ampere\"/>"
        "<unit units=\"kelvin\"/>"
        "<unit exponent=\"-1\" prefix=\"milli\" units=\"siemens\"/>"
        "</units>"
        "</model>";
>>>>>>> 16136e22

    libcellml::Model m;

    libcellml::UnitsPtr u = std::make_shared<libcellml::Units>();
    u->setName("compound_unit");

    u->addUnit(libcellml::Units::StandardUnit::AMPERE, libcellml::Prefix::MICRO);
    u->addUnit(libcellml::Units::StandardUnit::KELVIN);
    u->addUnit(libcellml::Units::StandardUnit::SIEMENS, libcellml::Prefix::MILLI, -1.0);

    m.addUnits(u);

    libcellml::Printer printer;
    const std::string a = printer.printModel(m);
    EXPECT_EQ(e, a);
}

TEST(Units, compoundUnitsUsingDefinesAndStringUnitsAndPrefix)
{
    const std::string e =
<<<<<<< HEAD
            "<?xml version=\"1.0\" encoding=\"UTF-8\"?>\n"
            "<model xmlns=\"http://www.cellml.org/cellml/2.0#\">\n"
            "  <units name=\"compound_unit\">\n"
            "    <unit prefix=\"micro\" units=\"ampere\"/>\n"
            "    <unit units=\"kelvin\"/>\n"
            "    <unit exponent=\"-1\" prefix=\"milli\" units=\"siemens\"/>\n"
            "    <unit prefix=\"1.7e310\" units=\"meter\"/>\n"
            "  </units>\n"
            "</model>\n";
=======
        "<?xml version=\"1.0\" encoding=\"UTF-8\"?>\n"
        "<model xmlns=\"http://www.cellml.org/cellml/2.0#\">"
        "<units name=\"compound_unit\">"
        "<unit prefix=\"micro\" units=\"ampere\"/>"
        "<unit units=\"kelvin\"/>"
        "<unit exponent=\"-1\" prefix=\"milli\" units=\"siemens\"/>"
        "<unit prefix=\"1.7e310\" units=\"meter\"/>"
        "</units>"
        "</model>";
>>>>>>> 16136e22

    libcellml::Model m;

    libcellml::UnitsPtr u = std::make_shared<libcellml::Units>();
    u->setName("compound_unit");

    u->addUnit(libcellml::Units::StandardUnit::AMPERE, "micro");
    u->addUnit("kelvin");
    u->addUnit("siemens", "milli", -1.0);
    u->addUnit("meter", "1.7e310");

    m.addUnits(u);

    libcellml::Printer printer;
    const std::string a = printer.printModel(m);
    EXPECT_EQ(e, a);
}

TEST(Units, removeUnitsMethodsAndCount)
{
    const std::string e1 =
<<<<<<< HEAD
            "<?xml version=\"1.0\" encoding=\"UTF-8\"?>\n"
            "<model xmlns=\"http://www.cellml.org/cellml/2.0#\">\n"
            "  <units name=\"compound_unit\">\n"
            "    <unit prefix=\"micro\" units=\"ampere\"/>\n"
            "    <unit units=\"kelvin\"/>\n"
            "    <unit exponent=\"-1\" prefix=\"milli\" units=\"siemens\"/>\n"
            "    <unit prefix=\"1.7e10\" units=\"meter\"/>\n"
            "  </units>\n"
            "  <units name=\"simple_unit_2\"/>\n"
            "  <units name=\"simple_unit_3\"/>\n"
            "  <units name=\"simple_unit_4\"/>\n"
            "</model>\n";
    const std::string e2 =
            "<?xml version=\"1.0\" encoding=\"UTF-8\"?>\n"
            "<model xmlns=\"http://www.cellml.org/cellml/2.0#\">\n"
            "  <units name=\"compound_unit\"/>\n"
            "  <units name=\"simple_unit_2\"/>\n"
            "  <units name=\"simple_unit_3\"/>\n"
            "  <units name=\"simple_unit_4\"/>\n"
            "</model>\n";
    const std::string e3 =
            "<?xml version=\"1.0\" encoding=\"UTF-8\"?>\n"
            "<model xmlns=\"http://www.cellml.org/cellml/2.0#\">\n"
            "  <units name=\"compound_unit\"/>\n"
            "  <units name=\"simple_unit_4\"/>\n"
            "</model>\n";
    const std::string e4 =
            "<?xml version=\"1.0\" encoding=\"UTF-8\"?>\n"
            "<model xmlns=\"http://www.cellml.org/cellml/2.0#\"/>\n";
=======
        "<?xml version=\"1.0\" encoding=\"UTF-8\"?>\n"
        "<model xmlns=\"http://www.cellml.org/cellml/2.0#\">"
        "<units name=\"compound_unit\">"
        "<unit prefix=\"micro\" units=\"ampere\"/>"
        "<unit units=\"kelvin\"/>"
        "<unit exponent=\"-1\" prefix=\"milli\" units=\"siemens\"/>"
        "<unit prefix=\"1.7e10\" units=\"meter\"/>"
        "</units>"
        "<units name=\"simple_unit_2\"/>"
        "<units name=\"simple_unit_3\"/>"
        "<units name=\"simple_unit_4\"/>"
        "</model>";

    const std::string e2 =
        "<?xml version=\"1.0\" encoding=\"UTF-8\"?>\n"
        "<model xmlns=\"http://www.cellml.org/cellml/2.0#\">"
        "<units name=\"compound_unit\"/>"
        "<units name=\"simple_unit_2\"/>"
        "<units name=\"simple_unit_3\"/>"
        "<units name=\"simple_unit_4\"/>"
        "</model>";

    const std::string e3 =
        "<?xml version=\"1.0\" encoding=\"UTF-8\"?>\n"
        "<model xmlns=\"http://www.cellml.org/cellml/2.0#\">"
        "<units name=\"compound_unit\"/>"
        "<units name=\"simple_unit_4\"/>"
        "</model>";

    const std::string e4 =
        "<?xml version=\"1.0\" encoding=\"UTF-8\"?>\n"
        "<model xmlns=\"http://www.cellml.org/cellml/2.0#\"/>";
>>>>>>> 16136e22

    libcellml::Model m;

    libcellml::UnitsPtr u1 = std::make_shared<libcellml::Units>();
    libcellml::UnitsPtr u2 = std::make_shared<libcellml::Units>();
    libcellml::UnitsPtr u3 = std::make_shared<libcellml::Units>();
    libcellml::UnitsPtr u4 = std::make_shared<libcellml::Units>();
    libcellml::UnitsPtr u5 = std::make_shared<libcellml::Units>();
    u1->setName("compound_unit");
    u2->setName("simple_unit_2");
    u3->setName("simple_unit_3");
    u4->setName("simple_unit_4");

    u1->addUnit(libcellml::Units::StandardUnit::AMPERE, "micro");
    u1->addUnit("kelvin");
    u1->addUnit("siemens", "milli", -1.0);
    u1->addUnit("meter", "1.7e10");
    m.addUnits(u1);
    m.addUnits(u2);
    m.addUnits(u3);
    m.addUnits(u4);

    libcellml::Printer printer;
    std::string a = printer.printModel(m);
    EXPECT_EQ(e1, a);

    u1->removeAllUnits();
    a = printer.printModel(m);
    EXPECT_EQ(e2, a);

    EXPECT_TRUE(m.removeUnits("simple_unit_2"));
    EXPECT_TRUE(m.removeUnits(u3));
    a = printer.printModel(m);
    EXPECT_EQ(e3, a);
    EXPECT_EQ(2u, m.unitsCount());

    EXPECT_FALSE(m.removeUnits("gram"));
    EXPECT_FALSE(m.removeUnits(u5));
    EXPECT_FALSE(m.removeUnits(3));
    EXPECT_EQ(2u, m.unitsCount());

    EXPECT_TRUE(m.removeUnits(1));
    EXPECT_EQ(1u, m.unitsCount());

    m.removeAllUnits();
    a = printer.printModel(m);
    EXPECT_EQ(e4, a);
}

TEST(Units, hasUnitsName)
{
    libcellml::Model m;

    libcellml::UnitsPtr u = std::make_shared<libcellml::Units>();
    u->setName("a_unit");

    u->addUnit(libcellml::Units::StandardUnit::AMPERE, "micro");
    m.addUnits(u);
    EXPECT_TRUE(m.hasUnits("a_unit"));
}

TEST(Units, hasUnitsPtr)
{
    libcellml::Model m;

    libcellml::UnitsPtr u = std::make_shared<libcellml::Units>();
    u->setName("a_unit");

    u->addUnit(libcellml::Units::StandardUnit::AMPERE, "micro");
    m.addUnits(u);
    EXPECT_TRUE(m.hasUnits(u));
}

TEST(Units, takeUnits)
{
    libcellml::Model m;

    libcellml::UnitsPtr u1 = std::make_shared<libcellml::Units>();
    libcellml::UnitsPtr u2 = std::make_shared<libcellml::Units>();
    libcellml::UnitsPtr u3 = std::make_shared<libcellml::Units>();

    u1->setName("a_unit");
    u2->setName("b_unit");
    u3->setName("c_unit");

    u1->addUnit(libcellml::Units::StandardUnit::AMPERE, "micro");
    m.addUnits(u1);
    m.addUnits(u2);
    m.addUnits(u3);

    libcellml::UnitsPtr u4 = m.takeUnits("b_unit");
    EXPECT_EQ("b_unit", u4->getName());
    EXPECT_EQ(2u, m.unitsCount());

    libcellml::UnitsPtr u5 = m.takeUnits(1);
    EXPECT_EQ("c_unit", u5->getName());
    EXPECT_EQ(1u, m.unitsCount());

    EXPECT_EQ(nullptr, m.takeUnits(7));

    EXPECT_EQ(nullptr, m.takeUnits("d_unit"));
}

TEST(Units, replaceUnits)
{
    libcellml::Model m;

    libcellml::UnitsPtr u1 = std::make_shared<libcellml::Units>();
    libcellml::UnitsPtr u2 = std::make_shared<libcellml::Units>();
    libcellml::UnitsPtr u3 = std::make_shared<libcellml::Units>();

    u1->setName("a_unit");
    u2->setName("b_unit");
    u3->setName("c_unit");

    u1->addUnit(libcellml::Units::StandardUnit::AMPERE, "micro");
    m.addUnits(u1);
    m.addUnits(u2);

    EXPECT_TRUE(m.replaceUnits("b_unit", u3));
    EXPECT_EQ(2u, m.unitsCount());

    libcellml::UnitsPtr u4 = m.takeUnits(1);
    EXPECT_EQ("c_unit", u4->getName());
    EXPECT_EQ(1u, m.unitsCount());

    EXPECT_TRUE(m.replaceUnits(0, u4));

    u1 = m.getUnits(0);
    EXPECT_EQ("c_unit", u1->getName());
    EXPECT_EQ(1u, m.unitsCount());

    // Replace non-existent units.
    EXPECT_FALSE(m.replaceUnits("d_unit", u2));
    EXPECT_FALSE(m.replaceUnits(5, u1));

    // Replace with pointers
    EXPECT_FALSE(m.replaceUnits(u2, u1));
    EXPECT_TRUE(m.replaceUnits(u1, u2));
    EXPECT_FALSE(m.replaceUnits(u1, u2));
    EXPECT_TRUE(m.replaceUnits(u2, u1));
}

TEST(Units, multiply)
{
    const std::string e =
<<<<<<< HEAD
            "<?xml version=\"1.0\" encoding=\"UTF-8\"?>\n"
            "<model xmlns=\"http://www.cellml.org/cellml/2.0#\">\n"
            "  <units name=\"compound_unit\">\n"
            "    <unit prefix=\"micro\" units=\"ampere\"/>\n"
            "    <unit units=\"kelvin\"/>\n"
            "    <unit exponent=\"-1\" prefix=\"milli\" units=\"siemens\"/>\n"
            "  </units>\n"
            "  <units name=\"valid_name\"/>\n"
            "  <units name=\"multiplied\">\n"
            "    <unit units=\"compound_unit\"/>\n"
            "    <unit units=\"valid_name\"/>\n"
            "  </units>\n"
            "</model>\n";
=======
        "<?xml version=\"1.0\" encoding=\"UTF-8\"?>\n"
        "<model xmlns=\"http://www.cellml.org/cellml/2.0#\">"
        "<units name=\"compound_unit\">"
        "<unit prefix=\"micro\" units=\"ampere\"/>"
        "<unit units=\"kelvin\"/>"
        "<unit exponent=\"-1\" prefix=\"milli\" units=\"siemens\"/>"
        "</units>"
        "<units name=\"valid_name\"/>"
        "<units name=\"multiplied\">"
        "<unit units=\"compound_unit\"/>"
        "<unit units=\"valid_name\"/>"
        "</units>"
        "</model>";
>>>>>>> 16136e22

    libcellml::Model m;

    libcellml::UnitsPtr u1 = std::make_shared<libcellml::Units>();
    u1->setName("compound_unit");

    u1->addUnit(libcellml::Units::StandardUnit::AMPERE, libcellml::Prefix::MICRO);
    u1->addUnit(libcellml::Units::StandardUnit::KELVIN);
    u1->addUnit(libcellml::Units::StandardUnit::SIEMENS, libcellml::Prefix::MILLI, -1.0);

    m.addUnits(u1);

    libcellml::UnitsPtr u2 = std::make_shared<libcellml::Units>();
    u2->setName("valid_name");

    m.addUnits(u2);

    libcellml::UnitsPtr u3 = std::make_shared<libcellml::Units>();
    u3->setName("multiplied");
    u3->addUnit("compound_unit");
    u3->addUnit("valid_name");

    m.addUnits(u3);

    libcellml::Printer printer;
    const std::string a = printer.printModel(m);
    EXPECT_EQ(e, a);
}

TEST(Units, newBaseUnit)
{
    const std::string e =
<<<<<<< HEAD
            "<?xml version=\"1.0\" encoding=\"UTF-8\"?>\n"
            "<model xmlns=\"http://www.cellml.org/cellml/2.0#\">\n"
            "  <units name=\"pH\"/>\n"
            "</model>\n";
=======
        "<?xml version=\"1.0\" encoding=\"UTF-8\"?>\n"
        "<model xmlns=\"http://www.cellml.org/cellml/2.0#\">"
        "<units name=\"pH\"/>"
        "</model>";
>>>>>>> 16136e22

    libcellml::Model m;

    libcellml::UnitsPtr u = std::make_shared<libcellml::Units>();
    u->setName("pH");

    m.addUnits(u);

    libcellml::Printer printer;
    const std::string a = printer.printModel(m);
    EXPECT_EQ(e, a);
    EXPECT_EQ("pH", u->getName());
}

TEST(Units, isBaseUnit)
{
    libcellml::UnitsPtr u = std::make_shared<libcellml::Units>();
    u->setName("pH");

    EXPECT_TRUE(u->isBaseUnit());

    u->addUnit("Candela");

    EXPECT_FALSE(u->isBaseUnit());
}

TEST(Units, farhenheit)
{
    const std::string e =
<<<<<<< HEAD
            "<?xml version=\"1.0\" encoding=\"UTF-8\"?>\n"
            "<model xmlns=\"http://www.cellml.org/cellml/2.0#\">\n"
            "  <units name=\"fahrenheitish\">\n"
            "    <unit multiplier=\"1.8\" units=\"celsius\"/>\n"
            "  </units>\n"
            "</model>\n";
=======
        "<?xml version=\"1.0\" encoding=\"UTF-8\"?>\n"
        "<model xmlns=\"http://www.cellml.org/cellml/2.0#\">"
        "<units name=\"fahrenheitish\">"
        "<unit multiplier=\"1.8\" units=\"celsius\"/>"
        "</units>"
        "</model>";
>>>>>>> 16136e22

    libcellml::Model m;

    libcellml::UnitsPtr u = std::make_shared<libcellml::Units>();
    u->setName("fahrenheitish");

    /* Give prefix and exponent their default values. */
    u->addUnit("celsius", 0.0, 1.0, 1.8);
    m.addUnits(u);

    libcellml::Printer printer;
    const std::string a = printer.printModel(m);
    EXPECT_EQ(e, a);
    EXPECT_EQ("fahrenheitish", u->getName());
}

TEST(Units, getUnitAttributes)
{
    libcellml::Model m;

    libcellml::UnitsPtr u = std::make_shared<libcellml::Units>();
    u->setName("fahrenheitish");

    /* Give prefix and exponent their default values. */
    u->addUnit("celsius", 0.0, 1.0, 1.8);
    m.addUnits(u);

    std::string reference, prefix, id;
    double exponent, multiplier;
    u->getUnitAttributes(0, reference, prefix, exponent, multiplier, id);
    EXPECT_EQ("celsius", reference);
    EXPECT_EQ("", prefix);
    EXPECT_DOUBLE_EQ(1.0, exponent);
    EXPECT_DOUBLE_EQ(1.8, multiplier);

    u->addUnit("NewUnit", 4.0, 1.05, 17.0);
    u->getUnitAttributes(1, reference, prefix, exponent, multiplier, id);
    EXPECT_EQ("NewUnit", reference);
    EXPECT_EQ("4", prefix);
    EXPECT_DOUBLE_EQ(1.05, exponent);
    EXPECT_DOUBLE_EQ(17, multiplier);

    // Get non-existent unit.
    u->getUnitAttributes(2, reference, prefix, exponent, multiplier, id);
    EXPECT_EQ("", reference);
    EXPECT_EQ("", prefix);
    EXPECT_DOUBLE_EQ(1, exponent);
    EXPECT_DOUBLE_EQ(1, multiplier);

    u->addUnit("daves", "house");
    u->getUnitAttributes(2, reference, prefix, exponent, multiplier, id);
    EXPECT_EQ("daves", reference);
    EXPECT_EQ("house", prefix);

    u->getUnitAttributes("daves", prefix, exponent, multiplier, id);
    EXPECT_EQ("daves", reference);
    EXPECT_EQ("house", prefix);

    u->getUnitAttributes("celsius", prefix, exponent, multiplier, id);
    EXPECT_EQ("", prefix);
    EXPECT_DOUBLE_EQ(1.0, exponent);
    EXPECT_DOUBLE_EQ(1.8, multiplier);
}

TEST(Units, multipleUnitUsingStandardRef)
{
    libcellml::Units u;

    u.addUnit(libcellml::Units::StandardUnit::AMPERE, "micro");
    u.addUnit(libcellml::Units::StandardUnit::AMPERE, "milli");
    u.addUnit(libcellml::Units::StandardUnit::AMPERE, libcellml::Prefix::CENTI);
    u.addUnit(libcellml::Units::StandardUnit::AMPERE, libcellml::Prefix::MICRO);

    EXPECT_EQ(4u, u.unitCount());

    u.removeUnit(libcellml::Units::StandardUnit::AMPERE);

    EXPECT_EQ(3u, u.unitCount());

    std::string prefix, reference, id;
    double exponent, multiplier;
    u.getUnitAttributes(libcellml::Units::StandardUnit::AMPERE, prefix, exponent, multiplier, id);
    EXPECT_EQ("milli", prefix);
    u.getUnitAttributes(0, reference, prefix, exponent, multiplier, id);
    EXPECT_EQ("milli", prefix);
    u.getUnitAttributes(1, reference, prefix, exponent, multiplier, id);
    EXPECT_EQ("centi", prefix);
    u.getUnitAttributes(2, reference, prefix, exponent, multiplier, id);
    EXPECT_EQ("micro", prefix);
}

TEST(Units, removeUnit)
{
    libcellml::Units u;

    u.addUnit(libcellml::Units::StandardUnit::AMPERE, "micro");
    u.addUnit("kelvin");
    u.addUnit("siemens", "milli", -1.0);
    u.addUnit("meter", "1.7e10");

    EXPECT_EQ(4u, u.unitCount());
    EXPECT_TRUE(u.removeUnit("siemens"));
    EXPECT_TRUE(u.removeUnit(libcellml::Units::StandardUnit::KELVIN));
    EXPECT_TRUE(u.removeUnit(1));
    EXPECT_EQ(1u, u.unitCount());

    // Remove non-existent unit
    EXPECT_FALSE(u.removeUnit("gram"));
    EXPECT_FALSE(u.removeUnit(libcellml::Units::StandardUnit::BECQUEREL));
    EXPECT_FALSE(u.removeUnit(3));
    EXPECT_EQ(1u, u.unitCount());

    u.removeAllUnits();
    EXPECT_EQ(0u, u.unitCount());
}

TEST(Units, multipleAndParse)
{
    const std::string e =
<<<<<<< HEAD
            "<?xml version=\"1.0\" encoding=\"UTF-8\"?>\n"
            "<model xmlns=\"http://www.cellml.org/cellml/2.0#\">\n"
            "  <units name=\"fahrenheitish\">\n"
            "    <unit multiplier=\"1.8\" units=\"celsius\"/>\n"
            "  </units>\n"
            "  <units name=\"metres_per_second\">\n"
            "    <unit units=\"metre\"/>\n"
            "    <unit exponent=\"-1\" units=\"second\"/>\n"
            "  </units>\n"
            "</model>\n";
=======
        "<?xml version=\"1.0\" encoding=\"UTF-8\"?>\n"
        "<model xmlns=\"http://www.cellml.org/cellml/2.0#\">"
        "<units name=\"fahrenheitish\">"
        "<unit multiplier=\"1.8\" units=\"celsius\"/>"
        "</units>"
        "<units name=\"metres_per_second\">"
        "<unit units=\"metre\"/>"
        "<unit exponent=\"-1\" units=\"second\"/>"
        "</units>"
        "</model>";
>>>>>>> 16136e22

    libcellml::Model m;

    libcellml::UnitsPtr u1 = std::make_shared<libcellml::Units>();
    u1->setName("fahrenheitish");

    /* Give prefix and exponent their default values. */
    u1->addUnit("celsius", 0, 1.0, 1.8);

    libcellml::UnitsPtr u2 = std::make_shared<libcellml::Units>();
    u2->setName("metres_per_second");
    u2->addUnit(libcellml::Units::StandardUnit::METRE);
    u2->addUnit(libcellml::Units::StandardUnit::SECOND, -1.0);

    m.addUnits(u1);
    m.addUnits(u2);

    libcellml::Printer printer;
    std::string a = printer.printModel(m);
    EXPECT_EQ(e, a);

    // Parse
    libcellml::Parser parser;
    libcellml::ModelPtr model = parser.parseModel(e);
    a = printer.printModel(model);
    EXPECT_EQ(e, a);
}<|MERGE_RESOLUTION|>--- conflicted
+++ resolved
@@ -21,17 +21,10 @@
 TEST(Units, validName)
 {
     const std::string e =
-<<<<<<< HEAD
-            "<?xml version=\"1.0\" encoding=\"UTF-8\"?>\n"
-            "<model xmlns=\"http://www.cellml.org/cellml/2.0#\">\n"
-            "  <units name=\"valid_name\"/>\n"
-            "</model>\n";
-=======
-        "<?xml version=\"1.0\" encoding=\"UTF-8\"?>\n"
-        "<model xmlns=\"http://www.cellml.org/cellml/2.0#\">"
-        "<units name=\"valid_name\"/>"
-        "</model>";
->>>>>>> 16136e22
+        "<?xml version=\"1.0\" encoding=\"UTF-8\"?>\n"
+        "<model xmlns=\"http://www.cellml.org/cellml/2.0#\">\n"
+        "  <units name=\"valid_name\"/>\n"
+        "</model>\n";
 
     libcellml::Model m;
 
@@ -49,17 +42,10 @@
 TEST(Units, invalidName)
 {
     const std::string e =
-<<<<<<< HEAD
-            "<?xml version=\"1.0\" encoding=\"UTF-8\"?>\n"
-            "<model xmlns=\"http://www.cellml.org/cellml/2.0#\">\n"
-            "  <units name=\"invalid name\"/>\n"
-            "</model>\n";
-=======
-        "<?xml version=\"1.0\" encoding=\"UTF-8\"?>\n"
-        "<model xmlns=\"http://www.cellml.org/cellml/2.0#\">"
-        "<units name=\"invalid name\"/>"
-        "</model>";
->>>>>>> 16136e22
+        "<?xml version=\"1.0\" encoding=\"UTF-8\"?>\n"
+        "<model xmlns=\"http://www.cellml.org/cellml/2.0#\">\n"
+        "  <units name=\"invalid name\"/>\n"
+        "</model>\n";
 
     libcellml::Model m;
 
@@ -77,25 +63,14 @@
 TEST(Units, compoundUnitsRaw)
 {
     const std::string e =
-<<<<<<< HEAD
-            "<?xml version=\"1.0\" encoding=\"UTF-8\"?>\n"
-            "<model xmlns=\"http://www.cellml.org/cellml/2.0#\">\n"
-            "  <units name=\"compound_unit\">\n"
-            "    <unit prefix=\"-6\" units=\"ampere\"/>\n"
-            "    <unit units=\"kelvin\"/>\n"
-            "    <unit exponent=\"-1\" prefix=\"-3\" units=\"siemens\"/>\n"
-            "  </units>\n"
-            "</model>\n";
-=======
-        "<?xml version=\"1.0\" encoding=\"UTF-8\"?>\n"
-        "<model xmlns=\"http://www.cellml.org/cellml/2.0#\">"
-        "<units name=\"compound_unit\">"
-        "<unit prefix=\"-6\" units=\"ampere\"/>"
-        "<unit units=\"kelvin\"/>"
-        "<unit exponent=\"-1\" prefix=\"-3\" units=\"siemens\"/>"
-        "</units>"
-        "</model>";
->>>>>>> 16136e22
+        "<?xml version=\"1.0\" encoding=\"UTF-8\"?>\n"
+        "<model xmlns=\"http://www.cellml.org/cellml/2.0#\">\n"
+        "  <units name=\"compound_unit\">\n"
+        "    <unit prefix=\"-6\" units=\"ampere\"/>\n"
+        "    <unit units=\"kelvin\"/>\n"
+        "    <unit exponent=\"-1\" prefix=\"-3\" units=\"siemens\"/>\n"
+        "  </units>\n"
+        "</model>\n";
 
     libcellml::Model m;
 
@@ -127,25 +102,14 @@
 TEST(Units, compoundUnitsUsingDefines)
 {
     const std::string e =
-<<<<<<< HEAD
-            "<?xml version=\"1.0\" encoding=\"UTF-8\"?>\n"
-            "<model xmlns=\"http://www.cellml.org/cellml/2.0#\">\n"
-            "  <units name=\"compound_unit\">\n"
-            "    <unit prefix=\"micro\" units=\"ampere\"/>\n"
-            "    <unit units=\"kelvin\"/>\n"
-            "    <unit exponent=\"-1\" prefix=\"milli\" units=\"siemens\"/>\n"
-            "  </units>\n"
-            "</model>\n";
-=======
-        "<?xml version=\"1.0\" encoding=\"UTF-8\"?>\n"
-        "<model xmlns=\"http://www.cellml.org/cellml/2.0#\">"
-        "<units name=\"compound_unit\">"
-        "<unit prefix=\"micro\" units=\"ampere\"/>"
-        "<unit units=\"kelvin\"/>"
-        "<unit exponent=\"-1\" prefix=\"milli\" units=\"siemens\"/>"
-        "</units>"
-        "</model>";
->>>>>>> 16136e22
+        "<?xml version=\"1.0\" encoding=\"UTF-8\"?>\n"
+        "<model xmlns=\"http://www.cellml.org/cellml/2.0#\">\n"
+        "  <units name=\"compound_unit\">\n"
+        "    <unit prefix=\"micro\" units=\"ampere\"/>\n"
+        "    <unit units=\"kelvin\"/>\n"
+        "    <unit exponent=\"-1\" prefix=\"milli\" units=\"siemens\"/>\n"
+        "  </units>\n"
+        "</model>\n";
 
     libcellml::Model m;
 
@@ -166,27 +130,15 @@
 TEST(Units, compoundUnitsUsingDefinesAndStringUnitsAndPrefix)
 {
     const std::string e =
-<<<<<<< HEAD
-            "<?xml version=\"1.0\" encoding=\"UTF-8\"?>\n"
-            "<model xmlns=\"http://www.cellml.org/cellml/2.0#\">\n"
-            "  <units name=\"compound_unit\">\n"
-            "    <unit prefix=\"micro\" units=\"ampere\"/>\n"
-            "    <unit units=\"kelvin\"/>\n"
-            "    <unit exponent=\"-1\" prefix=\"milli\" units=\"siemens\"/>\n"
-            "    <unit prefix=\"1.7e310\" units=\"meter\"/>\n"
-            "  </units>\n"
-            "</model>\n";
-=======
-        "<?xml version=\"1.0\" encoding=\"UTF-8\"?>\n"
-        "<model xmlns=\"http://www.cellml.org/cellml/2.0#\">"
-        "<units name=\"compound_unit\">"
-        "<unit prefix=\"micro\" units=\"ampere\"/>"
-        "<unit units=\"kelvin\"/>"
-        "<unit exponent=\"-1\" prefix=\"milli\" units=\"siemens\"/>"
-        "<unit prefix=\"1.7e310\" units=\"meter\"/>"
-        "</units>"
-        "</model>";
->>>>>>> 16136e22
+        "<?xml version=\"1.0\" encoding=\"UTF-8\"?>\n"
+        "<model xmlns=\"http://www.cellml.org/cellml/2.0#\">\n"
+        "  <units name=\"compound_unit\">\n"
+        "    <unit prefix=\"micro\" units=\"ampere\"/>\n"
+        "    <unit units=\"kelvin\"/>\n"
+        "    <unit exponent=\"-1\" prefix=\"milli\" units=\"siemens\"/>\n"
+        "    <unit prefix=\"1.7e310\" units=\"meter\"/>\n"
+        "  </units>\n"
+        "</model>\n";
 
     libcellml::Model m;
 
@@ -208,70 +160,35 @@
 TEST(Units, removeUnitsMethodsAndCount)
 {
     const std::string e1 =
-<<<<<<< HEAD
-            "<?xml version=\"1.0\" encoding=\"UTF-8\"?>\n"
-            "<model xmlns=\"http://www.cellml.org/cellml/2.0#\">\n"
-            "  <units name=\"compound_unit\">\n"
-            "    <unit prefix=\"micro\" units=\"ampere\"/>\n"
-            "    <unit units=\"kelvin\"/>\n"
-            "    <unit exponent=\"-1\" prefix=\"milli\" units=\"siemens\"/>\n"
-            "    <unit prefix=\"1.7e10\" units=\"meter\"/>\n"
-            "  </units>\n"
-            "  <units name=\"simple_unit_2\"/>\n"
-            "  <units name=\"simple_unit_3\"/>\n"
-            "  <units name=\"simple_unit_4\"/>\n"
-            "</model>\n";
+        "<?xml version=\"1.0\" encoding=\"UTF-8\"?>\n"
+        "<model xmlns=\"http://www.cellml.org/cellml/2.0#\">\n"
+        "  <units name=\"compound_unit\">\n"
+        "    <unit prefix=\"micro\" units=\"ampere\"/>\n"
+        "    <unit units=\"kelvin\"/>\n"
+        "    <unit exponent=\"-1\" prefix=\"milli\" units=\"siemens\"/>\n"
+        "    <unit prefix=\"1.7e10\" units=\"meter\"/>\n"
+        "  </units>\n"
+        "  <units name=\"simple_unit_2\"/>\n"
+        "  <units name=\"simple_unit_3\"/>\n"
+        "  <units name=\"simple_unit_4\"/>\n"
+        "</model>\n";
     const std::string e2 =
-            "<?xml version=\"1.0\" encoding=\"UTF-8\"?>\n"
-            "<model xmlns=\"http://www.cellml.org/cellml/2.0#\">\n"
-            "  <units name=\"compound_unit\"/>\n"
-            "  <units name=\"simple_unit_2\"/>\n"
-            "  <units name=\"simple_unit_3\"/>\n"
-            "  <units name=\"simple_unit_4\"/>\n"
-            "</model>\n";
+        "<?xml version=\"1.0\" encoding=\"UTF-8\"?>\n"
+        "<model xmlns=\"http://www.cellml.org/cellml/2.0#\">\n"
+        "  <units name=\"compound_unit\"/>\n"
+        "  <units name=\"simple_unit_2\"/>\n"
+        "  <units name=\"simple_unit_3\"/>\n"
+        "  <units name=\"simple_unit_4\"/>\n"
+        "</model>\n";
     const std::string e3 =
-            "<?xml version=\"1.0\" encoding=\"UTF-8\"?>\n"
-            "<model xmlns=\"http://www.cellml.org/cellml/2.0#\">\n"
-            "  <units name=\"compound_unit\"/>\n"
-            "  <units name=\"simple_unit_4\"/>\n"
-            "</model>\n";
+        "<?xml version=\"1.0\" encoding=\"UTF-8\"?>\n"
+        "<model xmlns=\"http://www.cellml.org/cellml/2.0#\">\n"
+        "  <units name=\"compound_unit\"/>\n"
+        "  <units name=\"simple_unit_4\"/>\n"
+        "</model>\n";
     const std::string e4 =
-            "<?xml version=\"1.0\" encoding=\"UTF-8\"?>\n"
-            "<model xmlns=\"http://www.cellml.org/cellml/2.0#\"/>\n";
-=======
-        "<?xml version=\"1.0\" encoding=\"UTF-8\"?>\n"
-        "<model xmlns=\"http://www.cellml.org/cellml/2.0#\">"
-        "<units name=\"compound_unit\">"
-        "<unit prefix=\"micro\" units=\"ampere\"/>"
-        "<unit units=\"kelvin\"/>"
-        "<unit exponent=\"-1\" prefix=\"milli\" units=\"siemens\"/>"
-        "<unit prefix=\"1.7e10\" units=\"meter\"/>"
-        "</units>"
-        "<units name=\"simple_unit_2\"/>"
-        "<units name=\"simple_unit_3\"/>"
-        "<units name=\"simple_unit_4\"/>"
-        "</model>";
-
-    const std::string e2 =
-        "<?xml version=\"1.0\" encoding=\"UTF-8\"?>\n"
-        "<model xmlns=\"http://www.cellml.org/cellml/2.0#\">"
-        "<units name=\"compound_unit\"/>"
-        "<units name=\"simple_unit_2\"/>"
-        "<units name=\"simple_unit_3\"/>"
-        "<units name=\"simple_unit_4\"/>"
-        "</model>";
-
-    const std::string e3 =
-        "<?xml version=\"1.0\" encoding=\"UTF-8\"?>\n"
-        "<model xmlns=\"http://www.cellml.org/cellml/2.0#\">"
-        "<units name=\"compound_unit\"/>"
-        "<units name=\"simple_unit_4\"/>"
-        "</model>";
-
-    const std::string e4 =
-        "<?xml version=\"1.0\" encoding=\"UTF-8\"?>\n"
-        "<model xmlns=\"http://www.cellml.org/cellml/2.0#\"/>";
->>>>>>> 16136e22
+        "<?xml version=\"1.0\" encoding=\"UTF-8\"?>\n"
+        "<model xmlns=\"http://www.cellml.org/cellml/2.0#\"/>\n";
 
     libcellml::Model m;
 
@@ -418,35 +335,19 @@
 TEST(Units, multiply)
 {
     const std::string e =
-<<<<<<< HEAD
-            "<?xml version=\"1.0\" encoding=\"UTF-8\"?>\n"
-            "<model xmlns=\"http://www.cellml.org/cellml/2.0#\">\n"
-            "  <units name=\"compound_unit\">\n"
-            "    <unit prefix=\"micro\" units=\"ampere\"/>\n"
-            "    <unit units=\"kelvin\"/>\n"
-            "    <unit exponent=\"-1\" prefix=\"milli\" units=\"siemens\"/>\n"
-            "  </units>\n"
-            "  <units name=\"valid_name\"/>\n"
-            "  <units name=\"multiplied\">\n"
-            "    <unit units=\"compound_unit\"/>\n"
-            "    <unit units=\"valid_name\"/>\n"
-            "  </units>\n"
-            "</model>\n";
-=======
-        "<?xml version=\"1.0\" encoding=\"UTF-8\"?>\n"
-        "<model xmlns=\"http://www.cellml.org/cellml/2.0#\">"
-        "<units name=\"compound_unit\">"
-        "<unit prefix=\"micro\" units=\"ampere\"/>"
-        "<unit units=\"kelvin\"/>"
-        "<unit exponent=\"-1\" prefix=\"milli\" units=\"siemens\"/>"
-        "</units>"
-        "<units name=\"valid_name\"/>"
-        "<units name=\"multiplied\">"
-        "<unit units=\"compound_unit\"/>"
-        "<unit units=\"valid_name\"/>"
-        "</units>"
-        "</model>";
->>>>>>> 16136e22
+        "<?xml version=\"1.0\" encoding=\"UTF-8\"?>\n"
+        "<model xmlns=\"http://www.cellml.org/cellml/2.0#\">\n"
+        "  <units name=\"compound_unit\">\n"
+        "    <unit prefix=\"micro\" units=\"ampere\"/>\n"
+        "    <unit units=\"kelvin\"/>\n"
+        "    <unit exponent=\"-1\" prefix=\"milli\" units=\"siemens\"/>\n"
+        "  </units>\n"
+        "  <units name=\"valid_name\"/>\n"
+        "  <units name=\"multiplied\">\n"
+        "    <unit units=\"compound_unit\"/>\n"
+        "    <unit units=\"valid_name\"/>\n"
+        "  </units>\n"
+        "</model>\n";
 
     libcellml::Model m;
 
@@ -479,17 +380,10 @@
 TEST(Units, newBaseUnit)
 {
     const std::string e =
-<<<<<<< HEAD
-            "<?xml version=\"1.0\" encoding=\"UTF-8\"?>\n"
-            "<model xmlns=\"http://www.cellml.org/cellml/2.0#\">\n"
-            "  <units name=\"pH\"/>\n"
-            "</model>\n";
-=======
-        "<?xml version=\"1.0\" encoding=\"UTF-8\"?>\n"
-        "<model xmlns=\"http://www.cellml.org/cellml/2.0#\">"
-        "<units name=\"pH\"/>"
-        "</model>";
->>>>>>> 16136e22
+        "<?xml version=\"1.0\" encoding=\"UTF-8\"?>\n"
+        "<model xmlns=\"http://www.cellml.org/cellml/2.0#\">\n"
+        "  <units name=\"pH\"/>\n"
+        "</model>\n";
 
     libcellml::Model m;
 
@@ -519,21 +413,12 @@
 TEST(Units, farhenheit)
 {
     const std::string e =
-<<<<<<< HEAD
-            "<?xml version=\"1.0\" encoding=\"UTF-8\"?>\n"
-            "<model xmlns=\"http://www.cellml.org/cellml/2.0#\">\n"
-            "  <units name=\"fahrenheitish\">\n"
-            "    <unit multiplier=\"1.8\" units=\"celsius\"/>\n"
-            "  </units>\n"
-            "</model>\n";
-=======
-        "<?xml version=\"1.0\" encoding=\"UTF-8\"?>\n"
-        "<model xmlns=\"http://www.cellml.org/cellml/2.0#\">"
-        "<units name=\"fahrenheitish\">"
-        "<unit multiplier=\"1.8\" units=\"celsius\"/>"
-        "</units>"
-        "</model>";
->>>>>>> 16136e22
+        "<?xml version=\"1.0\" encoding=\"UTF-8\"?>\n"
+        "<model xmlns=\"http://www.cellml.org/cellml/2.0#\">\n"
+        "  <units name=\"fahrenheitish\">\n"
+        "    <unit multiplier=\"1.8\" units=\"celsius\"/>\n"
+        "  </units>\n"
+        "</model>\n";
 
     libcellml::Model m;
 
@@ -653,29 +538,16 @@
 TEST(Units, multipleAndParse)
 {
     const std::string e =
-<<<<<<< HEAD
-            "<?xml version=\"1.0\" encoding=\"UTF-8\"?>\n"
-            "<model xmlns=\"http://www.cellml.org/cellml/2.0#\">\n"
-            "  <units name=\"fahrenheitish\">\n"
-            "    <unit multiplier=\"1.8\" units=\"celsius\"/>\n"
-            "  </units>\n"
-            "  <units name=\"metres_per_second\">\n"
-            "    <unit units=\"metre\"/>\n"
-            "    <unit exponent=\"-1\" units=\"second\"/>\n"
-            "  </units>\n"
-            "</model>\n";
-=======
-        "<?xml version=\"1.0\" encoding=\"UTF-8\"?>\n"
-        "<model xmlns=\"http://www.cellml.org/cellml/2.0#\">"
-        "<units name=\"fahrenheitish\">"
-        "<unit multiplier=\"1.8\" units=\"celsius\"/>"
-        "</units>"
-        "<units name=\"metres_per_second\">"
-        "<unit units=\"metre\"/>"
-        "<unit exponent=\"-1\" units=\"second\"/>"
-        "</units>"
-        "</model>";
->>>>>>> 16136e22
+        "<?xml version=\"1.0\" encoding=\"UTF-8\"?>\n"
+        "<model xmlns=\"http://www.cellml.org/cellml/2.0#\">\n"
+        "  <units name=\"fahrenheitish\">\n"
+        "    <unit multiplier=\"1.8\" units=\"celsius\"/>\n"
+        "  </units>\n"
+        "  <units name=\"metres_per_second\">\n"
+        "    <unit units=\"metre\"/>\n"
+        "    <unit exponent=\"-1\" units=\"second\"/>\n"
+        "  </units>\n"
+        "</model>\n";
 
     libcellml::Model m;
 
