--- conflicted
+++ resolved
@@ -758,7 +758,6 @@
     EXPECT_EQ(0.0, libcellml::Units::scalingFactor(nullptr, nullptr));
 }
 
-<<<<<<< HEAD
 TEST(Units, compareScalingFactorWithUnitWhichHasNoParent)
 {
     libcellml::UnitsPtr u1 = libcellml::Units::create();
@@ -784,7 +783,8 @@
     u2->addUnit("banana", 0, 1.0, 1.0);
 
     EXPECT_EQ(0.0, libcellml::Units::scalingFactor(u1, u2));
-=======
+}
+
 TEST(Units, scalingFactorWithOneEmptyUnit)
 {
     // Add unit with no members
@@ -807,7 +807,6 @@
     libcellml::UnitsPtr u2 = libcellml::Units::create();
     u2->setName("u2");
 
->>>>>>> 2e397ce6
     EXPECT_EQ(0.0, libcellml::Units::scalingFactor(u2, u1));
 }
 
