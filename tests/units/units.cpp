--- conflicted
+++ resolved
@@ -1568,9 +1568,6 @@
     EXPECT_TRUE(libcellml::Units::compatible(u1, u2));
 }
 
-<<<<<<< HEAD
-TEST(Units, compareNonCompatibleUnits)
-=======
 TEST(Units, compareEquivalentNonStandardWhichCannotBeResolvedUnits)
 {
     libcellml::UnitsPtr u1 = libcellml::Units::create();
@@ -1608,8 +1605,7 @@
     EXPECT_FALSE(libcellml::Units::equivalent(u1, u2));
 }
 
-TEST(Units, compareNonEquivalenteUnits)
->>>>>>> abc1a946
+TEST(Units, compareNonCompatibleUnits)
 {
     libcellml::UnitsPtr u1 = libcellml::Units::create();
     u1->setName("u1");
