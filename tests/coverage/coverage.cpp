--- conflicted
+++ resolved
@@ -356,9 +356,6 @@
     EXPECT_EQ(false, externalVariable->removeDependency(model, "not_membrane", "Cm"));
 }
 
-<<<<<<< HEAD
-TEST(Coverage, generator)
-=======
 void checkAstTypeAsString(const libcellml::AnalyserEquationAstPtr &ast)
 {
     if (ast != nullptr) {
@@ -369,8 +366,7 @@
     }
 }
 
-TEST(Generator, coverage)
->>>>>>> 97dd8177
+TEST(Coverage, generator)
 {
     static const std::string EMPTY_STRING;
 
@@ -387,12 +383,8 @@
 
     auto analyserModel = analyser->model();
 
-<<<<<<< HEAD
     EXPECT_EQ(libcellml::AnalyserModel::Type::DAE, analyserModel->type());
-=======
-    EXPECT_EQ(libcellml::AnalyserModel::Type::ODE, analyserModel->type());
-    EXPECT_EQ("ode", libcellml::AnalyserModel::typeAsString(analyserModel->type()));
->>>>>>> 97dd8177
+    EXPECT_EQ("dae", libcellml::AnalyserModel::typeAsString(analyserModel->type()));
 
     EXPECT_EQ(size_t(1), analyserModel->stateCount());
     EXPECT_EQ(size_t(204), analyserModel->variableCount());
