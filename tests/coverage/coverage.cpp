/*
Copyright libCellML Contributors

Licensed under the Apache License, Version 2.0 (the "License");
you may not use this file except in compliance with the License.
You may obtain a copy of the License at

    http://www.apache.org/licenses/LICENSE-2.0

Unless required by applicable law or agreed to in writing, software
distributed under the License is distributed on an "AS IS" BASIS,
WITHOUT WARRANTIES OR CONDITIONS OF ANY KIND, either express or implied.
See the License for the specific language governing permissions and
limitations under the License.
*/

#include "test_utils.h"

#include "gtest/gtest.h"

#include <libcellml>

/*
 * The tests in this file are here to catch any branches of code that
 * are not picked up by the main tests testing the API of the library
 */
TEST(Coverage, connectionComment)
{
    const std::string in =
        "<?xml version=\"1.0\" encoding=\"UTF-8\"?>\n"
        "<model xmlns=\"http://www.cellml.org/cellml/2.0#\" name=\"modelA\">\n"
        "  <component name=\"componentA\">\n"
        "    <variable name=\"variable1\" units=\"dimensionless\"/>\n"
        "  </component>\n"
        "  <connection component_1=\"component1\">\n"
        "    <!-- Comment on connection. -->\n"
        "    <map_variables variable_1=\"variable1\" variable_2=\"variable2\">\n"
        "      <!-- Comment in a map variables. -->\n"
        "    </map_variables>\n"
        "  </connection>\n"
        "</model>\n";

    libcellml::ParserPtr p = libcellml::Parser::create();
    p->parseModel(in);
}

TEST(Coverage, importWithNonHrefXlink)
{
    const std::string e =
        "<?xml version=\"1.0\" encoding=\"UTF-8\"?>\n"
        "<model xmlns=\"http://www.cellml.org/cellml/2.0#\">\n"
        "  <import xmlns:xlink=\"http://www.w3.org/1999/xlink\" xlink:href=\"some-other-model.xml\" xlink:type=\"simple\">\n"
        "    <component component_ref=\"component_in_that_model\" name=\"component_in_this_model\"/>\n"
        "    <!-- Comment in an import block -->\n"
        "  </import>\n"
        "  <component name=\"component_bob\">\n"
        "    <variable name=\"variable_bob\" units=\"dimensionless\"/>\n"
        "  </component>\n"
        "  <connection component_2=\"component_in_this_model\" component_1=\"component_bob\">\n"
        "    <map_variables variable_2=\"variable_import\" variable_1=\"variable_bob\"/>\n"
        "  </connection>\n"
        "</model>\n";

    // Parse
    libcellml::ParserPtr parser = libcellml::Parser::create();
    parser->parseModel(e);
    EXPECT_EQ(size_t(0), parser->issueCount());
}

TEST(Coverage, entityHasParent)
{
    libcellml::ModelPtr m = libcellml::Model::create();
    libcellml::ComponentPtr c1 = libcellml::Component::create();
    libcellml::ComponentPtr c2 = libcellml::Component::create();
    libcellml::ComponentPtr c3 = libcellml::Component::create();
    libcellml::VariablePtr v = libcellml::Variable::create();

    c2->addVariable(v);
    c1->addComponent(c2);
    m->addComponent(c1);

    EXPECT_TRUE(v->hasParent());
    EXPECT_TRUE(c2->hasParent());
    EXPECT_TRUE(c1->hasParent());
    EXPECT_TRUE(c2->hasParent());
    EXPECT_FALSE(c3->hasParent());
}

TEST(AnnotatorCoverage, automaticIdsUndefined)
{
    auto annotator = libcellml::Annotator::create();
    auto model = libcellml::Model::create();

    annotator->setModel(model);

    annotator->assignIds(libcellml::CellmlElementType::UNDEFINED);
    EXPECT_TRUE(annotator->hasModel());

    EXPECT_EQ("", model->id());
}

TEST(Coverage, unitsItem)
{
    auto units = libcellml::Units::create("units");
    units->addUnit("second");

    auto unitsItemValid = libcellml::UnitsItem::create(units, 0);
    auto unitsItemInvalid = libcellml::UnitsItem::create(nullptr, 0);

    EXPECT_TRUE(unitsItemValid->isValid());
    EXPECT_FALSE(unitsItemInvalid->isValid());
}

TEST(Coverage, variablePair)
{
    auto v = libcellml::Variable::create("var");
    auto variablePair1 = libcellml::VariablePair::create(nullptr, v);
    auto variablePair2 = libcellml::VariablePair::create(v, nullptr);
    auto variablePair3 = libcellml::VariablePair::create(v, v);

    EXPECT_FALSE(variablePair1->isValid());
    EXPECT_FALSE(variablePair2->isValid());
    EXPECT_TRUE(variablePair3->isValid());
}

TEST(Coverage, parserBranchesCellml10RelationshipRef)
{
    libcellml::ParserPtr parser = libcellml::Parser::create(false);
    auto model = parser->parseModel(fileContents("coverage/cellml1x_relationshipref.xml"));

    EXPECT_EQ(size_t(0), model->unitsCount());
    EXPECT_EQ(size_t(1), model->componentCount());
}

TEST(Coverage, parserBranchesCMetaIdCellml2)
{
    libcellml::ParserPtr parser = libcellml::Parser::create();
    auto model = parser->parseModel(fileContents("coverage/cmeta_id_cellml2.xml"));

    EXPECT_EQ(size_t(0), model->unitsCount());
    EXPECT_EQ(size_t(0), model->componentCount());
}

TEST(Coverage, parserBranchesCellml1XImportComponent)
{
    libcellml::ParserPtr parser = libcellml::Parser::create();
    parser->setStrict(false);
    auto model = parser->parseModel(fileContents("coverage/cellml1x_import_component.xml"));

    EXPECT_EQ(size_t(0), model->unitsCount());
    EXPECT_EQ(size_t(1), model->componentCount());
}

TEST(Coverage, cellMl20ImportInPermissiveMode)
{
    auto parser = libcellml::Parser::create();
    auto model = parser->parseModel(fileContents("importer/component_importer.cellml"));
    auto importer = libcellml::Importer::create(false);

    EXPECT_TRUE(model->hasUnresolvedImports());
    importer->resolveImports(model, resourcePath("importer/"));
    EXPECT_EQ(size_t(0), importer->issueCount());
}

TEST(Coverage, issueRetrieval)
{
    const std::string in =
        "<?xml version=\"1.0\" encoding=\"UTF-8\"?>\n"
        "<model name=\"bob\" xmlns=\"http://www.cellml.org/cellml/2.0#\"/>\n";

    auto parser = libcellml::Parser::create();
    auto model = parser->parseModel(in);

    EXPECT_EQ(size_t(0), parser->issueCount());

    EXPECT_EQ(nullptr, parser->error(3));
    EXPECT_EQ(nullptr, parser->warning(4));
}

TEST(Coverage, strictParsingWithEmptyModel)
{
    auto parser = libcellml::Parser::create(false);
    auto model = parser->parseModel("");

    EXPECT_EQ(size_t(1), parser->issueCount());
}

TEST(Coverage, strictParsingWithNonXmlModel)
{
    auto parser = libcellml::Parser::create(false);
    auto model = parser->parseModel("not an xml document.");

    EXPECT_EQ(size_t(2), parser->issueCount());
}

TEST(Coverage, sha1)
{
    auto parser = libcellml::Parser::create();
    auto model = parser->parseModel(fileContents("generator/algebraic_eqn_const_var_on_rhs/model.cellml"));

    EXPECT_EQ(size_t(0), parser->issueCount());

    auto analyser = libcellml::Analyser::create();

    analyser->analyseModel(model);

    EXPECT_EQ(size_t(0), analyser->errorCount());

    auto analyserModel = analyser->model();
    auto generator = libcellml::Generator::create();
    auto generatorProfile = libcellml::GeneratorProfile::create();

    generator->setModel(analyserModel);
    generator->setProfile(generatorProfile);

    std::string xs = {};

    for (int i = 0; i < 64; ++i) {
        xs += "x";
        // Note: the x's eventually ensure 100% coverage in our SHA-1 utility.

        generatorProfile->setVoiString(xs);

        generator->implementationCode();
    }
}

TEST(ImporterCoverage, importingComponentWithCnUnitsThatAreEmpty)
{
    const std::string in =
        "<?xml version=\"1.0\" encoding=\"UTF-8\"?>\n"
        "<model xmlns=\"http://www.cellml.org/cellml/2.0#\" name=\"myModel\">\n"
        "  <units name=\"a\">\n"
        "    <unit units=\"\"/>\n"
        "  </units>\n"
        "   <component name=\"myComponent\">\n"
        "       <variable name=\"a\" units=\"\"/>\n"
        "       <math xmlns=\"http://www.w3.org/1998/Math/MathML\" xmlns:cellml=\"http://www.cellml.org/cellml/2.0#\">\n"
        "           <apply>"
        "             <eq/>\n"
        "             <ci>a</ci>\n"
        "             <cn cellml:bobs=\"\">1</cn>\n"
        "           </apply>\n"
        "       </math>\n"
        "   </component>\n"
        "</model>";

    // Create the model by parsing the string above.
    auto parser = libcellml::Parser::create();
    auto importedModel = parser->parseModel(in);
    auto importer = libcellml::Importer::create();
    auto validator = libcellml::Validator::create();

    auto model = libcellml::Model::create("myModel");
    auto u = libcellml::Units::create("");
    u->addUnit("metre");
    model->addUnits(u);

    auto c = libcellml::Component::create("c");

    auto importSource = libcellml::ImportSource::create();
    importSource->setUrl("not_required_resolving_import_manually");
    importSource->setModel(importedModel);

    c->setImportReference("myComponent");
    c->setImportSource(importSource);
    model->addComponent(c);

    EXPECT_FALSE(model->hasUnresolvedImports());
    model = importer->flattenModel(model);

    validator->validateModel(model);
    EXPECT_EQ(size_t(3), validator->errorCount());
}

TEST(Coverage, analyser)
{
    auto analyser = libcellml::Analyser::create();

    analyser->analyseModel(nullptr);

    EXPECT_EQ(size_t(1), analyser->issueCount());

    auto analyserModel = analyser->model();

    EXPECT_FALSE(analyserModel->isValid());

    EXPECT_EQ(libcellml::AnalyserModel::Type::UNKNOWN, analyserModel->type());
    EXPECT_EQ("unknown", libcellml::AnalyserModel::typeAsString(analyserModel->type()));

    EXPECT_EQ(nullptr, analyserModel->voi());

    EXPECT_FALSE(analyserModel->hasExternalVariables());

    EXPECT_EQ(size_t(0), analyserModel->stateCount());
    EXPECT_EQ(size_t(0), analyserModel->states().size());
    EXPECT_EQ(nullptr, analyserModel->state(0));

    EXPECT_EQ(size_t(0), analyserModel->variableCount());
    EXPECT_EQ(size_t(0), analyserModel->variables().size());
    EXPECT_EQ(nullptr, analyserModel->variable(0));

    EXPECT_EQ(size_t(0), analyserModel->equationCount());
    EXPECT_EQ(size_t(0), analyserModel->equations().size());
    EXPECT_EQ(nullptr, analyserModel->equation(0));

    EXPECT_FALSE(analyserModel->needEqFunction());
    EXPECT_FALSE(analyserModel->needNeqFunction());
    EXPECT_FALSE(analyserModel->needLtFunction());
    EXPECT_FALSE(analyserModel->needLeqFunction());
    EXPECT_FALSE(analyserModel->needGtFunction());
    EXPECT_FALSE(analyserModel->needGeqFunction());
    EXPECT_FALSE(analyserModel->needAndFunction());
    EXPECT_FALSE(analyserModel->needOrFunction());
    EXPECT_FALSE(analyserModel->needXorFunction());
    EXPECT_FALSE(analyserModel->needNotFunction());
    EXPECT_FALSE(analyserModel->needMinFunction());
    EXPECT_FALSE(analyserModel->needMaxFunction());
    EXPECT_FALSE(analyserModel->needSecFunction());
    EXPECT_FALSE(analyserModel->needCscFunction());
    EXPECT_FALSE(analyserModel->needCotFunction());
    EXPECT_FALSE(analyserModel->needSechFunction());
    EXPECT_FALSE(analyserModel->needCschFunction());
    EXPECT_FALSE(analyserModel->needCothFunction());
    EXPECT_FALSE(analyserModel->needAsecFunction());
    EXPECT_FALSE(analyserModel->needAcscFunction());
    EXPECT_FALSE(analyserModel->needAcotFunction());
    EXPECT_FALSE(analyserModel->needAsechFunction());
    EXPECT_FALSE(analyserModel->needAcschFunction());
    EXPECT_FALSE(analyserModel->needAcothFunction());

    auto ast = libcellml::AnalyserEquationAst::create();

    EXPECT_NE(nullptr, ast);

    ast->setType(libcellml::AnalyserEquationAst::Type::EQUALITY);
    ast->setValue({});
    ast->setVariable(libcellml::Variable::create());
    ast->setParent(libcellml::AnalyserEquationAst::create());

    auto parser = libcellml::Parser::create();
    auto model = parser->parseModel(fileContents("coverage/analyser.cellml"));

    analyser->analyseModel(model);
}

TEST(Coverage, analyserConvertToInt)
{
    auto analyser = libcellml::Analyser::create();
    auto parser = libcellml::Parser::create();
    auto model = parser->parseModel(fileContents("coverage/converttoint.cellml"));

    analyser->analyseModel(model);
}

TEST(Coverage, analyserConvertToDouble)
{
    auto analyser = libcellml::Analyser::create();
    auto parser = libcellml::Parser::create();
    auto model = parser->parseModel(fileContents("coverage/converttodouble.cellml"));

    analyser->analyseModel(model);
}

TEST(Coverage, analyserExternalVariable)
{
    auto externalVariable = libcellml::AnalyserExternalVariable::create(nullptr);

    EXPECT_EQ(nullptr, externalVariable->variable());
    EXPECT_EQ(false, externalVariable->addDependency(nullptr));

    auto parser = libcellml::Parser::create();
    auto model = parser->parseModel(fileContents("generator/hodgkin_huxley_squid_axon_model_1952/model.cellml"));
    auto other_model = parser->parseModel(fileContents("generator/hodgkin_huxley_squid_axon_model_1952/model.cellml"));

    externalVariable = libcellml::AnalyserExternalVariable::create(model->component("membrane")->variable("V"));

    externalVariable->addDependency(model->component("membrane")->variable("Cm"));

    EXPECT_EQ(false, externalVariable->removeDependency(nullptr, "membrane", "Cm"));
    EXPECT_EQ(false, externalVariable->removeDependency(model, "not_membrane", "Cm"));
}

void checkAstTypeAsString(const libcellml::AnalyserEquationAstPtr &ast)
{
    if (ast != nullptr) {
        libcellml::AnalyserEquationAst::typeAsString(ast->type());

        checkAstTypeAsString(ast->leftChild());
        checkAstTypeAsString(ast->rightChild());
    }
}

TEST(Coverage, generator)
{
    static const std::string EMPTY_STRING;

    auto parser = libcellml::Parser::create();
    auto model = parser->parseModel(fileContents("coverage/generator/model.cellml"));

    EXPECT_EQ(size_t(0), parser->issueCount());

    auto analyser = libcellml::Analyser::create();

    analyser->analyseModel(model);

    EXPECT_EQ(size_t(0), analyser->errorCount());

    auto analyserModel = analyser->model();

    EXPECT_EQ(libcellml::AnalyserModel::Type::DAE, analyserModel->type());
    EXPECT_EQ("dae", libcellml::AnalyserModel::typeAsString(analyserModel->type()));

    EXPECT_EQ(size_t(1), analyserModel->stateCount());
    EXPECT_EQ(size_t(209), analyserModel->variableCount());
    EXPECT_EQ(size_t(203), analyserModel->equationCount());

    EXPECT_NE(nullptr, analyserModel->voi());
    EXPECT_EQ(size_t(0), analyserModel->voi()->equationCount());
    EXPECT_EQ(size_t(0), analyserModel->voi()->equations().size());
    EXPECT_EQ(nullptr, analyserModel->voi()->equation(0));
    EXPECT_NE(nullptr, analyserModel->state(0));
    EXPECT_NE(size_t(0), analyserModel->state(0)->equationCount());
    EXPECT_NE(size_t(0), analyserModel->state(0)->equations().size());
    EXPECT_NE(nullptr, analyserModel->state(0)->equation(0));
    EXPECT_EQ(nullptr, analyserModel->state(analyserModel->stateCount()));
    EXPECT_NE(nullptr, analyserModel->variable(0));
    EXPECT_EQ(nullptr, analyserModel->variable(analyserModel->variableCount()));
    EXPECT_NE(nullptr, analyserModel->equation(199));
    EXPECT_NE(size_t(0), analyserModel->equation(199)->dependencyCount());
    EXPECT_NE(size_t(0), analyserModel->equation(199)->dependencies().size());
    EXPECT_NE(nullptr, analyserModel->equation(199)->dependency(0));
    EXPECT_EQ(nullptr, analyserModel->equation(199)->dependency(analyserModel->equation(199)->dependencyCount()));
    EXPECT_EQ(size_t(1), analyserModel->equation(199)->nlaSiblingCount());
    EXPECT_EQ(size_t(1), analyserModel->equation(199)->nlaSiblings().size());
    EXPECT_NE(nullptr, analyserModel->equation(199)->nlaSibling(0));
    EXPECT_EQ(nullptr, analyserModel->equation(199)->nlaSibling(analyserModel->equation(199)->nlaSiblingCount()));
    EXPECT_NE(size_t(0), analyserModel->equation(199)->variableCount());
    EXPECT_NE(size_t(0), analyserModel->equation(199)->variables().size());
    EXPECT_NE(nullptr, analyserModel->equation(199)->variable(0));
    EXPECT_EQ(nullptr, analyserModel->equation(199)->variable(analyserModel->equation(199)->variableCount()));
    EXPECT_EQ(nullptr, analyserModel->equation(analyserModel->equationCount()));

    for (const auto &equation : analyserModel->equations()) {
        checkAstTypeAsString(equation->ast());
    }

    auto generator = libcellml::Generator::create();

    EXPECT_EQ(nullptr, analyserModel->voi()->initialisingVariable());

    for (size_t i = 0; i < analyserModel->stateCount(); ++i) {
        EXPECT_NE(nullptr, analyserModel->state(i)->initialisingVariable());
    }

    for (size_t i = 0; i < analyserModel->variableCount(); ++i) {
<<<<<<< HEAD
        EXPECT_EQ((i == 1) || (i == 2) || (i == 6) || (i == 18) || (i == 179) || (i == 180) || (i == 182) || (i == 205) || (i == 206),
                  analyserModel->variable(i)->initialisingVariable() != nullptr);
=======
        if ((i == 1) || (i == 2) || (i == 6) || (i == 18) || (i == 177) || (i == 178) || (i == 180)) {
            EXPECT_TRUE(analyserModel->variable(i)->initialisingVariable() != nullptr);
        }
>>>>>>> 0c7b46e9
    }

    EXPECT_EQ(nullptr, generator->model());
    EXPECT_EQ(EMPTY_STRING, generator->interfaceCode());
    EXPECT_EQ(EMPTY_STRING, generator->implementationCode());

    generator->setModel(analyserModel);

    EXPECT_EQ(analyserModel, generator->model());
    EXPECT_EQ(fileContents("coverage/generator/model.h"), generator->interfaceCode());
    EXPECT_EQ(fileContents("coverage/generator/model.c"), generator->implementationCode());

    auto profile = generator->profile();

    profile->setInterfaceCreateStatesArrayMethodString("double * createStatesVector();\n");
    profile->setImplementationCreateStatesArrayMethodString("double * createStatesVector()\n"
                                                            "{\n"
                                                            "    return (double *) malloc(STATE_COUNT*sizeof(double));\n"
                                                            "}\n");

    EXPECT_EQ(fileContents("coverage/generator/model.modified.profile.h"), generator->interfaceCode());
    EXPECT_EQ(fileContents("coverage/generator/model.modified.profile.c"), generator->implementationCode());

    profile = libcellml::GeneratorProfile::create();

    generator->setProfile(profile);

    profile->setHasInterface(false);

    profile->setXorString("^");
    profile->setHasXorOperator(true);

    profile->setPowerString("^^");
    profile->setSquareString("sqr");
    profile->setHasPowerOperator(true);

    profile->setPiecewiseIfString("piecewise([CONDITION], [IF_STATEMENT]");
    profile->setPiecewiseElseString(", [ELSE_STATEMENT])");
    profile->setHasConditionalOperator(false);

    profile->setInterfaceFileNameString("customheaderfile.h");

    profile->setImplementationHeaderString("#include \"[INTERFACE_FILE_NAME]\"\n");

    profile->setImplementationVersionString("");

    profile->setImplementationLibcellmlVersionString("");

    profile->setImplementationStateCountString("");

    profile->setImplementationVariableCountString("");

    profile->setVariableTypeObjectString(false, false, "");
    profile->setVariableTypeObjectString(false, true, "");
    profile->setVariableTypeObjectString(true, false, "");
    profile->setVariableTypeObjectString(true, true, "");

    profile->setVariableOfIntegrationVariableTypeString("");
    profile->setStateVariableTypeString("");
    profile->setConstantVariableTypeString("");
    profile->setComputedConstantVariableTypeString("");
    profile->setAlgebraicVariableTypeString("");
    profile->setExternalVariableTypeString("");

    profile->setVariableInfoObjectString("");

    profile->setImplementationVoiInfoString("");

    profile->setImplementationStateInfoString("");

    profile->setImplementationVariableInfoString("");

    profile->setVariableInfoEntryString("");

    profile->setImplementationCreateStatesArrayMethodString("");

    profile->setImplementationCreateVariablesArrayMethodString("");

    profile->setImplementationDeleteArrayMethodString("");

    profile->setImplementationComputeVariablesMethodString(false, false, "");
    profile->setImplementationComputeVariablesMethodString(false, true, "");
    profile->setImplementationComputeVariablesMethodString(true, false, "");
    profile->setImplementationComputeVariablesMethodString(true, true, "");

    EXPECT_EQ(EMPTY_STRING, generator->interfaceCode());
    EXPECT_EQ(fileContents("coverage/generator/model.out"), generator->implementationCode());

    profile = libcellml::GeneratorProfile::create();

    generator->setProfile(profile);

    profile->setHasInterface(true);

    profile->setEqString("eq");
    profile->setNeqString("neq");
    profile->setLtString("lt");
    profile->setLeqString("leq");
    profile->setGtString("gt");
    profile->setGeqString("geq");
    profile->setAndString("and");
    profile->setOrString("or");
    profile->setNotString("not");

    profile->setHasEqOperator(false);
    profile->setHasNeqOperator(false);
    profile->setHasLtOperator(false);
    profile->setHasLeqOperator(false);
    profile->setHasGtOperator(false);
    profile->setHasGeqOperator(false);
    profile->setHasAndOperator(false);
    profile->setHasOrOperator(false);
    profile->setHasNotOperator(false);

    profile->setImplementationHeaderString("");

    profile->setInterfaceVersionString("");
    profile->setImplementationVersionString("");

    profile->setInterfaceLibcellmlVersionString("");
    profile->setImplementationLibcellmlVersionString("");

    profile->setInterfaceStateCountString("");
    profile->setImplementationStateCountString("");

    profile->setInterfaceVariableCountString("");
    profile->setImplementationVariableCountString("");

    profile->setVariableTypeObjectString(false, false, "");
    profile->setVariableTypeObjectString(false, true, "");
    profile->setVariableTypeObjectString(true, false, "");
    profile->setVariableTypeObjectString(true, true, "");

    profile->setVariableOfIntegrationVariableTypeString("");
    profile->setStateVariableTypeString("");
    profile->setConstantVariableTypeString("");
    profile->setComputedConstantVariableTypeString("");
    profile->setAlgebraicVariableTypeString("");
    profile->setExternalVariableTypeString("");

    profile->setVariableInfoObjectString("");

    profile->setInterfaceVoiInfoString("");
    profile->setImplementationVoiInfoString("");

    profile->setInterfaceStateInfoString("");
    profile->setImplementationStateInfoString("");

    profile->setInterfaceVariableInfoString("");
    profile->setImplementationVariableInfoString("");

    profile->setVariableInfoEntryString("");

    EXPECT_EQ(fileContents("coverage/generator/model.interface.out"), generator->interfaceCode());
    EXPECT_EQ(fileContents("coverage/generator/model.implementation.out"), generator->implementationCode());

    profile->setProfile(libcellml::GeneratorProfile::Profile::PYTHON);

    EXPECT_EQ(EMPTY_STRING, generator->interfaceCode());
    EXPECT_EQ(fileContents("coverage/generator/model.py"), generator->implementationCode());

    profile->setImplementationCreateStatesArrayMethodString("\n"
                                                            "def create_states_vector():\n"
                                                            "    return [nan]*STATE_COUNT\n");

    EXPECT_EQ(EMPTY_STRING, generator->interfaceCode());
    EXPECT_EQ(fileContents("coverage/generator/model.modified.profile.py"), generator->implementationCode());

    // Coverage for the case where mProfile is equal to nullptr in Generator.

    generator->setProfile(nullptr);

    generator->interfaceCode();
    generator->implementationCode();

    // Coverage for various profile settings.

    analyser->addExternalVariable(libcellml::AnalyserExternalVariable::create(model->component("my_component")->variable("eqnEq")));

    analyser->analyseModel(model);

    generator->setModel(analyser->model());
    generator->setProfile(profile);

    profile->setAcotFunctionString("");
    profile->setAcothFunctionString("");
    profile->setAcscFunctionString("");
    profile->setAcschFunctionString("");
    profile->setAsecFunctionString("");
    profile->setAsechFunctionString("");
    profile->setCommentString("");
    profile->setCotFunctionString("");
    profile->setCothFunctionString("");
    profile->setCscFunctionString("");
    profile->setCschFunctionString("");
    profile->setExternalVariableMethodTypeDefinitionString(true, "");
    profile->setHasConditionalOperator(true);
    profile->setHasInterface(true);
    profile->setHasPowerOperator(true);
    profile->setHasXorOperator(true);
    profile->setImplementationComputeComputedConstantsMethodString("");
    profile->setImplementationComputeRatesMethodString(true, "");
    profile->setImplementationHeaderString("[INTERFACE_FILE_NAME]");
    profile->setImplementationInitialiseVariablesMethodString(true, true, "");
    profile->setInterfaceFileNameString("");
    profile->setInterfaceHeaderString("");
    profile->setMaxFunctionString("");
    profile->setMinFunctionString("");
    profile->setObjectiveFunctionMethodString(false, "");
    profile->setObjectiveFunctionMethodString(true, "");
    profile->setSecFunctionString("");
    profile->setSechFunctionString("");
    profile->setVariableInfoEntryString("");

    generator->interfaceCode();
    generator->implementationCode();

    profile->setArrayElementSeparatorString("");
    profile->setCommentString("xxx");
    profile->setFindRootMethodString(false, "");
    profile->setFindRootMethodString(true, "");
    profile->setObjectiveFunctionMethodString(false, "xxx");
    profile->setObjectiveFunctionMethodString(true, "xxx");
    profile->setOriginCommentString("");
    profile->setVariableInfoEntryString("xxx");

    generator->implementationCode();

    profile->setArrayElementSeparatorString("xxx");
    profile->setFindRootMethodString(false, "xxx");
    profile->setFindRootMethodString(true, "xxx");
    profile->setFindRootCallString(false, "");
    profile->setFindRootCallString(true, "");
    profile->setNlaSolveCallString(false, "");
    profile->setNlaSolveCallString(true, "");
    profile->setVariableOfIntegrationVariableTypeString("");

    generator->implementationCode();

    profile->setStateVariableTypeString("");
    profile->setVariableOfIntegrationVariableTypeString("xxx");

    generator->implementationCode();

    profile->setConstantVariableTypeString("");
    profile->setStateVariableTypeString("xxx");

    generator->implementationCode();

    profile->setComputedConstantVariableTypeString("");
    profile->setConstantVariableTypeString("xxx");

    generator->implementationCode();

    profile->setComputedConstantVariableTypeString("xxx");
    profile->setAlgebraicVariableTypeString("");

    generator->implementationCode();

    profile->setAlgebraicVariableTypeString("xxx");
    profile->setExternalVariableTypeString("");

    generator->implementationCode();

    profile->setHasXorOperator(false);
    profile->setXorFunctionString("");

    generator->implementationCode();

    libcellml::Generator::equationCode(analyser->model()->equation(0)->ast());
}

libcellml::ValidatorPtr validateMathPreparation(const std::string &math)
{
    auto variable = libcellml::Variable::create("a");
    auto uBobs = libcellml::Units::create("bobs");
    uBobs->addUnit("daves");
    variable->setUnits(uBobs);
    auto component = libcellml::Component::create("myComponent");
    component->addVariable(variable);
    component->appendMath(math);
    auto importedModel = libcellml::Model::create("myImportedModel");
    importedModel->addComponent(component);

    auto importer = libcellml::Importer::create();
    auto validator = libcellml::Validator::create();

    importer->addModel(importedModel, "myImportedModel.cellml");

    auto model = libcellml::Model::create("myModel");
    auto u = libcellml::Units::create("meter");
    u->addUnit("metre");
    model->addUnits(u);

    auto c = libcellml::Component::create("c");

    auto importSource = libcellml::ImportSource::create();
    importSource->setUrl("not_required_resolving_import_manually");
    importSource->setModel(importedModel);

    c->setImportReference("myComponent");
    c->setImportSource(importSource);
    model->addComponent(c);

    EXPECT_FALSE(model->hasUnresolvedImports());
    model = importer->flattenModel(model);

    validator->validateModel(model);
    return validator;
}

TEST(CoverageValidator, unitsUsedByComponentMathNotFoundInModel)
{
    const std::string math =
        "<math xmlns=\"http://www.w3.org/1998/Math/MathML\" xmlns:cellml=\"http://www.cellml.org/cellml/2.0#\">\n"
        "  <apply>"
        "    <eq/>\n"
        "    <ci>a</ci>\n"
        "    <cn cellml:units=\"bobs\">1</cn>\n"
        "  </apply>\n"
        "</math>\n";

    auto validator = validateMathPreparation(math);

    EXPECT_EQ(size_t(1), validator->errorCount());
    EXPECT_EQ("Units reference 'daves' in units 'bobs' is not a valid reference to a local units or a standard unit type.", validator->error(0)->description());
}

TEST(CoverageValidator, notMathMLMathNodesInComponentMath)
{
    const std::string math =
        "<notmath xmlns=\"http://www.w3.org/1998/Math/MathML\" xmlns:cellml=\"http://www.cellml.org/cellml/2.0#\">\n"
        "  <apply>"
        "    <eq/>\n"
        "    <ci>a</ci>\n"
        "    <cn cellml:units=\"bobs\">1</cn>\n"
        "  </apply>\n"
        "</notmath>\n";

    auto validator = validateMathPreparation(math);

    EXPECT_EQ(size_t(2), validator->errorCount());
    EXPECT_EQ("Math root node is of invalid type 'notmath' on component 'c'. A valid math root node should be of type 'math'.", validator->error(0)->description());
    EXPECT_EQ("Units reference 'daves' in units 'bobs' is not a valid reference to a local units or a standard unit type.", validator->error(1)->description());
}

TEST(CoverageValidator, degreeElementWithOneSibling)
{
    const std::string math =
        "<math xmlns=\"http://www.w3.org/1998/Math/MathML\">\n"
        "  <apply>\n"
        "    <root/>\n"
        "    <degree><ci>n</ci></degree>\n"
        "  </apply>\n"
        "</math>\n";

    auto parser = libcellml::Parser::create();
    auto model = libcellml::Model::create("degree");

    auto component = libcellml::Component::create("c");
    auto variable = libcellml::Variable::create("n");
    variable->setUnits("second");
    component->addVariable(variable);
    component->appendMath(math);

    model->addComponent(component);

    auto validator = libcellml::Validator::create();

    validator->validateModel(model);
    EXPECT_EQ(size_t(0), validator->errorCount());
}

TEST(CoverageValidator, invalidXmlIds)
{
    auto parser = libcellml::Parser::create();
    auto model = parser->parseModel(fileContents("coverage/invalidxmlids.cellml"));

    auto validator = libcellml::Validator::create();

    validator->validateModel(model);
    EXPECT_EQ(size_t(1), validator->errorCount());
    EXPECT_EQ("Units 'bob8' does not have a valid 'id' attribute, '\xF3\xBF\xBF\xBFid'.", validator->error(0)->description());
}

TEST(CoverageValidator, componentMathWithRepeatedVariableNames)
{
    const std::vector<std::string> expectedIssues = {
        "Component 'componentName' contains multiple variables with the name 'A'. Valid variable names must be unique to their component.",
        "MathML ci element has the child text 'C' which does not correspond with any variable names present in component 'componentName'.",
        "Math has a 'ci' element with no identifier as a child.",
    };

    const std::string math =
        "<math xmlns=\"http://www.w3.org/1998/Math/MathML\">\n"
        "  <apply>\n"
        "    <eq/>\n"
        "    <ci>C</ci>\n"
        "<!-- valid comment in math -->\n"
        "    <apply>\n"
        "      <plus/>\n"
        "      <ci>A</ci>\n"
        "      <ci id=\"ciid\" />\n"
        "    </apply>\n"
        "  </apply>\n"
        "</math>\n";

    libcellml::ValidatorPtr v = libcellml::Validator::create();
    libcellml::ModelPtr m = libcellml::Model::create();
    libcellml::ComponentPtr c = libcellml::Component::create();
    libcellml::VariablePtr v1 = libcellml::Variable::create();
    libcellml::VariablePtr v2 = libcellml::Variable::create();
    libcellml::VariablePtr v3 = libcellml::Variable::create();

    m->setName("modelName");
    c->setName("componentName");
    v1->setName("A");
    v2->setName("B");
    v3->setName("A");
    v1->setInitialValue("1.0");
    v2->setInitialValue("-1.0");
    v1->setUnits("dimensionless");
    v2->setUnits("dimensionless");
    v3->setUnits("dimensionless");

    c->addVariable(v1);
    c->addVariable(v2);
    c->addVariable(v3);
    c->setMath(math);
    m->addComponent(c);

    v->validateModel(m);
    EXPECT_EQ(size_t(3), v->issueCount());
    EXPECT_EQ_ISSUES(expectedIssues, v);
}

TEST(CoverageAnnotator, crossComponentConnectionAndMappingIds)
{
    auto model = libcellml::Model::create("model");

    auto component1 = libcellml::Component::create("component1");
    auto component2 = libcellml::Component::create("component2");
    auto component3 = libcellml::Component::create("component3");

    auto variable1 = libcellml::Variable::create("variable1");
    auto variable2 = libcellml::Variable::create("variable2");
    auto variable3 = libcellml::Variable::create("variable3");

    model->addComponent(component1);
    model->addComponent(component2);
    model->addComponent(component3);

    component1->addVariable(variable1);
    component2->addVariable(variable2);
    component3->addVariable(variable3);

    libcellml::Variable::addEquivalence(variable1, variable2);
    libcellml::Variable::addEquivalence(variable1, variable3);

    libcellml::Variable::setEquivalenceMappingId(variable1, variable2, "mapping_id");
    libcellml::Variable::setEquivalenceMappingId(variable1, variable3, "mapping_id");

    libcellml::Variable::setEquivalenceConnectionId(variable1, variable2, "connection_id");
    libcellml::Variable::setEquivalenceConnectionId(variable1, variable3, "connection_id");

    auto annotator = libcellml::Annotator::create();

    annotator->setModel(model);

    EXPECT_EQ(size_t(2), annotator->itemCount("mapping_id"));
    EXPECT_EQ(size_t(2), annotator->itemCount("connection_id"));
}<|MERGE_RESOLUTION|>--- conflicted
+++ resolved
@@ -454,14 +454,9 @@
     }
 
     for (size_t i = 0; i < analyserModel->variableCount(); ++i) {
-<<<<<<< HEAD
-        EXPECT_EQ((i == 1) || (i == 2) || (i == 6) || (i == 18) || (i == 179) || (i == 180) || (i == 182) || (i == 205) || (i == 206),
-                  analyserModel->variable(i)->initialisingVariable() != nullptr);
-=======
-        if ((i == 1) || (i == 2) || (i == 6) || (i == 18) || (i == 177) || (i == 178) || (i == 180)) {
+        if ((i == 1) || (i == 2) || (i == 6) || (i == 18) || (i == 179) || (i == 180) || (i == 182) || (i == 205) || (i == 206)) {
             EXPECT_TRUE(analyserModel->variable(i)->initialisingVariable() != nullptr);
         }
->>>>>>> 0c7b46e9
     }
 
     EXPECT_EQ(nullptr, generator->model());
