/*
Copyright libCellML Contributors

Licensed under the Apache License, Version 2.0 (the "License");
you may not use this file except in compliance with the License.
You may obtain a copy of the License at

    http://www.apache.org/licenses/LICENSE-2.0

Unless required by applicable law or agreed to in writing, software
distributed under the License is distributed on an "AS IS" BASIS,
WITHOUT WARRANTIES OR CONDITIONS OF ANY KIND, either express or implied.
See the License for the specific language governing permissions and
limitations under the License.
*/

#include "test_utils.h"

#include "gtest/gtest.h"

#include <libcellml>

/*
 * The tests in this file are here to catch any branches of code that
 * are not picked up by the main tests testing the API of the library
 */
TEST(Coverage, connectionComment)
{
    const std::string in =
        "<?xml version=\"1.0\" encoding=\"UTF-8\"?>\n"
        "<model xmlns=\"http://www.cellml.org/cellml/2.0#\" name=\"modelA\">\n"
        "  <component name=\"componentA\">\n"
        "    <variable name=\"variable1\" units=\"dimensionless\"/>\n"
        "  </component>\n"
        "  <connection component_1=\"component1\">\n"
        "    <!-- Comment on connection. -->\n"
        "    <map_variables variable_1=\"variable1\" variable_2=\"variable2\">\n"
        "      <!-- Comment in a map variables. -->\n"
        "    </map_variables>\n"
        "  </connection>\n"
        "</model>\n";

    libcellml::ParserPtr p = libcellml::Parser::create();
    p->parseModel(in);
}

TEST(Coverage, importWithNonHrefXlink)
{
    const std::string e =
        "<?xml version=\"1.0\" encoding=\"UTF-8\"?>\n"
        "<model xmlns=\"http://www.cellml.org/cellml/2.0#\">\n"
        "  <import xmlns:xlink=\"http://www.w3.org/1999/xlink\" xlink:href=\"some-other-model.xml\" xlink:type=\"simple\">\n"
        "    <component component_ref=\"component_in_that_model\" name=\"component_in_this_model\"/>\n"
        "    <!-- Comment in an import block -->\n"
        "  </import>\n"
        "  <component name=\"component_bob\">\n"
        "    <variable name=\"variable_bob\" units=\"dimensionless\"/>\n"
        "  </component>\n"
        "  <connection component_2=\"component_in_this_model\" component_1=\"component_bob\">\n"
        "    <map_variables variable_2=\"variable_import\" variable_1=\"variable_bob\"/>\n"
        "  </connection>\n"
        "</model>\n";

    // Parse
    libcellml::ParserPtr parser = libcellml::Parser::create();
    parser->parseModel(e);
    EXPECT_EQ(size_t(0), parser->issueCount());
}

TEST(Coverage, entityHasParent)
{
    libcellml::ModelPtr m = libcellml::Model::create();
    libcellml::ComponentPtr c1 = libcellml::Component::create();
    libcellml::ComponentPtr c2 = libcellml::Component::create();
    libcellml::ComponentPtr c3 = libcellml::Component::create();
    libcellml::VariablePtr v = libcellml::Variable::create();

    c2->addVariable(v);
    c1->addComponent(c2);
    m->addComponent(c1);

    EXPECT_TRUE(v->hasParent());
    EXPECT_TRUE(c2->hasParent());
    EXPECT_TRUE(c1->hasParent());
    EXPECT_TRUE(c2->hasParent());
    EXPECT_FALSE(c3->hasParent());
}

TEST(Annotator, automaticIdsUndefined)
{
    auto annotator = libcellml::Annotator::create();
    auto model = libcellml::Model::create();

    annotator->setModel(model);

    annotator->assignIds(libcellml::CellmlElementType::UNDEFINED);
    EXPECT_TRUE(annotator->hasModel());

    EXPECT_EQ("", model->id());
}

TEST(Coverage, unitsItem)
{
    auto unitsItem = libcellml::UnitsItem::create(nullptr, 0);

    EXPECT_FALSE(unitsItem->isValid());
}

TEST(Coverage, parserBranchesCellml10RelationshipRef)
{
    libcellml::ParserPtr parser = libcellml::Parser::create(false);
    auto model = parser->parseModel(fileContents("coverage/cellml1x_relationshipref.xml"));

    EXPECT_EQ(size_t(0), model->unitsCount());
    EXPECT_EQ(size_t(1), model->componentCount());
}

TEST(Coverage, parserBranchesCMetaIdCellml2)
{
    libcellml::ParserPtr parser = libcellml::Parser::create();
    auto model = parser->parseModel(fileContents("coverage/cmeta_id_cellml2.xml"));

    EXPECT_EQ(size_t(0), model->unitsCount());
    EXPECT_EQ(size_t(0), model->componentCount());
}

TEST(Coverage, parserBranchesCellml1XImportComponent)
{
    libcellml::ParserPtr parser = libcellml::Parser::create();
    parser->setStrict(false);
    auto model = parser->parseModel(fileContents("coverage/cellml1x_import_component.xml"));

    EXPECT_EQ(size_t(0), model->unitsCount());
    EXPECT_EQ(size_t(1), model->componentCount());
}

TEST(Coverage, cellMl20ImportInPermissiveMode)
{
    auto parser = libcellml::Parser::create();
    auto model = parser->parseModel(fileContents("importer/component_importer.cellml"));
    auto importer = libcellml::Importer::create(false);

    EXPECT_TRUE(model->hasUnresolvedImports());
    importer->resolveImports(model, resourcePath("importer/"));
    EXPECT_EQ(size_t(0), importer->issueCount());
}

TEST(Coverage, issueRetrieval)
{
    const std::string in =
        "<?xml version=\"1.0\" encoding=\"UTF-8\"?>\n"
        "<model name=\"bob\" xmlns=\"http://www.cellml.org/cellml/2.0#\"/>\n";

    auto parser = libcellml::Parser::create();
    auto model = parser->parseModel(in);

    EXPECT_EQ(size_t(0), parser->issueCount());

    EXPECT_EQ(nullptr, parser->error(3));
    EXPECT_EQ(nullptr, parser->warning(4));
}

TEST(Coverage, strictParsingWithEmptyModel)
{
    auto parser = libcellml::Parser::create(false);
    auto model = parser->parseModel("");

    EXPECT_EQ(size_t(1), parser->issueCount());
}

TEST(Coverage, strictParsingWithNonXmlModel)
{
    auto parser = libcellml::Parser::create(false);
    auto model = parser->parseModel("not an xml document.");

    EXPECT_EQ(size_t(2), parser->issueCount());
}

TEST(Coverage, sha1)
{
    auto parser = libcellml::Parser::create();
    auto model = parser->parseModel(fileContents("generator/algebraic_eqn_const_var_on_rhs/model.cellml"));

    EXPECT_EQ(size_t(0), parser->issueCount());

    auto analyser = libcellml::Analyser::create();

    analyser->analyseModel(model);

    EXPECT_EQ(size_t(0), analyser->errorCount());

    auto analyserModel = analyser->model();
    auto generator = libcellml::Generator::create();
    auto generatorProfile = libcellml::GeneratorProfile::create();

    generator->setModel(analyserModel);
    generator->setProfile(generatorProfile);

    std::string xs = {};

    for (int i = 0; i < 64; ++i) {
        xs += "x";
        // Note: the x's eventually ensure 100% coverage in our SHA-1 utility.

        generatorProfile->setVoiString(xs);

        generator->implementationCode();
    }
}

TEST(Coverage, analyser)
{
    auto analyser = libcellml::Analyser::create();

    analyser->analyseModel(nullptr);

    EXPECT_EQ(size_t(1), analyser->issueCount());

    auto analyserModel = analyser->model();

    EXPECT_FALSE(analyserModel->isValid());

    EXPECT_EQ(libcellml::AnalyserModel::Type::UNKNOWN, analyserModel->type());

    EXPECT_EQ(nullptr, analyserModel->voi());

    EXPECT_FALSE(analyserModel->hasExternalVariables());

    EXPECT_EQ(size_t(0), analyserModel->stateCount());
    EXPECT_EQ(size_t(0), analyserModel->states().size());
    EXPECT_EQ(nullptr, analyserModel->state(0));

    EXPECT_EQ(size_t(0), analyserModel->variableCount());
    EXPECT_EQ(size_t(0), analyserModel->variables().size());
    EXPECT_EQ(nullptr, analyserModel->variable(0));

    EXPECT_EQ(size_t(0), analyserModel->equationCount());
    EXPECT_EQ(size_t(0), analyserModel->equations().size());
    EXPECT_EQ(nullptr, analyserModel->equation(0));

    EXPECT_FALSE(analyserModel->needEqFunction());
    EXPECT_FALSE(analyserModel->needNeqFunction());
    EXPECT_FALSE(analyserModel->needLtFunction());
    EXPECT_FALSE(analyserModel->needLeqFunction());
    EXPECT_FALSE(analyserModel->needGtFunction());
    EXPECT_FALSE(analyserModel->needGeqFunction());
    EXPECT_FALSE(analyserModel->needAndFunction());
    EXPECT_FALSE(analyserModel->needOrFunction());
    EXPECT_FALSE(analyserModel->needXorFunction());
    EXPECT_FALSE(analyserModel->needNotFunction());
    EXPECT_FALSE(analyserModel->needMinFunction());
    EXPECT_FALSE(analyserModel->needMaxFunction());
    EXPECT_FALSE(analyserModel->needSecFunction());
    EXPECT_FALSE(analyserModel->needCscFunction());
    EXPECT_FALSE(analyserModel->needCotFunction());
    EXPECT_FALSE(analyserModel->needSechFunction());
    EXPECT_FALSE(analyserModel->needCschFunction());
    EXPECT_FALSE(analyserModel->needCothFunction());
    EXPECT_FALSE(analyserModel->needAsecFunction());
    EXPECT_FALSE(analyserModel->needAcscFunction());
    EXPECT_FALSE(analyserModel->needAcotFunction());
    EXPECT_FALSE(analyserModel->needAsechFunction());
    EXPECT_FALSE(analyserModel->needAcschFunction());
    EXPECT_FALSE(analyserModel->needAcothFunction());

    auto ast = libcellml::AnalyserEquationAst::create();

    EXPECT_NE(nullptr, ast);

    ast->setType(libcellml::AnalyserEquationAst::Type::ASSIGNMENT);
    ast->setValue({});
    ast->setVariable(libcellml::Variable::create());
    ast->setParent(libcellml::AnalyserEquationAst::create());

    auto parser = libcellml::Parser::create();
    auto model = parser->parseModel(fileContents("coverage/analyser.cellml"));

    analyser->analyseModel(model);
}

TEST(Coverage, analyserExternalVariable)
{
    auto externalVariable = libcellml::AnalyserExternalVariable::create(nullptr);

    EXPECT_EQ(nullptr, externalVariable->variable());
    EXPECT_EQ(false, externalVariable->addDependency(nullptr));

    auto parser = libcellml::Parser::create();
    auto model = parser->parseModel(fileContents("generator/hodgkin_huxley_squid_axon_model_1952/model.cellml"));
    auto other_model = parser->parseModel(fileContents("generator/hodgkin_huxley_squid_axon_model_1952/model.cellml"));

    externalVariable = libcellml::AnalyserExternalVariable::create(model->component("membrane")->variable("V"));

    externalVariable->addDependency(model->component("membrane")->variable("Cm"));

    EXPECT_EQ(false, externalVariable->removeDependency(nullptr, "membrane", "Cm"));
    EXPECT_EQ(false, externalVariable->removeDependency(model, "not_membrane", "Cm"));
}

TEST(Generator, coverage)
{
    static const std::string EMPTY_STRING;

    auto parser = libcellml::Parser::create();
    auto model = parser->parseModel(fileContents("coverage/generator/model.cellml"));

    EXPECT_EQ(size_t(0), parser->issueCount());

    auto analyser = libcellml::Analyser::create();

    analyser->analyseModel(model);

    EXPECT_EQ(size_t(0), analyser->errorCount());

    auto analyserModel = analyser->model();

    EXPECT_EQ(libcellml::AnalyserModel::Type::ODE, analyserModel->type());

    EXPECT_EQ(size_t(1), analyserModel->stateCount());
    EXPECT_EQ(size_t(203), analyserModel->variableCount());
    EXPECT_EQ(size_t(197), analyserModel->equationCount());

    EXPECT_NE(nullptr, analyserModel->voi());
    EXPECT_EQ(nullptr, analyserModel->voi()->equation());
    EXPECT_NE(nullptr, analyserModel->state(0));
    EXPECT_NE(nullptr, analyserModel->state(0)->equation());
    EXPECT_EQ(nullptr, analyserModel->state(analyserModel->stateCount()));
    EXPECT_NE(nullptr, analyserModel->variable(0));
    EXPECT_EQ(nullptr, analyserModel->variable(analyserModel->variableCount()));
    EXPECT_NE(nullptr, analyserModel->equation(0));
    EXPECT_NE(nullptr, analyserModel->equation(0)->variable());
    EXPECT_EQ(nullptr, analyserModel->equation(analyserModel->equationCount()));

    auto generator = libcellml::Generator::create();

    EXPECT_EQ(nullptr, analyserModel->voi()->initialisingVariable());

    for (size_t i = 0; i < analyserModel->stateCount(); ++i) {
        EXPECT_NE(nullptr, analyserModel->state(i)->initialisingVariable());
    }

    for (size_t i = 0; i < analyserModel->variableCount(); ++i) {
<<<<<<< HEAD
        EXPECT_EQ(i > 195, analyserModel->variable(i)->initialisingVariable() != nullptr);
=======
        EXPECT_EQ((i == 1) || (i == 2) || (i == 6) || (i == 18) || (i == 177) || (i == 178) || (i == 180),
                  analyserModel->variable(i)->initialisingVariable() != nullptr);
>>>>>>> 23e78293
    }

    EXPECT_EQ(nullptr, generator->model());
    EXPECT_EQ(EMPTY_STRING, generator->interfaceCode());
    EXPECT_EQ(EMPTY_STRING, generator->implementationCode());

    generator->setModel(analyserModel);

    EXPECT_EQ(analyserModel, generator->model());
    EXPECT_EQ(fileContents("coverage/generator/model.h"), generator->interfaceCode());
    EXPECT_EQ(fileContents("coverage/generator/model.c"), generator->implementationCode());

    auto profile = generator->profile();

    profile->setInterfaceCreateStatesArrayMethodString("double * createStatesVector();\n");
    profile->setImplementationCreateStatesArrayMethodString("double * createStatesVector()\n"
                                                            "{\n"
                                                            "    return (double *) malloc(STATE_COUNT*sizeof(double));\n"
                                                            "}\n");

    EXPECT_EQ(fileContents("coverage/generator/model.modified.profile.h"), generator->interfaceCode());
    EXPECT_EQ(fileContents("coverage/generator/model.modified.profile.c"), generator->implementationCode());

    profile = libcellml::GeneratorProfile::create();

    generator->setProfile(profile);

    profile->setHasInterface(false);

    profile->setXorString("^");
    profile->setHasXorOperator(true);

    profile->setPowerString("^^");
    profile->setSquareString("sqr");
    profile->setHasPowerOperator(true);

    profile->setPiecewiseIfString("piecewise([CONDITION], [IF_STATEMENT]");
    profile->setPiecewiseElseString(", [ELSE_STATEMENT])");
    profile->setHasConditionalOperator(false);

    profile->setInterfaceFileNameString("customheaderfile.h");

    profile->setImplementationHeaderString("#include \"[INTERFACE_FILE_NAME]\"\n");

    profile->setImplementationVersionString("");

    profile->setImplementationLibcellmlVersionString("");

    profile->setImplementationStateCountString("");

    profile->setImplementationVariableCountString("");

    profile->setVariableTypeObjectString(false, false, "");
    profile->setVariableTypeObjectString(false, true, "");
    profile->setVariableTypeObjectString(true, false, "");
    profile->setVariableTypeObjectString(true, true, "");

    profile->setVariableOfIntegrationVariableTypeString("");
    profile->setStateVariableTypeString("");
    profile->setConstantVariableTypeString("");
    profile->setComputedConstantVariableTypeString("");
    profile->setAlgebraicVariableTypeString("");
    profile->setExternalVariableTypeString("");

    profile->setVariableInfoObjectString("");

    profile->setImplementationVoiInfoString("");

    profile->setImplementationStateInfoString("");

    profile->setImplementationVariableInfoString("");

    profile->setVariableInfoEntryString("");

    profile->setImplementationCreateStatesArrayMethodString("");

    profile->setImplementationCreateVariablesArrayMethodString("");

    profile->setImplementationDeleteArrayMethodString("");

    profile->setImplementationComputeVariablesMethodString(false, false, "");
    profile->setImplementationComputeVariablesMethodString(false, true, "");
    profile->setImplementationComputeVariablesMethodString(true, false, "");
    profile->setImplementationComputeVariablesMethodString(true, true, "");

    EXPECT_EQ(EMPTY_STRING, generator->interfaceCode());
    EXPECT_EQ(fileContents("coverage/generator/model.out"), generator->implementationCode());

    profile = libcellml::GeneratorProfile::create();

    generator->setProfile(profile);

    profile->setHasInterface(true);

    profile->setEqString("eq");
    profile->setNeqString("neq");
    profile->setLtString("lt");
    profile->setLeqString("leq");
    profile->setGtString("gt");
    profile->setGeqString("geq");
    profile->setAndString("and");
    profile->setOrString("or");
    profile->setNotString("not");

    profile->setHasEqOperator(false);
    profile->setHasNeqOperator(false);
    profile->setHasLtOperator(false);
    profile->setHasLeqOperator(false);
    profile->setHasGtOperator(false);
    profile->setHasGeqOperator(false);
    profile->setHasAndOperator(false);
    profile->setHasOrOperator(false);
    profile->setHasNotOperator(false);

    profile->setImplementationHeaderString("");

    profile->setInterfaceVersionString("");
    profile->setImplementationVersionString("");

    profile->setInterfaceLibcellmlVersionString("");
    profile->setImplementationLibcellmlVersionString("");

    profile->setInterfaceStateCountString("");
    profile->setImplementationStateCountString("");

    profile->setInterfaceVariableCountString("");
    profile->setImplementationVariableCountString("");

    profile->setVariableTypeObjectString(false, false, "");
    profile->setVariableTypeObjectString(false, true, "");
    profile->setVariableTypeObjectString(true, false, "");
    profile->setVariableTypeObjectString(true, true, "");

    profile->setVariableOfIntegrationVariableTypeString("");
    profile->setStateVariableTypeString("");
    profile->setConstantVariableTypeString("");
    profile->setComputedConstantVariableTypeString("");
    profile->setAlgebraicVariableTypeString("");
    profile->setExternalVariableTypeString("");

    profile->setVariableInfoObjectString("");

    profile->setInterfaceVoiInfoString("");
    profile->setImplementationVoiInfoString("");

    profile->setInterfaceStateInfoString("");
    profile->setImplementationStateInfoString("");

    profile->setInterfaceVariableInfoString("");
    profile->setImplementationVariableInfoString("");

    profile->setVariableInfoEntryString("");

    EXPECT_EQ(fileContents("coverage/generator/model.interface.out"), generator->interfaceCode());
    EXPECT_EQ(fileContents("coverage/generator/model.implementation.out"), generator->implementationCode());

    profile->setProfile(libcellml::GeneratorProfile::Profile::PYTHON);

    EXPECT_EQ(EMPTY_STRING, generator->interfaceCode());
    EXPECT_EQ(fileContents("coverage/generator/model.py"), generator->implementationCode());

    profile->setImplementationCreateStatesArrayMethodString("\n"
                                                            "def create_states_vector():\n"
                                                            "    return [nan]*STATE_COUNT\n");

    EXPECT_EQ(EMPTY_STRING, generator->interfaceCode());
    EXPECT_EQ(fileContents("coverage/generator/model.modified.profile.py"), generator->implementationCode());

    // Coverage for the case where mLockedProfile is equal to nullptr in
    // Generator::GeneratorImpl::retrieveLockedModelAndProfile().

    generator->setProfile(nullptr);

    generator->implementationCode();

    // Coverage for various profile settings.

    analyser->addExternalVariable(libcellml::AnalyserExternalVariable::create(model->component("my_component")->variable("eqnEq")));

    analyser->analyseModel(model);

    generator->setModel(analyser->model());
    generator->setProfile(profile);

    profile->setAcotFunctionString("");
    profile->setAcothFunctionString("");
    profile->setAcscFunctionString("");
    profile->setAcschFunctionString("");
    profile->setAsecFunctionString("");
    profile->setAsechFunctionString("");
    profile->setCommentString("");
    profile->setCotFunctionString("");
    profile->setCothFunctionString("");
    profile->setCscFunctionString("");
    profile->setCschFunctionString("");
    profile->setExternalVariableMethodTypeDefinitionString(true, "");
    profile->setHasConditionalOperator(true);
    profile->setHasInterface(true);
    profile->setHasPowerOperator(true);
    profile->setHasXorOperator(true);
    profile->setImplementationComputeComputedConstantsMethodString("");
    profile->setImplementationComputeRatesMethodString(true, "");
    profile->setImplementationHeaderString("[INTERFACE_FILE_NAME]");
    profile->setImplementationInitialiseVariablesMethodString(true, true, "");
    profile->setInterfaceFileNameString("");
    profile->setInterfaceHeaderString("");
    profile->setMaxFunctionString("");
    profile->setMinFunctionString("");
    profile->setSecFunctionString("");
    profile->setSechFunctionString("");
    profile->setVariableInfoEntryString("");

    generator->interfaceCode();
    generator->implementationCode();

    profile->setArrayElementSeparatorString("");
    profile->setCommentString("xxx");
    profile->setOriginCommentString("");
    profile->setVariableInfoEntryString("xxx");

    generator->implementationCode();

    profile->setArrayElementSeparatorString("xxx");
    profile->setVariableOfIntegrationVariableTypeString("");

    generator->implementationCode();

    profile->setStateVariableTypeString("");
    profile->setVariableOfIntegrationVariableTypeString("xxx");

    generator->implementationCode();

    profile->setConstantVariableTypeString("");
    profile->setStateVariableTypeString("xxx");

    generator->implementationCode();

    profile->setComputedConstantVariableTypeString("");
    profile->setConstantVariableTypeString("xxx");

    generator->implementationCode();

    profile->setComputedConstantVariableTypeString("xxx");
    profile->setAlgebraicVariableTypeString("");

    generator->implementationCode();

    profile->setAlgebraicVariableTypeString("xxx");
    profile->setExternalVariableTypeString("");

    generator->implementationCode();

    profile->setHasXorOperator(false);
    profile->setXorFunctionString("");

    generator->implementationCode();
}<|MERGE_RESOLUTION|>--- conflicted
+++ resolved
@@ -340,12 +340,8 @@
     }
 
     for (size_t i = 0; i < analyserModel->variableCount(); ++i) {
-<<<<<<< HEAD
-        EXPECT_EQ(i > 195, analyserModel->variable(i)->initialisingVariable() != nullptr);
-=======
         EXPECT_EQ((i == 1) || (i == 2) || (i == 6) || (i == 18) || (i == 177) || (i == 178) || (i == 180),
                   analyserModel->variable(i)->initialisingVariable() != nullptr);
->>>>>>> 23e78293
     }
 
     EXPECT_EQ(nullptr, generator->model());
