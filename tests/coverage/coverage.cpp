/*
Copyright libCellML Contributors

Licensed under the Apache License, Version 2.0 (the "License");
you may not use this file except in compliance with the License.
You may obtain a copy of the License at

    http://www.apache.org/licenses/LICENSE-2.0

Unless required by applicable law or agreed to in writing, software
distributed under the License is distributed on an "AS IS" BASIS,
WITHOUT WARRANTIES OR CONDITIONS OF ANY KIND, either express or implied.
See the License for the specific language governing permissions and
limitations under the License.
*/

#include "gtest/gtest.h"

#include <iostream>
#include <libcellml>

/*
 * The tests in this file are here to catch any branches of code that
 * are not picked up by the main tests testing the API of the library
 */
TEST(Coverage, import)
{
    std::string e = "";
    libcellml::ImportSource i, im;

    im = std::move(i);

    // Copy constructor
    libcellml::ImportSource ic(im);

    const std::string a = ic.getId();
    EXPECT_EQ(e, a);
}

TEST(Coverage, printer)
{
    libcellml::Printer p, pm;

    pm = std::move(p);

    // Copy constructor
    libcellml::Printer pc(pm);

    size_t error_count = pc.errorCount();
    EXPECT_EQ(0u, error_count);
}

TEST(Coverage, units)
{
    const std::string e = "<units name=\"dimensionless\"/>";
    libcellml::Units u, um;

    u.setName("dimensionless");

    um = std::move(u);

    // Copy constructor
    libcellml::Units uc(um);

    libcellml::Printer printer;
    const std::string a = printer.printUnits(uc);
    EXPECT_EQ(e, a);
}

TEST(Coverage, when)
{
    const std::string e = "<reset><when/></reset>";
    libcellml::When w, wm;
    libcellml::Reset r;

    wm = std::move(w);

    libcellml::When wc(wm);

    libcellml::WhenPtr wp = std::make_shared<libcellml::When>(wc);
    r.addWhen(wp);

    libcellml::Printer printer;
    const std::string a = printer.printReset(r);
    EXPECT_EQ(e, a);
}

TEST(Coverage, unitsGetVariations)
{
    libcellml::Model m;

    libcellml::UnitsPtr u = std::make_shared<libcellml::Units>();
    u->setName("a_unit");

    u->addUnit(libcellml::Units::StandardUnit::AMPERE, "micro");
    m.addUnits(u);

    libcellml::UnitsPtr un = m.getUnits(0);
    EXPECT_EQ("a_unit", un->getName());
    libcellml::UnitsPtr uSn = static_cast<const libcellml::Model>(m).getUnits(0);
    EXPECT_EQ("a_unit", uSn->getName());

    libcellml::UnitsPtr uns = m.getUnits("a_unit");
    EXPECT_EQ("a_unit", uns->getName());
    libcellml::UnitsPtr uSns = static_cast<const libcellml::Model>(m).getUnits("a_unit");
    EXPECT_EQ("a_unit", uSns->getName());

    EXPECT_EQ(nullptr, m.getUnits("b_unit"));
    EXPECT_EQ(nullptr, m.getUnits(4));
}

TEST(Coverage, prefixToString)
{
    libcellml::Model m;
    libcellml::Printer printer;

    std::vector<std::string> prefix_str = {"atto",
                                           "centi",
                                           "deca",
                                           "deci",
                                           "exa",
                                           "femto",
                                           "giga",
                                           "hecto",
                                           "kilo",
                                           "mega",
                                           "micro",
                                           "milli",
                                           "nano",
                                           "peta",
                                           "pico",
                                           "tera",
                                           "yocto",
                                           "yotta",
                                           "zepto",
                                           "zetta"};
    std::vector<libcellml::Prefix> prefix_enum = {libcellml::Prefix::ATTO,
                                                  libcellml::Prefix::CENTI,
                                                  libcellml::Prefix::DECA,
                                                  libcellml::Prefix::DECI,
                                                  libcellml::Prefix::EXA,
                                                  libcellml::Prefix::FEMTO,
                                                  libcellml::Prefix::GIGA,
                                                  libcellml::Prefix::HECTO,
                                                  libcellml::Prefix::KILO,
                                                  libcellml::Prefix::MEGA,
                                                  libcellml::Prefix::MICRO,
                                                  libcellml::Prefix::MILLI,
                                                  libcellml::Prefix::NANO,
                                                  libcellml::Prefix::PETA,
                                                  libcellml::Prefix::PICO,
                                                  libcellml::Prefix::TERA,
                                                  libcellml::Prefix::YOCTO,
                                                  libcellml::Prefix::YOTTA,
                                                  libcellml::Prefix::ZEPTO,
                                                  libcellml::Prefix::ZETTA};
    for (std::vector<std::string>::size_type i = 0; i != prefix_str.size(); ++i) {
        std::string prefix = prefix_str[i];
        libcellml::UnitsPtr u = std::make_shared<libcellml::Units>();
        u->setName("abcdefg");
        u->addUnit("empty", prefix_enum[i]);

        m.addUnits(u);

        const std::string a = printer.printModel(m);
        std::size_t found = a.find(prefix);
        EXPECT_NE(std::string::npos, found);
        m.removeAllUnits();
    }
}

TEST(Coverage, variable)
{
    std::string e = "<variable units=\"dimensionless\" initial_value=\"1\" interface=\"public\"/>";
    libcellml::Variable v, vm;
    libcellml::UnitsPtr u = std::make_shared<libcellml::Units>();

    v.setInitialValue(1.0);
    v.setInterfaceType("public");
    u->setName("dimensionless");
    v.setUnits(u);

    vm = std::move(v);

    // Copy constructor
    libcellml::Variable vc(vm);

    libcellml::Printer printer;
    const std::string a = printer.printVariable(vc);
    EXPECT_EQ(e, a);
}

TEST(Coverage, component)
{
    std::string e =
<<<<<<< HEAD
<<<<<<< HEAD
            "<component name=\"name\">"
                "<variable/>"
                "<1+1=2>"
            "</component>";
    libcellml::ComponentPtr c = std::make_shared<libcellml::Component>();
    libcellml::ComponentPtr cm;
=======
=======
>>>>>>> 16136e22
        "<component name=\"name\">"
        "<variable/>"
        "<1+1=2>"
        "</component>";
    libcellml::Component c, cm;
>>>>>>> develop
    libcellml::VariablePtr v = std::make_shared<libcellml::Variable>();

    c->setName("name");
    c->addVariable(v);
    c->setMath("<1+1=2>");

    libcellml::Printer printer;
    std::string a = printer.printComponent(c);
    EXPECT_EQ(e, a);

    cm = std::move(c);
    a = printer.printComponent(cm);
    EXPECT_EQ(e, a);

    // Copy constructor
    libcellml::ComponentPtr cc(cm);
    a = printer.printComponent(cc);
    EXPECT_EQ(e, a);

    // Move constructor, assignment operator and swap method
    std::vector<libcellml::Component> vec;
    vec.push_back(libcellml::Component());

    libcellml::Component rc;
    libcellml::Component ao;

    ao = rc;
}

TEST(Coverage, error)
{
    libcellml::ErrorPtr err = std::make_shared<libcellml::Error>();
    libcellml::Error e, em;
    std::string description = "test";

    e.setDescription(description);
    e.setKind(libcellml::Error::Kind::XML);

    em = std::move(e);
    // Copy constructor
    libcellml::Error ec(em);

    EXPECT_EQ(description, ec.getDescription());
    EXPECT_EQ(libcellml::Error::Kind::XML, ec.getKind());
}

TEST(Coverage, model) {
    // Move constructor, assignment operator and swap method
    std::vector<libcellml::Model> vec;
    vec.push_back(libcellml::Model());

    libcellml::Model rm;
    libcellml::Model ao;

    ao = rm;
}<|MERGE_RESOLUTION|>--- conflicted
+++ resolved
@@ -193,23 +193,12 @@
 TEST(Coverage, component)
 {
     std::string e =
-<<<<<<< HEAD
-<<<<<<< HEAD
-            "<component name=\"name\">"
-                "<variable/>"
-                "<1+1=2>"
-            "</component>";
-    libcellml::ComponentPtr c = std::make_shared<libcellml::Component>();
-    libcellml::ComponentPtr cm;
-=======
-=======
->>>>>>> 16136e22
         "<component name=\"name\">"
         "<variable/>"
         "<1+1=2>"
         "</component>";
-    libcellml::Component c, cm;
->>>>>>> develop
+    libcellml::ComponentPtr c = std::make_shared<libcellml::Component>();
+    libcellml::ComponentPtr cm;
     libcellml::VariablePtr v = std::make_shared<libcellml::Variable>();
 
     c->setName("name");
