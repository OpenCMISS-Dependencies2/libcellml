--- conflicted
+++ resolved
@@ -26,18 +26,14 @@
     test('Checking Parser parse model.', () => {
         const p = new libcellml.Parser()
 
-<<<<<<< HEAD
-        const m = p.parseModel(model, false)
-=======
         const m = p.parseModel(sineModel)
->>>>>>> a5304a53
 
         expect(m.componentCount()).toBe(1)
     })
     test('Checking Parser parse model import component.', () => {
         const p = new libcellml.Parser()
 
-        const m = p.parseModel(componentImportModel, false)
+        const m = p.parseModel(componentImportModel)
 
         expect(m.componentCount()).toBe(1)
         expect(m.componentByIndex(0).isImport()).toBe(true)
