#
# Tests the Annotator class bindings
#
import unittest

from test_resources import file_contents


class AnnotatorTestCase(unittest.TestCase):

    def test_create_destroy(self):
        from libcellml import Annotator

        x = Annotator()
        self.assertIsNotNone(x)
        del x

    def test_item(self):
        from libcellml import Annotator, CellmlElementType, Model, Parser

        annotator = Annotator()
        model = Model()
        parser = Parser()

        model_string = file_contents("annotator/unique_ids.cellml")

        model = parser.parseModel(model_string)
        annotator.setModel(model)

        self.assertEqual(CellmlElementType.UNDEFINED, annotator.item("not_an_id").type())
        self.assertEqual(CellmlElementType.UNDEFINED, annotator.item("not_an_id", 3).type())
        self.assertEqual(CellmlElementType.MAP_VARIABLES, annotator.item("map_variables_2").type())

    def test_type_based_retrieval(self):
        from libcellml import Annotator, Model, Parser

        annotator = Annotator()
        model = Model()
        parser = Parser()

        model_string = file_contents("annotator/unique_ids.cellml")

        model = parser.parseModel(model_string)
        annotator.setModel(model)

        v1v1 = (model.component("component2").variable("variable1"), model.component(
            "component2").component("component3").variable("variable1"))
        v2v2 = (model.component("component2").variable("variable2"), model.component(
            "component2").component("component3").variable("variable2"))

        self.assertEqual(model.name(), annotator.model("model_1").name())
        self.assertEqual(model.name(), annotator.encapsulation("encapsulation_1").name())
        self.assertEqual(model.component("component1").name(),
                         annotator.component("component_1").name())
        self.assertEqual(model.component("component2").name(),
                         annotator.component("component_2").name())
        self.assertEqual(model.component("component2").name(),
                         annotator.componentRef("component_ref_1").name())
        self.assertEqual(model.component("component2").component("component3").name(),
                         annotator.component("component_3").name())
        self.assertEqual(model.component("component2").component("component3").name(),
                         annotator.componentRef("component_ref_2").name())
        self.assertEqual(model.component("component1").importSource().url(),
                         annotator.importSource("import_1").url())
        self.assertEqual(model.units("units1").name(),
                         annotator.units("units_1").name())
        self.assertEqual(model.units("units1").importSource().url(),
                         annotator.importSource("import_2").url())
        self.assertEqual(model.units("units2").name(),
                         annotator.units("units_2").name())
        self.assertEqual(model.units("units2").name(),
                         annotator.unitsItem("unit_1").units().name())
        self.assertEqual(0, annotator.unitsItem("unit_1").index())

        self.assertEqual(model.component("component2").variable("variable1").name(),
                         annotator.variable("variable_1").name())

        self.assertEqual(model.component("component2").variable("variable2").name(),
                         annotator.variable("variable_2").name())
        self.assertEqual(model.component("component2").reset(0).variable().name(),
                         annotator.reset("reset_1").variable().name())
        self.assertEqual(model.component("component2").reset(0).testVariable().name(),
                         annotator.reset("reset_1").testVariable().name())
        self.assertEqual(model.component("component2").reset(0).testValue(),
                         annotator.testValue("test_value_1").testValue())
        self.assertEqual(model.component("component2").reset(0).resetValue(),
                         annotator.resetValue("reset_value_1").resetValue())

        self.assertEqual(model.component("component2").component("component3").variable("variable1").name(),
                         annotator.variable("variable_3").name())
        self.assertEqual(model.component("component2").component("component3").variable("variable2").name(),
                         annotator.variable("variable_4").name())
        self.assertEqual(v1v1[0].name(),
                         annotator.connection("connection_1").variable1().name())

        self.assertEqual(v1v1[1].name(),
                         annotator.connection("connection_1").variable2().name())
        self.assertEqual(v1v1[0].name(),
                         annotator.mapVariables("map_variables_1").variable1().name())
        self.assertEqual(v1v1[1].name(),
                         annotator.mapVariables("map_variables_1").variable2().name())
        self.assertEqual(v2v2[0].name(),
                         annotator.mapVariables("map_variables_2").variable1().name())
        self.assertEqual(v2v2[1].name(),
                         annotator.mapVariables("map_variables_2").variable2().name())

        self.assertIsNone(annotator.model("i_dont_exist"))
        self.assertIsNone(annotator.component("i_dont_exist"))
        self.assertIsNone(annotator.variable("i_dont_exist"))
        self.assertIsNone(annotator.units("i_dont_exist"))
        self.assertIsNone(annotator.unitsItem("i_dont_exist"))
        self.assertIsNone(annotator.reset("i_dont_exist"))
        self.assertIsNone(annotator.resetValue("i_dont_exist"))
        self.assertIsNone(annotator.testValue("i_dont_exist"))
        self.assertIsNone(annotator.componentRef("i_dont_exist"))
        self.assertIsNone(annotator.connection("i_dont_exist"))
        self.assertIsNone(annotator.importSource("i_dont_exist"))

    def test_ids(self):
        from libcellml import Annotator, Parser

        annotator = Annotator()
        parser = Parser()

        model = parser.parseModel(file_contents("annotator/unique_ids.cellml"))
        annotator.setModel(model)

        self.assertEqual(24, len(annotator.ids()))

    def test_duplicate_count(self):
        from libcellml import Annotator, Parser

        annotator = Annotator()
        parser = Parser()

        model = parser.parseModel(file_contents("annotator/lots_of_duplicate_ids.cellml"))
        annotator.setModel(model)

        self.assertEqual(8, annotator.itemCount("duplicateId1"))
        self.assertEqual(7, annotator.itemCount("duplicateId3"))

    def test_has_model(self):
        from libcellml import Annotator, Parser

        annotator = Annotator()
        parser = Parser()

        self.assertFalse(annotator.hasModel())

        model = parser.parseModel(file_contents("annotator/unique_ids.cellml"))
        annotator.setModel(model)

        self.assertTrue(annotator.hasModel())

    def test_is_unique(self):
        from libcellml import Annotator, Parser

        annotator = Annotator()
        parser = Parser()

        model = parser.parseModel(file_contents("annotator/unique_ids.cellml"))
        annotator.setModel(model)

        self.assertTrue(annotator.isUnique("variable_3"))

        model = parser.parseModel(file_contents("annotator/lots_of_duplicate_ids.cellml"))
        annotator.setModel(model)

        self.assertFalse(annotator.isUnique("duplicateId2"))

    def test_assign_by_type(self):
        from libcellml import Annotator, Parser, Variable
        from libcellml import UnitsItem, VariablePair

        annotator = Annotator()
        parser = Parser()
        model_string = file_contents("annotator/no_ids.cellml")

        model = parser.parseModel(model_string)
        annotator.setModel(model)

        c = model.component(0)

        self.assertEqual("", model.id())
        annotator.assignModelId(model)
        self.assertEqual("b4da55", model.id())

        self.assertEqual("", model.encapsulationId())
        annotator.assignEncapsulationId(model)
        self.assertEqual("b4da56", model.encapsulationId())

        self.assertEqual("", c.id())
        annotator.assignComponentId(c)
        self.assertEqual("b4da57", c.id())

        self.assertEqual("", c.encapsulationId())
        annotator.assignComponentRefId(c)
        self.assertEqual("b4da58", c.encapsulationId())

        c2v1 = model.component("component2").variable("variable1")
        c3v1 = model.component("component3").variable("variable1")

        self.assertEqual("", Variable.equivalenceConnectionId(c2v1, c3v1))
        annotator.assignConnectionId(VariablePair(c2v1, c3v1))
        self.assertEqual("b4da59", Variable.equivalenceConnectionId(c2v1, c3v1))

        self.assertEqual("", Variable.equivalenceMappingId(c2v1, c3v1))
        annotator.assignMapVariablesId(VariablePair(c2v1, c3v1))
        self.assertEqual("b4da5a", Variable.equivalenceMappingId(c2v1, c3v1))

        c3v2 = model.component("component3").variable("variable2")

        self.assertEqual("", c3v2.id())
        annotator.assignVariableId(c3v2)
        self.assertEqual("b4da5b", c3v2.id())

        u = model.units(1)

        self.assertEqual("", u.id())
        annotator.assignUnitsId(u)
        self.assertEqual("b4da5c", u.id())

        r = model.component("component2").reset(0)

        self.assertEqual("", r.id())
        annotator.assignResetId(r)
        self.assertEqual("b4da5d", r.id())

        self.assertEqual("", r.testValueId())
        annotator.assignTestValueId(r)
        self.assertEqual("b4da5e", r.testValueId())

        self.assertEqual("", r.resetValueId())
        annotator.assignResetValueId(r)
        self.assertEqual("b4da5f", r.resetValueId())

        i = model.component("component1").importSource()

        self.assertEqual("", i.id())
        annotator.assignImportSourceId(i)
        self.assertEqual("b4da60", i.id())

        self.assertEqual("", u.unitId(0))
        annotator.assignUnitId(UnitsItem(u, 0))
        self.assertEqual("b4da61", u.unitId(0))

    def test_auto_ids(self):
        from libcellml import Annotator, Parser, Variable

        annotator = Annotator()
        parser = Parser()
        model_string = file_contents("annotator/unique_ids.cellml")

        model = parser.parseModel(model_string)
        annotator.setModel(model)

        annotator.clearAllIds()
        annotator.assignAllIds()

        self.assertEqual("b4da55", model.id())
        self.assertEqual("b4da56", model.component("component1").importSource().id())
        self.assertEqual("b4da57", model.units("units1").importSource().id())
        self.assertEqual("b4da58", model.units(0).id())
        self.assertEqual("b4da59", model.units(1).id())
        self.assertEqual("b4da5a", model.units(2).id())
        self.assertEqual("b4da5b", model.units(3).id())
        self.assertEqual("b4da5c", model.units(1).unitId(0))
        self.assertEqual("b4da5d", model.component(0).id())
        self.assertEqual("b4da5e", model.component(1).id())
        self.assertEqual("b4da5f", model.component(1).component(0).id())
        self.assertEqual("b4da60", model.component(1).variable(0).id())
        self.assertEqual("b4da61", model.component(1).variable(1).id())
        self.assertEqual("b4da62", model.component(1).component(0).variable(0).id())
        self.assertEqual("b4da63", model.component(1).component(0).variable(1).id())

        self.assertEqual("b4da64", model.component(1).reset(0).id())
        self.assertEqual("b4da65", model.component(1).reset(0).resetValueId())
        self.assertEqual("b4da66", model.component(1).reset(0).testValueId())

        c2v1 = model.component("component2").variable("variable1")
        c2v2 = model.component("component2").variable("variable2")
        c3v1 = model.component("component3").variable("variable1")
        c3v2 = model.component("component3").variable("variable2")

        self.assertEqual("b4da67", Variable.equivalenceConnectionId(c2v1, c3v1))
        self.assertEqual("b4da67", Variable.equivalenceConnectionId(c2v2, c3v2))
        self.assertEqual("b4da68", Variable.equivalenceMappingId(c2v1, c3v1))
        self.assertEqual("b4da69", Variable.equivalenceMappingId(c2v2, c3v2))
        self.assertEqual("b4da6a", model.component("component2").encapsulationId())
        self.assertEqual("b4da6b", model.component("component3").encapsulationId())
        self.assertEqual("b4da6c", model.encapsulationId())

    def test_assign_id(self):
        from libcellml import Annotator, Component, Model, Units
        from libcellml import UnitsItem, CellmlElementType

        annotator = Annotator()
        model = Model()
        component1 = Component("c1")
        component2 = Component("c2")
        component3 = Component("c3")
        component3.setId("id3")

        units = Units("u1")
        units.addUnit("volt")

        model.addComponent(component1)
        model.addComponent(component2)
        component2.addComponent(component3)
        model.addUnits(units)

        annotator.setModel(model)

        self.assertEqual("", component1.id())
        self.assertEqual("", component2.id())
        self.assertEqual("", units.unitId(0))

        annotator.assignComponentId(component1)

        self.assertEqual("b4da55", component1.id())
        self.assertEqual("", component2.id())
        self.assertEqual("", units.unitId(0))

<<<<<<< HEAD
        annotator.assignUnitId(Unit(units, 0))
=======
        annotator.assignId(UnitsItem(units, 0))
>>>>>>> 40ad026b

        self.assertEqual("b4da55", component1.id())
        self.assertEqual("", component2.id())
        self.assertEqual("b4da56", units.unitId(0))

        self.assertEqual("", annotator.assignComponentId(None))

        item = annotator.item("id3")
        annotator.assignComponentId(item.component())
        self.assertEqual("b4da57", component3.id())

    def test_auto_ids_group(self):
        from libcellml import Annotator, Component, Model
        from libcellml.enums import CellmlElementType_COMPONENT
        annotator = Annotator()
        model = Model()
        component1 = Component("c1")
        component2 = Component("c2")
        component3 = Component("c3")

        model.addComponent(component1)
        model.addComponent(component2)
        component2.addComponent(component3)

        annotator.setModel(model)

        self.assertEqual("", model.id())
        self.assertEqual("", component1.id())
        self.assertEqual("", component2.id())
        self.assertEqual("", component3.id())

        annotator.assignIds(CellmlElementType_COMPONENT)

        self.assertEqual("", model.id())
        self.assertEqual("b4da55", component1.id())
        self.assertEqual("b4da56", component2.id())
        self.assertEqual("b4da57", component3.id())

    def test_auto_id_individual(self):
        from libcellml import Annotator, CellmlElementType, Parser, Variable
        from libcellml import UnitsItem, VariablePair

        annotator = Annotator()
        parser = Parser()
        model_string = file_contents("annotator/no_ids.cellml")
        model = parser.parseModel(model_string)

        annotator.setModel(model)

        self.assertEqual("b4da55", annotator.assignComponentId(model.component(0)))
        self.assertEqual("b4da55", model.component(0).id())

        self.assertEqual("b4da56", annotator.assignComponentRefId(model.component("component2")))
        self.assertEqual("b4da56", model.component("component2").encapsulationId())

        self.assertEqual("b4da57", annotator.assignConnectionId(
            VariablePair(model.component("component2").variable("variable1"),
                         model.component("component2").variable("variable1").equivalentVariable(0))))

        self.assertEqual("b4da57", Variable.equivalenceConnectionId(model.component("component2").variable("variable1"),
                                                                    model.component("component2").variable(
                                                                        "variable1").equivalentVariable(0)))

        self.assertEqual("b4da58", annotator.assignImportSourceId(model.component("component1").importSource()))
        self.assertEqual("b4da58", model.component("component1").importSource().id())

        self.assertEqual("b4da59", annotator.assignMapVariablesId(
            VariablePair(model.component("component2").variable("variable2"),
                         model.component("component2").variable("variable2").equivalentVariable(0))))
        self.assertEqual("b4da59", Variable.equivalenceMappingId(model.component("component2").variable("variable2"),
                                                                 model.component("component2").variable(
                                                                     "variable2").equivalentVariable(0)))
        self.assertEqual("b4da5a", annotator.assignModelId(model))
        self.assertEqual("b4da5a", model.id())

        self.assertEqual("b4da5b", annotator.assignResetId(model.component("component2").reset(0)))
        self.assertEqual("b4da5b", model.component("component2").reset(0).id())

        self.assertEqual("b4da5c", annotator.assignResetValueId(model.component("component2").reset(0)))
        self.assertEqual("b4da5c", model.component("component2").reset(0).resetValueId())

        self.assertEqual("b4da5d", annotator.assignTestValueId(model.component("component2").reset(0)))
        self.assertEqual("b4da5d", model.component("component2").reset(0).testValueId())

<<<<<<< HEAD
        self.assertEqual("b4da5e", annotator.assignUnitId(Unit(model.units(1), 0)))
=======
        self.assertEqual("b4da5e", annotator.assignId(UnitsItem(model.units(1), 0)))
>>>>>>> 40ad026b
        self.assertEqual("b4da5e", model.units(1).unitId(0))

        self.assertEqual("b4da5f", annotator.assignUnitsId(model.units(1)))
        self.assertEqual("b4da5f", model.units(1).id())

        self.assertEqual("b4da60", annotator.assignVariableId(model.component(1).variable(0)))
        self.assertEqual("b4da60", model.component(1).variable(0).id())

        self.assertEqual("b4da61", annotator.assignEncapsulationId(model))
        self.assertEqual("b4da61", model.encapsulationId())

    def test_list_duplicate_ids(self):
        from libcellml import Annotator, CellmlElementType, Parser

        model_string = file_contents("annotator/lots_of_duplicate_ids.cellml")

        parser = Parser()
        annotator = Annotator()
        model = parser.parseModel(model_string)
        annotator.setModel(model)
        id_list = annotator.duplicateIds()
        expected_ids = ('duplicateId1', 'duplicateId2', 'duplicateId3', 'duplicateId4')
        self.assertEqual(expected_ids, id_list)

        # Get the collections by duplicated id.
        c2v1 = model.component("component2").variable("variable1")
        c2v2 = model.component("component2").variable("variable2")
        c3v1 = model.component("component2").component("component3").variable("variable1")
        c3v2 = model.component("component2").component("component3").variable("variable2")
        c4v1 = model.component("component4").variable("variable1")
        c4v2 = model.component("component4").variable("variable2")

        expected_items = {
            "duplicateId1": (
                (CellmlElementType.UNITS, model.units("units2")),
                (CellmlElementType.IMPORT, model.component("component1").importSource()),
                (CellmlElementType.MAP_VARIABLES, (c4v1, c2v1)),
                (CellmlElementType.COMPONENT, model.component("component2")),
                (CellmlElementType.CONNECTION, (c2v1, c3v1)),
                (CellmlElementType.TEST_VALUE, model.component("component2").reset(0)),
                (CellmlElementType.COMPONENT_REF, model.component("component2").component("component3")),
                (CellmlElementType.VARIABLE,
                 model.component("component2").component("component3").variable("variable2")),
            ),
            "duplicateId2": (
                (CellmlElementType.MODEL, model),
                (CellmlElementType.UNITS, model.units("units1")),
                (CellmlElementType.UNITS, model.units("blob")),
                (CellmlElementType.CONNECTION, (c4v2, c2v2)),
                (CellmlElementType.VARIABLE, c4v2),
                (CellmlElementType.COMPONENT_REF, model.component("component2")),
                (CellmlElementType.RESET, model.component("component2").reset(0)),
                (CellmlElementType.VARIABLE, c3v1),
            ),
            "duplicateId3": (
                (CellmlElementType.IMPORT, model.units("units1").importSource()),
                (CellmlElementType.UNITS, model.units("units3")),
                (CellmlElementType.VARIABLE, c4v1),
                (CellmlElementType.VARIABLE, c2v2),
                (CellmlElementType.MAP_VARIABLES, (c2v2, c4v2)),
                (CellmlElementType.COMPONENT, model.component("component2").component("component3")),
                (CellmlElementType.ENCAPSULATION, model),
            ),
            "duplicateId4": (
                (CellmlElementType.UNIT, ((model.units("units2"), 0))),
                (CellmlElementType.COMPONENT, model.component("component1")),
                (CellmlElementType.COMPONENT, model.component("component4")),
                (CellmlElementType.MAP_VARIABLES, (c2v1, c3v1)),
                (CellmlElementType.VARIABLE, c2v1),
                (CellmlElementType.MAP_VARIABLES, (c2v2, c4v2)),
                (CellmlElementType.RESET_VALUE, model.component("component2").reset(0)),
            )}

        for id in expected_ids:
            items_with_id = annotator.items(id)
            count = 0
            for item in items_with_id:
                self.assertEqual(item.type(), expected_items[id][count][0])
                # SWIG copies the pointers so can't expect a comparison to be true. Not sure how to
                # compare these ...
                # self.assertEqual(item[1], expected_items[id][count][1])
                count = count + 1

    def test_raise_not_found_issue(self):
        from libcellml import Annotator, Parser

        annotator = Annotator()
        parser = Parser()

        message = 'Could not find an item with an identifier of \'i_dont_exist\' in the model.'

        model = parser.parseModel(file_contents('annotator/unique_ids.cellml'))
        annotator.setModel(model)
        annotator.item('i_dont_exist')

        self.assertEqual(1, annotator.issueCount())
        self.assertEqual(message, annotator.issue(0).description())

    def test_raise_non_unique_issue(self):
        from libcellml import Annotator, Parser

        annotator = Annotator()
        parser = Parser()

        non_unique_message = 'The identifier \'duplicateId\' occurs 29 times in the model so a unique item cannot be located.'

        model = parser.parseModel(file_contents('annotator/duplicate_ids.cellml'))
        annotator.setModel(model)

        annotator.item('duplicateId')
        self.assertEqual(1, annotator.issueCount())
        self.assertEqual(non_unique_message, annotator.issue(0).description())

    def test_any_cellml_element(self):
        from libcellml import Annotator, AnyCellmlElement, Parser
        from libcellml.enums import CellmlElementType

        self.assertRaises(AttributeError, AnyCellmlElement)

        parser = Parser()
        model = parser.parseModel(file_contents('annotator/unique_ids.cellml'))

        annotator = Annotator()
        annotator.setModel(model)

        item = annotator.item('component_1')
        self.assertEqual(CellmlElementType.COMPONENT, item.type())
        self.assertEqual('component1', item.component().name())

        item = annotator.item('component_ref_1')
        self.assertEqual(CellmlElementType.COMPONENT_REF, item.type())
        self.assertEqual('component2', item.componentRef().name())

        item = annotator.item('connection_1')
        self.assertEqual(CellmlElementType.CONNECTION, item.type())
        self.assertEqual('variable1', item.connection().variable1().name())
        self.assertEqual('variable1', item.connection().variable2().name())
        self.assertTrue(item.connection().isValid())

        item = annotator.item('encapsulation_1')
        self.assertEqual(CellmlElementType.ENCAPSULATION, item.type())
        self.assertEqual('everything', item.encapsulation().name())

        item = annotator.item('import_1')
        self.assertEqual(CellmlElementType.IMPORT, item.type())
        self.assertEqual('some-other-model.xml', item.importSource().url())

        item = annotator.item('map_variables_1')
        self.assertEqual(CellmlElementType.MAP_VARIABLES, item.type())
        self.assertEqual('variable1', item.mapVariables().variable1().name())
        self.assertEqual('variable1', item.mapVariables().variable2().name())
        self.assertTrue(item.mapVariables().isValid())

        item = annotator.item('model_1')
        self.assertEqual(CellmlElementType.MODEL, item.type())
        self.assertEqual('everything', item.model().name())

        resetItem = annotator.item('reset_1')
        self.assertEqual(CellmlElementType.RESET, resetItem.type())
        self.assertEqual(1, resetItem.reset().order())

        item = annotator.item('reset_value_1')
        self.assertEqual(CellmlElementType.RESET_VALUE, item.type())
        self.assertEqual(resetItem.reset().resetValue(), item.resetValue().resetValue())

        item = annotator.item('test_value_1')
        self.assertEqual(CellmlElementType.TEST_VALUE, item.type())
        self.assertEqual(resetItem.reset().testValue(), item.testValue().testValue())

        item = annotator.item('unit_1')
        self.assertEqual(CellmlElementType.UNIT, item.type())
        self.assertEqual('units2', item.unit().units().name())
        self.assertTrue(item.unit().isValid())

        item = annotator.item('units_1')
        self.assertEqual(CellmlElementType.UNITS, item.type())
        self.assertEqual('units1', item.units().name())

        item = annotator.item('variable_1')
        self.assertEqual(CellmlElementType.VARIABLE, item.type())
        self.assertEqual('variable1', item.variable().name())


if __name__ == '__main__':
    unittest.main()<|MERGE_RESOLUTION|>--- conflicted
+++ resolved
@@ -241,7 +241,7 @@
         self.assertEqual("b4da60", i.id())
 
         self.assertEqual("", u.unitId(0))
-        annotator.assignUnitId(UnitsItem(u, 0))
+        annotator.assignUnitsItemId(UnitsItem(u, 0))
         self.assertEqual("b4da61", u.unitId(0))
 
     def test_auto_ids(self):
@@ -321,11 +321,7 @@
         self.assertEqual("", component2.id())
         self.assertEqual("", units.unitId(0))
 
-<<<<<<< HEAD
-        annotator.assignUnitId(Unit(units, 0))
-=======
-        annotator.assignId(UnitsItem(units, 0))
->>>>>>> 40ad026b
+        annotator.assignUnitsItemId(UnitsItem(units, 0))
 
         self.assertEqual("b4da55", component1.id())
         self.assertEqual("", component2.id())
@@ -410,11 +406,7 @@
         self.assertEqual("b4da5d", annotator.assignTestValueId(model.component("component2").reset(0)))
         self.assertEqual("b4da5d", model.component("component2").reset(0).testValueId())
 
-<<<<<<< HEAD
-        self.assertEqual("b4da5e", annotator.assignUnitId(Unit(model.units(1), 0)))
-=======
-        self.assertEqual("b4da5e", annotator.assignId(UnitsItem(model.units(1), 0)))
->>>>>>> 40ad026b
+        self.assertEqual("b4da5e", annotator.assignUnitsItemId(UnitsItem(model.units(1), 0)))
         self.assertEqual("b4da5e", model.units(1).unitId(0))
 
         self.assertEqual("b4da5f", annotator.assignUnitsId(model.units(1)))
@@ -479,7 +471,7 @@
                 (CellmlElementType.ENCAPSULATION, model),
             ),
             "duplicateId4": (
-                (CellmlElementType.UNIT, ((model.units("units2"), 0))),
+                (CellmlElementType.UNITS_ITEM, ((model.units("units2"), 0))),
                 (CellmlElementType.COMPONENT, model.component("component1")),
                 (CellmlElementType.COMPONENT, model.component("component4")),
                 (CellmlElementType.MAP_VARIABLES, (c2v1, c3v1)),
@@ -585,9 +577,9 @@
         self.assertEqual(resetItem.reset().testValue(), item.testValue().testValue())
 
         item = annotator.item('unit_1')
-        self.assertEqual(CellmlElementType.UNIT, item.type())
-        self.assertEqual('units2', item.unit().units().name())
-        self.assertTrue(item.unit().isValid())
+        self.assertEqual(CellmlElementType.UNITS_ITEM, item.type())
+        self.assertEqual('units2', item.unitsItem().units().name())
+        self.assertTrue(item.unitsItem().isValid())
 
         item = annotator.item('units_1')
         self.assertEqual(CellmlElementType.UNITS, item.type())
