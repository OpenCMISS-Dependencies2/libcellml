--- conflicted
+++ resolved
@@ -242,11 +242,7 @@
         self.assertEqual("b4da60", i.id())
 
         self.assertEqual("", u.unitId(0))
-<<<<<<< HEAD
-        annotator.assignId(Unit(u, 0))
-=======
-        annotator.assignUnitsItemId(UnitsItem(u, 0))
->>>>>>> 64f80c24
+        annotator.assignId(UnitsItem(u, 0))
         self.assertEqual("b4da61", u.unitId(0))
 
     def test_auto_ids(self):
@@ -326,11 +322,7 @@
         self.assertEqual("", component2.id())
         self.assertEqual("", units.unitId(0))
 
-<<<<<<< HEAD
-        annotator.assignId(Unit(units, 0))
-=======
-        annotator.assignUnitsItemId(UnitsItem(units, 0))
->>>>>>> 64f80c24
+        annotator.assignId(UnitsItem(units, 0))
 
         self.assertEqual("b4da55", component1.id())
         self.assertEqual("", component2.id())
@@ -417,11 +409,7 @@
         self.assertEqual("b4da5d", annotator.assignId(model.component("component2").reset(0), libcellml.CellmlElementType.TEST_VALUE))
         self.assertEqual("b4da5d", model.component("component2").reset(0).testValueId())
 
-<<<<<<< HEAD
-        self.assertEqual("b4da5e", annotator.assignId(Unit(model.units(1), 0)))
-=======
-        self.assertEqual("b4da5e", annotator.assignUnitsItemId(UnitsItem(model.units(1), 0)))
->>>>>>> 64f80c24
+        self.assertEqual("b4da5e", annotator.assignId(UnitsItem(model.units(1), 0)))
         self.assertEqual("b4da5e", model.units(1).unitId(0))
 
         self.assertEqual("b4da5f", annotator.assignId(model.units(1)))
@@ -486,7 +474,7 @@
                 (CellmlElementType.ENCAPSULATION, model),
             ),
             "duplicateId4": (
-                (CellmlElementType.UNITS_ITEM, ((model.units("units2"), 0))),
+                (CellmlElementType.UNIT, ((model.units("units2"), 0))),
                 (CellmlElementType.COMPONENT, model.component("component1")),
                 (CellmlElementType.COMPONENT, model.component("component4")),
                 (CellmlElementType.MAP_VARIABLES, (c2v1, c3v1)),
@@ -592,7 +580,7 @@
         self.assertEqual(resetItem.reset().testValue(), item.testValue().testValue())
 
         item = annotator.item('unit_1')
-        self.assertEqual(CellmlElementType.UNITS_ITEM, item.type())
+        self.assertEqual(CellmlElementType.UNIT, item.type())
         self.assertEqual('units2', item.unitsItem().units().name())
         self.assertTrue(item.unitsItem().isValid())
 
