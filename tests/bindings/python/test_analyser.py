--- conflicted
+++ resolved
@@ -168,13 +168,9 @@
 
         ae = am.equation(3)
 
-<<<<<<< HEAD
         self.assertEqual(AnalyserEquation.Type.ALGEBRAIC, ae.type())
-=======
-        self.assertEqual(AnalyserEquation.Type.RATE, ae.type())
-        self.assertEqual("rate", AnalyserEquation.typeAsString(ae.type()))
-        self.assertEqual("rate", AnalyserEquation_typeAsString(ae.type()))
->>>>>>> 97dd8177
+        self.assertEqual("algebraic", AnalyserEquation.typeAsString(ae.type()))
+        self.assertEqual("algebraic", AnalyserEquation_typeAsString(ae.type()))
         self.assertIsNotNone(ae.ast())
         self.assertEqual(2, ae.dependencyCount())
         self.assertIsNotNone(ae.dependencies())
@@ -188,13 +184,9 @@
 
         aea = ae.ast()
 
-<<<<<<< HEAD
         self.assertEqual(AnalyserEquationAst.Type.EQUALITY, aea.type())
-=======
-        self.assertEqual(AnalyserEquationAst.Type.ASSIGNMENT, aea.type())
-        self.assertEqual("assignment", AnalyserEquationAst.typeAsString(aea.type()))
-        self.assertEqual("assignment", AnalyserEquationAst_typeAsString(aea.type()))
->>>>>>> 97dd8177
+        self.assertEqual("equality", AnalyserEquationAst.typeAsString(aea.type()))
+        self.assertEqual("equality", AnalyserEquationAst_typeAsString(aea.type()))
         self.assertEqual('', aea.value())
         self.assertIsNone(aea.variable())
         self.assertIsNone(aea.parent())
