#
# Tests the Issue class bindings
#
import unittest


class IssueTestCase(unittest.TestCase):

    def test_create_destroy(self):
        from libcellml import Component
        from libcellml import Issue
        from libcellml import ImportSource
        from libcellml import Model
        from libcellml import Reset
        from libcellml import Units
        from libcellml import Variable

        e1 = Issue()
        del(e1)

        c = Component()
        e2 = Issue(c)
        del(e2)

        i = ImportSource()
        e3 = Issue(i)
        del(e3)

        m = Model()
        e4 = Issue(m)
        del(e4)

        r = Reset()
        e5 = Issue(r)
        del(e5)

        u = Units()
        e6 = Issue(u)
        del(e6)

        v = Variable()
        e7 = Issue(v)
        del(e7)

    def test_cause_enum(self):
        from libcellml import Issue

        self.assertIsInstance(Issue.Cause.COMPONENT, int)
        self.assertIsInstance(Issue.Cause.CONNECTION, int)
        self.assertIsInstance(Issue.Cause.ENCAPSULATION, int)
        self.assertIsInstance(Issue.Cause.IMPORT, int)
        self.assertIsInstance(Issue.Cause.MATHML, int)
        self.assertIsInstance(Issue.Cause.MODEL, int)
        self.assertIsInstance(Issue.Cause.UNDEFINED, int)
        self.assertIsInstance(Issue.Cause.UNITS, int)
        self.assertIsInstance(Issue.Cause.VARIABLE, int)
        self.assertIsInstance(Issue.Cause.XML, int)

        # Test conversion to enum
        e = Issue()
        e.setCause(Issue.Cause.COMPONENT)
        self.assertRaises(RuntimeError, e.setCause, Issue.Cause.COMPONENT - 1)
        self.assertRaises(RuntimeError, e.setCause, Issue.Cause.XML + 1)

    def test_reference_rule_enum(self):
        from libcellml import Issue

        self.assertIsInstance(Issue.ReferenceRule.UNDEFINED, int)
        self.assertIsInstance(
            Issue.ReferenceRule.DATA_REPR_IDENTIFIER_UNICODE, int)
        self.assertIsInstance(
            Issue.ReferenceRule.DATA_REPR_IDENTIFIER_LATIN_ALPHANUM, int)
        self.assertIsInstance(
            Issue.ReferenceRule.DATA_REPR_IDENTIFIER_AT_LEAST_ONE_ALPHANUM, int)
        self.assertIsInstance(
            Issue.ReferenceRule.DATA_REPR_IDENTIFIER_BEGIN_EURO_NUM, int)
        self.assertIsInstance(
            Issue.ReferenceRule.DATA_REPR_IDENTIFIER_IDENTICAL, int)
        self.assertIsInstance(Issue.ReferenceRule.DATA_REPR_INT_BASE10, int)
        self.assertIsInstance(Issue.ReferenceRule.DATA_REPR_INT_SIGN, int)
        self.assertIsInstance(Issue.ReferenceRule.DATA_REPR_INT_DIGIT, int)
        self.assertIsInstance(
            Issue.ReferenceRule.DATA_REPR_BASIC_REAL_BASE10, int)
        self.assertIsInstance(
            Issue.ReferenceRule.DATA_REPR_BASIC_REAL_SIGN, int)
        self.assertIsInstance(
            Issue.ReferenceRule.DATA_REPR_BASIC_REAL_DECIMAL, int)
        self.assertIsInstance(
            Issue.ReferenceRule.DATA_REPR_BASIC_REAL_DIGIT, int)
        self.assertIsInstance(Issue.ReferenceRule.DATA_REPR_REAL_BASE10, int)
        self.assertIsInstance(
            Issue.ReferenceRule.DATA_REPR_REAL_SIGNIFICAND, int)
        self.assertIsInstance(Issue.ReferenceRule.DATA_REPR_REAL_EXPONENT, int)
        self.assertIsInstance(Issue.ReferenceRule.MODEL_ELEMENT, int)
        self.assertIsInstance(Issue.ReferenceRule.MODEL_NAME, int)
        self.assertIsInstance(Issue.ReferenceRule.MODEL_CHILD, int)
        self.assertIsInstance(
            Issue.ReferenceRule.MODEL_MORE_THAN_ONE_ENCAPSULATION, int)
        self.assertIsInstance(Issue.ReferenceRule.IMPORT_HREF, int)
        self.assertIsInstance(Issue.ReferenceRule.IMPORT_CHILD, int)
        self.assertIsInstance(Issue.ReferenceRule.IMPORT_EQUIVALENT, int)
        self.assertIsInstance(Issue.ReferenceRule.IMPORT_UNITS_NAME, int)
        self.assertIsInstance(
            Issue.ReferenceRule.IMPORT_UNITS_NAME_UNIQUE, int)
        self.assertIsInstance(Issue.ReferenceRule.IMPORT_UNITS_REF, int)
        self.assertIsInstance(Issue.ReferenceRule.IMPORT_COMPONENT_NAME, int)
        self.assertIsInstance(
            Issue.ReferenceRule.IMPORT_COMPONENT_NAME_UNIQUE, int)
        self.assertIsInstance(
            Issue.ReferenceRule.IMPORT_COMPONENT_COMPONENT_REF, int)
        self.assertIsInstance(Issue.ReferenceRule.UNITS_NAME, int)
        self.assertIsInstance(Issue.ReferenceRule.UNITS_NAME_UNIQUE, int)
        self.assertIsInstance(Issue.ReferenceRule.UNITS_STANDARD, int)
        self.assertIsInstance(Issue.ReferenceRule.UNITS_CHILD, int)
        self.assertIsInstance(Issue.ReferenceRule.UNIT_UNITS_REF, int)
        self.assertIsInstance(Issue.ReferenceRule.UNIT_CIRCULAR_REF, int)
        self.assertIsInstance(Issue.ReferenceRule.UNIT_OPTIONAL_ATTRIBUTE, int)
        self.assertIsInstance(Issue.ReferenceRule.UNIT_PREFIX, int)
        self.assertIsInstance(Issue.ReferenceRule.UNIT_MULTIPLIER, int)
        self.assertIsInstance(Issue.ReferenceRule.UNIT_EXPONENT, int)
        self.assertIsInstance(Issue.ReferenceRule.COMPONENT_NAME, int)
        self.assertIsInstance(Issue.ReferenceRule.COMPONENT_NAME_UNIQUE, int)
        self.assertIsInstance(Issue.ReferenceRule.COMPONENT_CHILD, int)
        self.assertIsInstance(Issue.ReferenceRule.VARIABLE_NAME, int)
        self.assertIsInstance(Issue.ReferenceRule.VARIABLE_NAME_UNIQUE, int)
        self.assertIsInstance(Issue.ReferenceRule.VARIABLE_UNITS, int)
        self.assertIsInstance(Issue.ReferenceRule.VARIABLE_INTERFACE, int)
        self.assertIsInstance(Issue.ReferenceRule.VARIABLE_INITIAL_VALUE, int)
        self.assertIsInstance(Issue.ReferenceRule.RESET_VARIABLE_REF, int)
        self.assertIsInstance(Issue.ReferenceRule.RESET_TEST_VARIABLE_REF, int)
        self.assertIsInstance(Issue.ReferenceRule.RESET_ORDER, int)
        self.assertIsInstance(Issue.ReferenceRule.RESET_CHILD, int)
        self.assertIsInstance(Issue.ReferenceRule.RESET_TEST_VALUE, int)
        self.assertIsInstance(Issue.ReferenceRule.RESET_RESET_VALUE, int)
        self.assertIsInstance(Issue.ReferenceRule.MATH_MATHML, int)
        self.assertIsInstance(Issue.ReferenceRule.MATH_CHILD, int)
        self.assertIsInstance(Issue.ReferenceRule.MATH_CI_VARIABLE_REF, int)
        self.assertIsInstance(Issue.ReferenceRule.MATH_CN_UNITS, int)
        self.assertIsInstance(Issue.ReferenceRule.MATH_CN_BASE10, int)
        self.assertIsInstance(Issue.ReferenceRule.MATH_CN_FORMAT, int)
        self.assertIsInstance(Issue.ReferenceRule.ENCAPSULATION_CHILD, int)
        self.assertIsInstance(Issue.ReferenceRule.COMPONENT_REF_COMPONENT, int)
        self.assertIsInstance(Issue.ReferenceRule.COMPONENT_REF_CHILD, int)
        self.assertIsInstance(Issue.ReferenceRule.CONNECTION_COMPONENT1, int)
        self.assertIsInstance(Issue.ReferenceRule.CONNECTION_COMPONENT2, int)
        self.assertIsInstance(Issue.ReferenceRule.CONNECTION_EXCLUDE_SELF, int)
        self.assertIsInstance(Issue.ReferenceRule.CONNECTION_UNIQUE, int)
        self.assertIsInstance(Issue.ReferenceRule.CONNECTION_CHILD, int)
        self.assertIsInstance(Issue.ReferenceRule.MAP_VARIABLES_VARIABLE1, int)
        self.assertIsInstance(Issue.ReferenceRule.MAP_VARIABLES_VARIABLE2, int)
        self.assertIsInstance(Issue.ReferenceRule.MAP_VARIABLES_UNIQUE, int)
        self.assertIsInstance(
            Issue.ReferenceRule.MAP_VARIABLES_IDENTICAL_UNIT_REDUCTION, int)

<<<<<<< HEAD
        # Test conversion to enum 
=======
        # Test conversion to enum
>>>>>>> ab2c6b90
        e = Issue()
        e.setReferenceRule(Issue.ReferenceRule.UNDEFINED)
        self.assertRaises(RuntimeError, e.setReferenceRule,
                          Issue.ReferenceRule.UNDEFINED - 1)
        self.assertRaises(RuntimeError, e.setReferenceRule,
                          Issue.ReferenceRule.MAP_VARIABLES_IDENTICAL_UNIT_REDUCTION + 1)
        del(e)

    def test_set_description(self):
        from libcellml import Issue

        # void setDescription(const std::string &description)
        e = Issue()
        e.setDescription('hello')
        e.setDescription('')

    def test_description(self):
        from libcellml import Issue

        # std::string description()
        d = 'hi'
        e = Issue()
        self.assertEqual(e.description(), '')
        e.setDescription(d)
        self.assertEqual(e.description(), d)
        del(d, e)

    def test_set_cause(self):
        from libcellml import Issue

        # void setCause(Cause cause)
        e = Issue()
        e.setCause(Issue.Cause.CONNECTION)

    def test_cause(self):
        from libcellml import Issue

        # Cause cause()
        e = Issue()
        self.assertEqual(e.cause(), Issue.Cause.UNDEFINED)
        e.setCause(Issue.Cause.MATHML)
        self.assertEqual(e.cause(), Issue.Cause.MATHML)

    def test_set_rule(self):
        from libcellml import Issue

        # void setReferenceRule(ReferenceRule rule)
        e = Issue()
        e.setReferenceRule(Issue.ReferenceRule.MAP_VARIABLES_VARIABLE2)

    def test_rule(self):
        from libcellml import Issue

        # ReferenceRule referenceRule()
        e = Issue()
        self.assertEqual(e.referenceRule(), Issue.ReferenceRule.UNDEFINED)

    def test_reference_heading(self):
        from libcellml import Issue

        # std::string referenceHeading()
        e = Issue()
        self.assertEqual('', e.referenceHeading())

    def test_set_component(self):
        from libcellml import Issue, Component

        # void setComponent(const ComponentPtr &component)
        e = Issue()
        e.setComponent(Component())

    def test_component(self):
        from libcellml import Issue, Component

        # ComponentPtr component()
        e = Issue()
        self.assertIsNone(e.component())
        name = 'cellml'
        c = Component()
        c.setName(name)
        e.setComponent(c)
        self.assertIsInstance(e.component(), Component)
        self.assertEqual(e.component().name(), name)

    def test_set_import_source(self):
        from libcellml import Issue, ImportSource

        # void setImportSource(const ImportSourcePtr &import)
        e = Issue()
        e.setImportSource(ImportSource())

    def test_import_source(self):
        from libcellml import Issue, ImportSource

        # ImportSourcePtr importSource()
        e = Issue()
        self.assertIsNone(e.component())
        name = 'uri'
        i = ImportSource()
        i.setId(name)
        e.setImportSource(i)
        self.assertIsInstance(e.importSource(), ImportSource)
        self.assertEqual(e.importSource().id(), name)

    def test_set_model(self):
        from libcellml import Issue, Model

        # void setModel(const ModelPtr &model)
        e = Issue()
        e.setModel(Model())

    def test_model(self):
        from libcellml import Issue, Model

        # ModelPtr model()
        e = Issue()
        self.assertIsNone(e.model())
        name = 'moodle'
        m = Model()
        m.setName(name)
        e.setModel(m)
        self.assertIsInstance(e.model(), Model)
        self.assertEqual(e.model().name(), name)

    def test_set_units(self):
        from libcellml import Issue, Units

        # void setUnits(const UnitsPtr &units)
        e = Issue()
        e.setUnits(Units())

    def test_units(self):
        from libcellml import Issue, Units

        # UnitsPtr units()
        e = Issue()
        self.assertIsNone(e.units())
        name = 'furlong'
        u = Units()
        u.setName(name)
        e.setUnits(u)
        self.assertIsInstance(e.units(), Units)
        self.assertEqual(e.units().name(), name)

    def test_set_variable(self):
        from libcellml import Issue, Variable

        # void setVariable(const VariablePtr &variable)
        e = Issue()
        e.setVariable(Variable())

    def test_variable(self):
        from libcellml import Issue, Variable

        # VariablePtr variable()
        e = Issue()
        self.assertIsNone(e.variable())
        name = 'var'
        v = Variable()
        v.setName(name)
        e.setVariable(v)
        self.assertIsInstance(e.variable(), Variable)
        self.assertEqual(e.variable().name(), name)

    def test_set_reset(self):
        from libcellml import Issue, Reset

        # void setReset(const ResetPtr &reset);
        e = Issue()
        e.setReset(Reset())

    def test_reset(self):
        from libcellml import Issue, Reset

        # ResetPtr reset() const;
        e = Issue()
        self.assertIsNone(e.reset())
        name = 'res'
        r = Reset()
        r.setId(name)
        e.setReset(r)
        self.assertIsInstance(e.reset(), Reset)
        self.assertEqual(e.reset().id(), name)


if __name__ == '__main__':
    unittest.main()<|MERGE_RESOLUTION|>--- conflicted
+++ resolved
@@ -152,11 +152,7 @@
         self.assertIsInstance(
             Issue.ReferenceRule.MAP_VARIABLES_IDENTICAL_UNIT_REDUCTION, int)
 
-<<<<<<< HEAD
-        # Test conversion to enum 
-=======
         # Test conversion to enum
->>>>>>> ab2c6b90
         e = Issue()
         e.setReferenceRule(Issue.ReferenceRule.UNDEFINED)
         self.assertRaises(RuntimeError, e.setReferenceRule,
