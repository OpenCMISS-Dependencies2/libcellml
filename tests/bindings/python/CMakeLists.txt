# Copyright libCellML Contributors
#
# Licensed under the Apache License, Version 2.0 (the "License");
# you may not use this file except in compliance with the License.
# You may obtain a copy of the License at
#
#    http://www.apache.org/licenses/LICENSE-2.0
#
# Unless required by applicable law or agreed to in writing, software
# distributed under the License is distributed on an "AS IS" BASIS,
# WITHOUT WARRANTIES OR CONDITIONS OF ANY KIND, either express or implied.
# See the License for the specific language governing permissions and
# limitations under the License.cmake_minimum_required (VERSION 3.1)

set(TEST_SRCS
  test_analyser.py
  test_analyser_equation_ast.py
<<<<<<< HEAD
  test_analyser_external_variable.py
=======
  test_annotator.py
>>>>>>> 3a0b641c
  test_component.py
  test_docstrings.py
  test_entity.py
  test_generator.py
  test_generator_profile.py
  test_import_source.py
  test_importer.py
  test_issue.py
  test_model.py
  test_parser.py
  test_printer.py
  test_reset.py
  test_units.py
  test_validator.py
  test_variable.py
  test_version.py
)

include(test_resources.cmake)


if(WIN32)
  if(TARGET xml2)
    set(GEN_EXP_XML2_TARGET_FILE_DIR "\;\$<TARGET_FILE_DIR:xml2>")
  endif()
  if(NOT POLICY CMP0078)
    set(_PYTHON_MODULE_TARGET _entity)
      else()
    set(_PYTHON_MODULE_TARGET entity)
  endif()
  set(_RUN_PYTHON_ENVIRONMENT "PATH=$<TARGET_FILE_DIR:cellml>\;$<TARGET_FILE_DIR:${_PYTHON_MODULE_TARGET}>${GEN_EXP_XML2_TARGET_FILE_DIR}\;%PATH%;PYTHONPATH=${PROJECT_BINARY_DIR}/src/bindings/python/$<CONFIG>")
else()
  set(_RUN_PYTHON_ENVIRONMENT "PYTHONPATH=${PROJECT_BINARY_DIR}/src/bindings/python")
endif()

foreach(_TEST ${TEST_SRCS})
  configure_file(${_TEST} ${_TEST} COPYONLY)
  get_filename_component(_TEST_NAME ${_TEST} NAME_WE)
  set(_TEST_NAME python_${_TEST_NAME})
  add_test(NAME ${_TEST_NAME} COMMAND ${Python_EXECUTABLE} ${_TEST})
  set_tests_properties(${_TEST_NAME} PROPERTIES
    ENVIRONMENT "${_RUN_PYTHON_ENVIRONMENT}")
  set_property(DIRECTORY APPEND PROPERTY ADDITIONAL_MAKE_CLEAN_FILES
    ${CMAKE_CURRENT_BINARY_DIR}/${_TEST}c
    ${CMAKE_CURRENT_BINARY_DIR}/${_TEST})
endforeach()

if(LIBCELLML_PYTHON_COVERAGE)
  configure_file(runner.py runner.py @ONLY)

  set(_CONFIG_ARGUMENT ".")
  if(IS_MULTI_CONFIG)
    set(_CONFIG_ARGUMENT "/$<CONFIG>")
  endif()

  add_custom_target(python_coverage
    COMMAND ${CMAKE_COMMAND} -E env "${_RUN_PYTHON_ENVIRONMENT}" ${Python_EXECUTABLE} runner.py ${_CONFIG_ARGUMENT}
    WORKING_DIRECTORY ${CMAKE_CURRENT_BINARY_DIR}
    DEPENDS python_bindings
    COMMENT "Running Python coverage tests")

  add_custom_target(python_coverage_html_report
    COMMAND ${CMAKE_COMMAND} -E env ${_RUN_PYTHON_ENVIRONMENT} ${Python_EXECUTABLE} runner.py ${_CONFIG_ARGUMENT} html
    WORKING_DIRECTORY ${CMAKE_CURRENT_BINARY_DIR}
    DEPENDS python_bindings
    COMMENT "Running Python coverage tests with html report")
endif()

set_property(DIRECTORY APPEND PROPERTY ADDITIONAL_MAKE_CLEAN_FILES
    ${CMAKE_CURRENT_BINARY_DIR}/__pycache__)<|MERGE_RESOLUTION|>--- conflicted
+++ resolved
@@ -15,11 +15,8 @@
 set(TEST_SRCS
   test_analyser.py
   test_analyser_equation_ast.py
-<<<<<<< HEAD
   test_analyser_external_variable.py
-=======
   test_annotator.py
->>>>>>> 3a0b641c
   test_component.py
   test_docstrings.py
   test_entity.py
