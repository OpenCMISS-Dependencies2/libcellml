/*
Copyright libCellML Contributors

Licensed under the Apache License, Version 2.0 (the "License");
you may not use this file except in compliance with the License.
You may obtain a copy of the License at

    http://www.apache.org/licenses/LICENSE-2.0

Unless required by applicable law or agreed to in writing, software
distributed under the License is distributed on an "AS IS" BASIS,
WITHOUT WARRANTIES OR CONDITIONS OF ANY KIND, either express or implied.
See the License for the specific language governing permissions and
limitations under the License.
*/

#include "gtest/gtest.h"

#include <any>
#include <libcellml>
#include <map>
#include <sstream>

#include "test_utils.h"

const std::string modelStringUniqueIds = fileContents("annotator/unique_ids.cellml");
const std::string modelStringDuplicateIds = fileContents("annotator/duplicate_ids.cellml");
const std::string modelStringLotsOfDuplicateIds = fileContents("annotator/lots_of_duplicate_ids.cellml");
const std::string modelStringNoIds = fileContents("annotator/no_ids.cellml");

TEST(Annotator, getSetHasModel)
{
    auto model = libcellml::Model::create("model");
    auto annotator = libcellml::Annotator::create();

    EXPECT_FALSE(annotator->hasModel());
    EXPECT_EQ(nullptr, annotator->model());

    annotator->setModel(model);

    EXPECT_TRUE(annotator->hasModel());
    EXPECT_NE(nullptr, annotator->model());
}

TEST(Annotator, itemFromNoModel)
{
    auto annotator = libcellml::Annotator::create();

    EXPECT_EQ(libcellml::CellmlElementType::UNDEFINED, annotator->item("model_id")->type());
    EXPECT_EQ(libcellml::CellmlElementType::UNDEFINED, annotator->item("model_id", 3)->type());
}

TEST(Annotator, getEntityFromId)
{
    auto model = libcellml::Model::create("model");
    auto component = libcellml::Component::create("component");
    auto variable = libcellml::Variable::create("variable");
    auto reset = libcellml::Reset::create();
    auto units = libcellml::Units::create("units");
    auto importSource = libcellml::ImportSource::create();

    auto annotator = libcellml::Annotator::create();

    model->setId("model_id");
    component->setId("component_id");
    reset->setId("reset_id");
    variable->setId("variable_id");
    units->setId("units_id");
    importSource->setId("import_id");

    component->addVariable(variable);
    component->addReset(reset);
    component->setImportSource(importSource);
    model->addComponent(component);
    model->addUnits(units);

    annotator->setModel(model);

    EXPECT_EQ(libcellml::CellmlElementType::MODEL, annotator->item("model_id")->type());
    EXPECT_EQ(model, annotator->item("model_id")->model());

    EXPECT_EQ(libcellml::CellmlElementType::COMPONENT, annotator->item("component_id")->type());
    EXPECT_EQ(component, annotator->item("component_id")->component());
    EXPECT_EQ(libcellml::CellmlElementType::VARIABLE, annotator->item("variable_id")->type());
    EXPECT_EQ(variable, annotator->item("variable_id")->variable());
    EXPECT_EQ(libcellml::CellmlElementType::RESET, annotator->item("reset_id")->type());
    EXPECT_EQ(reset, annotator->item("reset_id")->reset());
    EXPECT_EQ(libcellml::CellmlElementType::UNITS, annotator->item("units_id")->type());
    EXPECT_EQ(units, annotator->item("units_id")->units());
    EXPECT_EQ(libcellml::CellmlElementType::IMPORT, annotator->item("import_id")->type());
    EXPECT_EQ(importSource, annotator->item("import_id")->importSource());
}

TEST(Annotator, getVariablePairFromId)
{
    auto model = createModelTwoComponentsWithOneVariableEach("model", "c1", "c2", "v1", "v2");
    auto annotator = libcellml::Annotator::create();

    // Unit items.
    auto units = libcellml::Units::create("units");
    units->addUnit("metre", 1.0, "unit1_id");
    units->addUnit("second", 1.0, "unit2_id");
    units->addUnit("newton", 1.0, "unit3_id");
    model->addUnits(units);

    // Encapsulation structure.
    auto c1 = model->component("c1");
    auto c2 = model->component("c2");
    auto v1 = c1->variable("v1");
    auto v2 = c2->variable("v2");
    auto v3 = libcellml::Variable::create("v3");
    auto v4 = libcellml::Variable::create("v4");
    c1->addVariable(v3);
    c2->addVariable(v4);

    c1->addComponent(c2);
    model->setEncapsulationId("encapsulation_id");
    c1->setEncapsulationId("component_ref1_id");
    c2->setEncapsulationId("component_ref2_id");

    // Connections and mappings.
    c1->variable("v1")->setInterfaceType("public_and_private");
    c2->variable("v2")->setInterfaceType("public_and_private");
    c1->variable("v3")->setInterfaceType("public_and_private");
    c2->variable("v4")->setInterfaceType("public_and_private");
    libcellml::Variable::addEquivalence(c1->variable("v1"), c2->variable("v2"));
    libcellml::Variable::addEquivalence(c1->variable("v3"), c2->variable("v4"));
    libcellml::Variable::setEquivalenceMappingId(c1->variable("v1"), c2->variable("v2"), "map_id");
    libcellml::Variable::setEquivalenceConnectionId(c1->variable("v1"), c2->variable("v2"), "connection_id");

    // Reset children.
    auto reset = libcellml::Reset::create();
    reset->setResetValueId("reset_value_id");
    reset->setTestValueId("test_value_id");
    c1->addReset(reset);

    annotator->setModel(model);

    // Unit items are returned as a CellmlElementType enum and a UnitPtr which holds a parent and an index:
    EXPECT_EQ(libcellml::CellmlElementType::UNITS_ITEM, annotator->item("unit1_id")->type());
    EXPECT_EQ(units, annotator->item("unit1_id")->unitsItem()->units());
    EXPECT_EQ(size_t(0), annotator->item("unit1_id")->unitsItem()->index());
    EXPECT_EQ(libcellml::CellmlElementType::UNITS_ITEM, annotator->item("unit2_id")->type());
    EXPECT_EQ(units, annotator->item("unit2_id")->unitsItem()->units());
    EXPECT_EQ(size_t(1), annotator->item("unit2_id")->unitsItem()->index());
    EXPECT_EQ(libcellml::CellmlElementType::UNITS_ITEM, annotator->item("unit3_id")->type());
    EXPECT_EQ(units, annotator->item("unit3_id")->unitsItem()->units());
    EXPECT_EQ(size_t(2), annotator->item("unit3_id")->unitsItem()->index());

    // Connections and map variables are returned as VariablePairs.  Note that connection identifiers could be
    // represented by any one of the pairs of variables in that connection.
    EXPECT_EQ(libcellml::CellmlElementType::MAP_VARIABLES, annotator->item("map_id")->type());
    auto vpm = annotator->item("map_id")->variablePair();
    EXPECT_EQ(v1, vpm->variable1());
    EXPECT_EQ(v2, vpm->variable2());
    EXPECT_EQ(libcellml::CellmlElementType::CONNECTION, annotator->item("connection_id")->type());
    auto vpc = annotator->item("connection_id")->variablePair();
    EXPECT_TRUE((v1 == vpc->variable1()) || (v3 == vpc->variable1()));
    EXPECT_TRUE((v2 == vpc->variable2()) || (v4 == vpc->variable2()));

    // Component refs are returned as CellmlElementType enum and ComponentPtr:
    EXPECT_EQ(libcellml::CellmlElementType::COMPONENT_REF, annotator->item("component_ref1_id")->type());
    EXPECT_EQ(c1, annotator->item("component_ref1_id")->component());

    // Encapsulation is returned as CellmlElementType enum and ModelPtr :
    EXPECT_EQ(libcellml::CellmlElementType::ENCAPSULATION, annotator->item("encapsulation_id")->type());
    EXPECT_EQ(model, annotator->item("encapsulation_id")->model());

    // Reset children are returned as CellmlElementType enum and reset pointer:
    EXPECT_EQ(libcellml::CellmlElementType::RESET_VALUE, annotator->item("reset_value_id")->type());
    EXPECT_EQ(reset, annotator->item("reset_value_id")->resetValue());
    EXPECT_EQ(libcellml::CellmlElementType::TEST_VALUE, annotator->item("test_value_id")->type());
    EXPECT_EQ(reset, annotator->item("test_value_id")->testValue());
}

TEST(Annotator, errorHandling)
{
    auto model = libcellml::Model::create("model");
    auto annotator = libcellml::Annotator::create();

    EXPECT_EQ(libcellml::CellmlElementType::UNDEFINED, annotator->item("i_dont_exist")->type());
    EXPECT_EQ(size_t(1), annotator->issueCount());

    // Building an empty model will result in an empty map and return an error.
    annotator->setModel(model);
    EXPECT_EQ(libcellml::CellmlElementType::UNDEFINED, annotator->item("i_dont_exist")->type());
    EXPECT_EQ(size_t(1), annotator->issueCount());

    model->setId("model_id"); // Add an identifier into the model and rebuild.
    annotator->setModel(model);

    // Test that an Issue is created and logged when an identifier is not found.
    EXPECT_EQ(libcellml::CellmlElementType::UNDEFINED, annotator->item("i_dont_exist")->type());
    EXPECT_EQ(size_t(1), annotator->issueCount());

    // Test that repeated calls to the same unfound identifier generate new errors.
    EXPECT_EQ(libcellml::CellmlElementType::UNDEFINED, annotator->item("i_dont_exist")->type());
    EXPECT_EQ(size_t(2), annotator->issueCount());
}

TEST(Annotator, duplicateIdBehaviour)
{
    std::vector<std::string> expectedErrors = {
        "The identifier 'duplicateId' occurs 3 times in the model so a unique item cannot be located.",
    };
    auto model = libcellml::Model::create("model");
    auto annotator = libcellml::Annotator::create();
    auto component = libcellml::Component::create();
    auto variable = libcellml::Variable::create();

    model->setId("duplicateId");
    component->setId("duplicateId");
    variable->setId("duplicateId");

    component->addVariable(variable);
    model->addComponent(component);

    annotator->setModel(model);

    EXPECT_EQ(libcellml::CellmlElementType::UNDEFINED, annotator->item("duplicateId")->type());
    EXPECT_EQ(size_t(1), annotator->issueCount());
    EXPECT_EQ(expectedErrors[0], annotator->issue(0)->description());

    EXPECT_FALSE(annotator->isUnique("duplicateId"));
    EXPECT_EQ(size_t(3), annotator->itemCount("duplicateId"));
}

TEST(Annotator, getItemByIdSpecificType)
{
    auto parser = libcellml::Parser::create();
    auto model = parser->parseModel(modelStringUniqueIds);
    auto annotator = libcellml::Annotator::create();
    auto c2v1 = model->component("component2")->variable("variable1");
    auto c2c3v1 = model->component("component2")->component("component3")->variable("variable1");
    auto c2v2 = model->component("component2")->variable("variable2");
    auto c2c3v2 = model->component("component2")->component("component3")->variable("variable2");

    annotator->setModel(model);

    EXPECT_EQ(model, annotator->model("model_1"));
    EXPECT_EQ(model, annotator->encapsulation("encapsulation_1"));
    EXPECT_EQ(model->component("component1"), annotator->component("component_1"));
    EXPECT_EQ(model->component("component2"), annotator->component("component_2"));
    EXPECT_EQ(model->component("component2"), annotator->componentEncapsulation("component_ref_1"));
    EXPECT_EQ(model->component("component2")->component("component3"), annotator->component("component_3"));
    EXPECT_EQ(model->component("component2")->component("component3"), annotator->componentEncapsulation("component_ref_2"));
    EXPECT_EQ(model->component("component1")->importSource(), annotator->importSource("import_1"));
    EXPECT_EQ(model->units("units1"), annotator->units("units_1"));
    EXPECT_EQ(model->units("units1")->importSource(), annotator->importSource("import_2"));
    EXPECT_EQ(model->units("units2"), annotator->units("units_2"));
    EXPECT_EQ(model->units("units2"), annotator->unitsItem("unit_1")->units());
    EXPECT_EQ(size_t(0), annotator->unitsItem("unit_1")->index());
    EXPECT_EQ(model->component("component2")->variable("variable1"), annotator->variable("variable_1"));
    EXPECT_EQ(model->component("component2")->variable("variable2"), annotator->variable("variable_2"));
    EXPECT_EQ(model->component("component2")->reset(0), annotator->reset("reset_1"));
    EXPECT_EQ(model->component("component2")->reset(0), annotator->testValue("test_value_1"));
    EXPECT_EQ(model->component("component2")->reset(0), annotator->resetValue("reset_value_1"));
    EXPECT_EQ(model->component("component2")->component("component3")->variable("variable1"), annotator->variable("variable_3"));
    EXPECT_EQ(model->component("component2")->component("component3")->variable("variable2"), annotator->variable("variable_4"));
    EXPECT_EQ(c2v1, annotator->connection("connection_1")->variable1());
    EXPECT_EQ(c2c3v1, annotator->connection("connection_1")->variable2());
    EXPECT_EQ(c2v1, annotator->mapVariables("map_variables_1")->variable1());
    EXPECT_EQ(c2c3v1, annotator->mapVariables("map_variables_1")->variable2());
    EXPECT_EQ(c2v2, annotator->mapVariables("map_variables_2")->variable1());
    EXPECT_EQ(c2c3v2, annotator->mapVariables("map_variables_2")->variable2());

    EXPECT_EQ(nullptr, annotator->model("i_dont_exist"));
    EXPECT_EQ(nullptr, annotator->encapsulation("i_dont_exist"));
    EXPECT_EQ(nullptr, annotator->component("i_dont_exist"));
    EXPECT_EQ(nullptr, annotator->variable("i_dont_exist"));
    EXPECT_EQ(nullptr, annotator->units("i_dont_exist"));
    EXPECT_EQ(nullptr, annotator->unitsItem("i_dont_exist"));
    EXPECT_EQ(nullptr, annotator->reset("i_dont_exist"));
    EXPECT_EQ(nullptr, annotator->resetValue("i_dont_exist"));
    EXPECT_EQ(nullptr, annotator->testValue("i_dont_exist"));
    EXPECT_EQ(nullptr, annotator->componentEncapsulation("i_dont_exist"));
    EXPECT_EQ(nullptr, annotator->connection("i_dont_exist"));
    EXPECT_EQ(nullptr, annotator->mapVariables("i_dont_exist"));
    EXPECT_EQ(nullptr, annotator->importSource("i_dont_exist"));
}

TEST(Annotator, getItemBySpecificTypeDuplicateId)
{
    auto parser = libcellml::Parser::create();
    auto annotator = libcellml::Annotator::create();
    auto model = parser->parseModel(modelStringDuplicateIds);

    EXPECT_EQ(nullptr, annotator->model("duplicateId"));
    EXPECT_EQ(nullptr, annotator->encapsulation("duplicateId"));
    EXPECT_EQ(nullptr, annotator->component("duplicateId"));
    EXPECT_EQ(nullptr, annotator->variable("duplicateId"));
    EXPECT_EQ(nullptr, annotator->units("duplicateId"));
    EXPECT_EQ(nullptr, annotator->unitsItem("duplicateId"));
    EXPECT_EQ(nullptr, annotator->reset("duplicateId"));
    EXPECT_EQ(nullptr, annotator->resetValue("duplicateId"));
    EXPECT_EQ(nullptr, annotator->testValue("duplicateId"));
    EXPECT_EQ(nullptr, annotator->componentEncapsulation("duplicateId"));
    EXPECT_EQ(nullptr, annotator->connection("duplicateId"));
    EXPECT_EQ(nullptr, annotator->mapVariables("duplicateId"));
    EXPECT_EQ(nullptr, annotator->importSource("duplicateId"));

    // Expect errors because the annotator library hasn't been built and no model exists.
    EXPECT_EQ(size_t(13), annotator->issueCount());
    EXPECT_EQ(size_t(13), annotator->errorCount());
    for (size_t i = 0; i < annotator->issueCount(); ++i) {
        EXPECT_EQ("This Annotator object does not have a model to work with.", annotator->error(i)->description());
    }

    annotator->setModel(model);

    // Expect that the errors have been cleared.
    EXPECT_EQ(size_t(0), annotator->errorCount());

    // Can return a model with this id but a warning will also be created.
    EXPECT_NE(nullptr, annotator->model("duplicateId"));
    EXPECT_NE(nullptr, annotator->encapsulation("duplicateId"));

    EXPECT_EQ(nullptr, annotator->component("duplicateId"));
    EXPECT_EQ(nullptr, annotator->variable("duplicateId"));
    EXPECT_EQ(nullptr, annotator->units("duplicateId"));
    EXPECT_EQ(nullptr, annotator->unitsItem("duplicateId"));
    EXPECT_EQ(nullptr, annotator->reset("duplicateId"));
    EXPECT_EQ(nullptr, annotator->resetValue("duplicateId"));
    EXPECT_EQ(nullptr, annotator->testValue("duplicateId"));
    EXPECT_EQ(nullptr, annotator->componentEncapsulation("duplicateId"));
    EXPECT_EQ(nullptr, annotator->connection("duplicateId"));
    EXPECT_EQ(nullptr, annotator->mapVariables("duplicateId"));
    EXPECT_EQ(nullptr, annotator->importSource("duplicateId"));

    EXPECT_EQ(size_t(13), annotator->issueCount());
    EXPECT_EQ(size_t(13), annotator->warningCount());
    for (size_t i = 0; i < annotator->issueCount(); ++i) {
        EXPECT_EQ("The identifier 'duplicateId' occurs 29 times in the model so a unique item cannot be located.", annotator->warning(i)->description());
    }
}

TEST(Annotator, castingOnRetrieval)
{
    std::vector<std::string> idList = {
        "component_1",
        "component_ref_1",
        "connection_1",
        "encapsulation_1",
        "import_1",
        "map_variables_1",
        "model_1",
        "reset_1",
        "reset_value_1",
        "test_value_1",
        "unit_1",
        "units_1",
        "variable_1",
    };
    auto parser = libcellml::Parser::create();
    auto model = parser->parseModel(modelStringUniqueIds);
    auto annotator = libcellml::Annotator::create();
    annotator->setModel(model);

    libcellml::AnyCellmlElementPtr itemInfo;

    libcellml::VariablePairPtr v1v2;
    libcellml::ComponentPtr c1;
    libcellml::ComponentPtr c2;

    for (auto const &id : idList) {
        itemInfo = annotator->item(id);
        switch (itemInfo->type()) {
        case libcellml::CellmlElementType::COMPONENT:
            EXPECT_EQ(model->component("component1"), itemInfo->component());
            break;
        case libcellml::CellmlElementType::COMPONENT_REF:
            EXPECT_EQ(model->component("component2"), itemInfo->component());
            break;
        case libcellml::CellmlElementType::CONNECTION:
            v1v2 = itemInfo->variablePair();
            c1 = owningComponent(v1v2->variable1());
            c2 = owningComponent(v1v2->variable2());
            EXPECT_TRUE((model->component("component2") == c1) || (model->component("component2") == c2));
            EXPECT_TRUE((model->component("component2")->component("component3") == c1) || (model->component("component2")->component("component3") == c2));
            break;
        case libcellml::CellmlElementType::MAP_VARIABLES:
            v1v2 = itemInfo->variablePair();
            EXPECT_TRUE((v1v2->variable1() == model->component("component2")->variable("variable1")) || (v1v2->variable1() == model->component("component2")->component("component3")->variable("variable1")));
            EXPECT_TRUE((v1v2->variable2() == model->component("component2")->variable("variable1")) || (v1v2->variable2() == model->component("component2")->component("component3")->variable("variable1")));
            break;
        case libcellml::CellmlElementType::IMPORT:
            EXPECT_EQ(model->component("component1")->importSource(), itemInfo->importSource());
            break;
        case libcellml::CellmlElementType::ENCAPSULATION:
            EXPECT_EQ(model, itemInfo->model());
            break;
        case libcellml::CellmlElementType::MODEL:
            EXPECT_EQ(model, itemInfo->model());
            break;
        case libcellml::CellmlElementType::RESET:
            EXPECT_EQ(model->component("component2")->reset(0), itemInfo->reset());
            break;
        case libcellml::CellmlElementType::RESET_VALUE:
            EXPECT_EQ(model->component("component2")->reset(0), itemInfo->resetValue());
            break;
        case libcellml::CellmlElementType::TEST_VALUE:
            EXPECT_EQ(model->component("component2")->reset(0), itemInfo->testValue());
            break;
        case libcellml::CellmlElementType::UNITS_ITEM:
            EXPECT_EQ(model->units("units2"), itemInfo->unitsItem()->units());
            EXPECT_EQ(size_t(0), itemInfo->unitsItem()->index());
            break;
        case libcellml::CellmlElementType::UNITS:
            EXPECT_EQ(model->units("units1"), itemInfo->units());
            break;
        case libcellml::CellmlElementType::VARIABLE:
            EXPECT_EQ(model->component("component2")->variable("variable1"), itemInfo->variable());
            break;
        case libcellml::CellmlElementType::UNDEFINED:
        case libcellml::CellmlElementType::MATH:
            break;
        }
    }
}

TEST(Annotator, automaticIdsOnEverything)
{
    auto expectedError = "This Annotator object does not have a model to work with.";
    auto annotator = libcellml::Annotator::create();
    auto parser = libcellml::Parser::create();
    auto model = parser->parseModel(modelStringNoIds);

    auto c2v1 = model->component("component2")->variable("variable1");
    auto c2v2 = model->component("component2")->variable("variable2");
    auto c3v1 = model->component("component3")->variable("variable1");
    auto c3v2 = model->component("component3")->variable("variable2");
    auto c4v1 = model->component("component4")->variable("variable1");

    EXPECT_FALSE(annotator->assignAllIds());
    EXPECT_EQ(size_t(1), annotator->errorCount());
    EXPECT_EQ(expectedError, annotator->error(0)->description());

    annotator->setModel(model);
    EXPECT_TRUE(annotator->assignAllIds());

    EXPECT_EQ("b4da55", model->id());
    EXPECT_EQ("b4da56", model->component("component1")->importSource()->id());
    EXPECT_EQ("b4da57", model->units("units1")->importSource()->id());
    EXPECT_EQ("b4da58", model->units(0)->id());
    EXPECT_EQ("b4da59", model->units(1)->id());
    EXPECT_EQ("b4da5a", model->units(2)->id());
    EXPECT_EQ("b4da5b", model->units(3)->id());
    EXPECT_EQ("b4da5c", model->units(1)->unitId(0));

    EXPECT_EQ("b4da64", model->component("component2")->id());
    EXPECT_EQ("b4da65", model->component("component2")->component(0)->id());
    EXPECT_EQ("b4da66", model->component("component2")->variable(0)->id());
    EXPECT_EQ("b4da67", model->component("component2")->variable(1)->id());
    EXPECT_EQ("b4da68", model->component("component2")->component(0)->variable(0)->id());
    EXPECT_EQ("b4da69", model->component("component2")->component(0)->variable(1)->id());
    EXPECT_EQ("b4da6a", model->component("component2")->reset(0)->id());
    EXPECT_EQ("b4da6b", model->component("component2")->reset(0)->resetValueId());
    EXPECT_EQ("b4da6c", model->component("component2")->reset(0)->testValueId());
    EXPECT_EQ("b4da6d", libcellml::Variable::equivalenceConnectionId(c2v1, c3v1));
    EXPECT_EQ("b4da61", libcellml::Variable::equivalenceConnectionId(c2v1, c4v1));
    EXPECT_EQ("b4da6e", libcellml::Variable::equivalenceMappingId(c2v1, c3v1));
    EXPECT_EQ("b4da6f", libcellml::Variable::equivalenceMappingId(c2v2, c3v2));
    EXPECT_EQ("b4da70", model->component("component2")->encapsulationId());
    EXPECT_EQ("b4da71", model->component("component3")->encapsulationId());
    EXPECT_EQ("b4da72", model->encapsulationId());
}

TEST(Annotator, automaticIdsComponents)
{
    auto annotator = libcellml::Annotator::create();
    auto model = libcellml::Model::create();
    auto component1 = libcellml::Component::create("c1");
    auto component2 = libcellml::Component::create("c2");
    auto component3 = libcellml::Component::create("c3");

    model->addComponent(component1);
    model->addComponent(component2);
    component2->addComponent(component3);

    annotator->setModel(model);

    EXPECT_EQ("", model->id());
    EXPECT_EQ("", component1->id());
    EXPECT_EQ("", component2->id());
    EXPECT_EQ("", component3->id());

    annotator->assignIds(libcellml::CellmlElementType::COMPONENT);

    EXPECT_TRUE(annotator->hasModel());

    EXPECT_EQ("", model->id());
    EXPECT_EQ("b4da55", component1->id());
    EXPECT_EQ("b4da56", component2->id());
    EXPECT_EQ("b4da57", component3->id());
}

TEST(Annotator, automaticIdsComponentRefs)
{
    auto annotator = libcellml::Annotator::create();
    auto model = libcellml::Model::create();
    auto component1 = libcellml::Component::create("c1");
    auto component2 = libcellml::Component::create("c2");
    auto component3 = libcellml::Component::create("c3");

    model->addComponent(component1);
    model->addComponent(component2);
    component2->addComponent(component3);

    annotator->setModel(model);

    EXPECT_EQ("", model->id());
    EXPECT_EQ("", component1->id());
    EXPECT_EQ("", component2->id());
    EXPECT_EQ("", component3->id());
    EXPECT_EQ("", component1->encapsulationId());
    EXPECT_EQ("", component2->encapsulationId());
    EXPECT_EQ("", component3->encapsulationId());

    annotator->assignIds(libcellml::CellmlElementType::COMPONENT_REF);
    EXPECT_TRUE(annotator->hasModel());

    EXPECT_EQ("", model->id());
    EXPECT_EQ("", component1->id());
    EXPECT_EQ("", component2->id());
    EXPECT_EQ("", component3->id());
    EXPECT_EQ("", component1->encapsulationId());
    EXPECT_EQ("b4da55", component2->encapsulationId());
    EXPECT_EQ("b4da56", component3->encapsulationId());
}

TEST(Annotator, automaticIdsConnection)
{
    auto annotator = libcellml::Annotator::create();
    auto model = libcellml::Model::create();
    auto component1 = libcellml::Component::create("c1");
    auto component2 = libcellml::Component::create("c2");
    auto variable1 = libcellml::Variable::create("v1");
    auto variable2 = libcellml::Variable::create("v2");
    auto variable3 = libcellml::Variable::create("v3");
    auto variable4 = libcellml::Variable::create("v4");
    component1->addVariable(variable1);
    component1->addVariable(variable2);
    component2->addVariable(variable3);
    component2->addVariable(variable4);

    model->addComponent(component1);
    model->addComponent(component2);

    libcellml::Variable::addEquivalence(variable1, variable3);
    libcellml::Variable::addEquivalence(variable2, variable4);

    annotator->setModel(model);

    EXPECT_EQ("", model->id());
    EXPECT_EQ("", component1->id());
    EXPECT_EQ("", component2->id());
    EXPECT_EQ("", variable1->id());
    EXPECT_EQ("", variable2->id());
    EXPECT_EQ("", variable3->id());
    EXPECT_EQ("", variable4->id());
    EXPECT_EQ("", libcellml::Variable::equivalenceConnectionId(variable1, variable3));
    EXPECT_EQ("", libcellml::Variable::equivalenceConnectionId(variable4, variable2));

    annotator->assignIds(libcellml::CellmlElementType::CONNECTION);
    EXPECT_TRUE(annotator->hasModel());

    EXPECT_EQ("", model->id());
    EXPECT_EQ("", component1->id());
    EXPECT_EQ("", component2->id());
    EXPECT_EQ("", variable1->id());
    EXPECT_EQ("", variable2->id());
    EXPECT_EQ("", variable3->id());
    EXPECT_EQ("", variable4->id());
    EXPECT_EQ("b4da55", libcellml::Variable::equivalenceConnectionId(variable1, variable3));
    EXPECT_EQ("b4da55", libcellml::Variable::equivalenceConnectionId(variable2, variable4));
}

TEST(Annotator, automaticIdsEncapsulation)
{
    auto annotator = libcellml::Annotator::create();
    auto model = libcellml::Model::create();

    annotator->setModel(model);

    EXPECT_EQ("", model->encapsulationId());
    annotator->assignIds(libcellml::CellmlElementType::ENCAPSULATION);
    EXPECT_TRUE(annotator->hasModel());

    EXPECT_EQ("", model->id());
    EXPECT_EQ("b4da55", model->encapsulationId());
}

TEST(Annotator, automaticIdsImportSource)
{
    const std::string in =
        "<?xml version=\"1.0\" encoding=\"UTF-8\"?>\n"
        "<model xmlns=\"http://www.cellml.org/cellml/2.0#\" name=\"everything\">\n"
        "  <import xmlns:xlink=\"http://www.w3.org/1999/xlink\" xlink:href=\"some-other-model.xml\">\n"
        "    <component component_ref=\"a_component_in_that_model\" name=\"component1\" />\n"
        "  </import>\n"
        "  <import xmlns:xlink=\"http://www.w3.org/1999/xlink\" xlink:href=\"some-other-model.xml\">\n"
        "    <units units_ref=\"a_units_in_that_model\" name=\"units1\"/>\n"
        "  </import>\n"
        "</model>";
    auto parser = libcellml::Parser::create();
    auto model = parser->parseModel(in);
    auto annotator = libcellml::Annotator::create();

    annotator->setModel(model);

    EXPECT_EQ("", model->id());
    EXPECT_EQ("", model->component("component1")->importSource()->id());
    EXPECT_EQ("", model->units("units1")->importSource()->id());
    EXPECT_EQ("", model->units(0)->id());
    EXPECT_EQ("", model->component(0)->id());

    annotator->assignIds(libcellml::CellmlElementType::IMPORT);
    EXPECT_TRUE(annotator->hasModel());

    EXPECT_EQ("", model->id());
    EXPECT_EQ("b4da55", model->component("component1")->importSource()->id());
    EXPECT_EQ("b4da56", model->units("units1")->importSource()->id());
    EXPECT_EQ("", model->units(0)->id());
    EXPECT_EQ("", model->component(0)->id());
}

TEST(Annotator, automaticIdsMapVariables)
{
    auto annotator = libcellml::Annotator::create();
    auto model = libcellml::Model::create();
    auto component1 = libcellml::Component::create("c1");
    auto component2 = libcellml::Component::create("c2");
    auto variable1 = libcellml::Variable::create("v1");
    auto variable2 = libcellml::Variable::create("v2");
    auto variable3 = libcellml::Variable::create("v3");
    auto variable4 = libcellml::Variable::create("v4");
    component1->addVariable(variable1);
    component1->addVariable(variable2);
    component2->addVariable(variable3);
    component2->addVariable(variable4);

    model->addComponent(component1);
    model->addComponent(component2);

    libcellml::Variable::addEquivalence(variable1, variable3);
    libcellml::Variable::addEquivalence(variable2, variable4);

    annotator->setModel(model);

    EXPECT_EQ("", model->id());
    EXPECT_EQ("", component1->id());
    EXPECT_EQ("", component2->id());
    EXPECT_EQ("", variable1->id());
    EXPECT_EQ("", variable2->id());
    EXPECT_EQ("", variable3->id());
    EXPECT_EQ("", variable4->id());
    EXPECT_EQ("", libcellml::Variable::equivalenceMappingId(variable1, variable3));
    EXPECT_EQ("", libcellml::Variable::equivalenceMappingId(variable2, variable4));

    annotator->assignIds(libcellml::CellmlElementType::MAP_VARIABLES);
    EXPECT_TRUE(annotator->hasModel());

    EXPECT_EQ("", model->id());
    EXPECT_EQ("", component1->id());
    EXPECT_EQ("", component2->id());
    EXPECT_EQ("", variable1->id());
    EXPECT_EQ("", variable2->id());
    EXPECT_EQ("", variable3->id());
    EXPECT_EQ("", variable4->id());
    EXPECT_EQ("b4da55", libcellml::Variable::equivalenceMappingId(variable1, variable3));
    EXPECT_EQ("b4da56", libcellml::Variable::equivalenceMappingId(variable2, variable4));
}

TEST(Annotator, automaticIdsModel)
{
    auto annotator = libcellml::Annotator::create();
    auto model = libcellml::Model::create();

    annotator->setModel(model);

    EXPECT_EQ("", model->id());

    annotator->assignIds(libcellml::CellmlElementType::MODEL);
    EXPECT_TRUE(annotator->hasModel());

    EXPECT_EQ("b4da55", model->id());
}

TEST(Annotator, automaticIdsNoModel)
{
    const std::string e = "This Annotator object does not have a model to work with.";
    auto annotator = libcellml::Annotator::create();

    annotator->assignIds(libcellml::CellmlElementType::MODEL);
    EXPECT_FALSE(annotator->hasModel());

    EXPECT_EQ(size_t(1), annotator->errorCount());
    EXPECT_EQ(e, annotator->error(0)->description());
}

TEST(Annotator, automaticIdsResets)
{
    auto annotator = libcellml::Annotator::create();
    auto model = libcellml::Model::create();
    auto component1 = libcellml::Component::create("c1");
    auto component2 = libcellml::Component::create("c2");
    auto component3 = libcellml::Component::create("c3");
    auto reset1 = libcellml::Reset::create();
    auto reset2 = libcellml::Reset::create();
    auto reset3 = libcellml::Reset::create();

    component1->addReset(reset1);
    component2->addReset(reset2);
    component3->addReset(reset3);

    model->addComponent(component1);
    model->addComponent(component2);
    component2->addComponent(component3);

    annotator->setModel(model);

    EXPECT_EQ("", model->id());
    EXPECT_EQ("", component1->id());
    EXPECT_EQ("", component2->id());
    EXPECT_EQ("", component3->id());
    EXPECT_EQ("", reset1->id());
    EXPECT_EQ("", reset2->id());
    EXPECT_EQ("", reset3->id());

    annotator->assignIds(libcellml::CellmlElementType::RESET);
    EXPECT_TRUE(annotator->hasModel());

    EXPECT_EQ("", model->id());
    EXPECT_EQ("", component1->id());
    EXPECT_EQ("", component2->id());
    EXPECT_EQ("", component3->id());
    EXPECT_EQ("b4da55", reset1->id());
    EXPECT_EQ("b4da56", reset2->id());
    EXPECT_EQ("b4da57", reset3->id());
}

TEST(Annotator, automaticIdsResetValues)
{
    auto annotator = libcellml::Annotator::create();
    auto model = libcellml::Model::create();
    auto component1 = libcellml::Component::create("c1");
    auto component2 = libcellml::Component::create("c2");
    auto component3 = libcellml::Component::create("c3");
    auto reset1 = libcellml::Reset::create();
    auto reset2 = libcellml::Reset::create();
    auto reset3 = libcellml::Reset::create();
    reset1->setResetValue(NON_EMPTY_MATH);
    reset2->setResetValue(NON_EMPTY_MATH);
    reset3->setResetValue(NON_EMPTY_MATH);

    component1->addReset(reset1);
    component2->addReset(reset2);
    component3->addReset(reset3);

    model->addComponent(component1);
    model->addComponent(component2);
    component2->addComponent(component3);

    annotator->setModel(model);

    EXPECT_EQ("", model->id());
    EXPECT_EQ("", component1->id());
    EXPECT_EQ("", component2->id());
    EXPECT_EQ("", component3->id());
    EXPECT_EQ("", reset1->id());
    EXPECT_EQ("", reset2->id());
    EXPECT_EQ("", reset3->id());
    EXPECT_EQ("", reset1->resetValueId());
    EXPECT_EQ("", reset2->resetValueId());
    EXPECT_EQ("", reset3->resetValueId());

    annotator->assignIds(libcellml::CellmlElementType::RESET_VALUE);
    EXPECT_TRUE(annotator->hasModel());

    EXPECT_EQ("", model->id());
    EXPECT_EQ("", component1->id());
    EXPECT_EQ("", component2->id());
    EXPECT_EQ("", component3->id());
    EXPECT_EQ("", reset1->id());
    EXPECT_EQ("", reset2->id());
    EXPECT_EQ("", reset3->id());
    EXPECT_EQ("b4da55", reset1->resetValueId());
    EXPECT_EQ("b4da56", reset2->resetValueId());
    EXPECT_EQ("b4da57", reset3->resetValueId());
}

TEST(Annotator, automaticIdsTestValues)
{
    auto annotator = libcellml::Annotator::create();
    auto model = libcellml::Model::create();
    auto component1 = libcellml::Component::create("c1");
    auto component2 = libcellml::Component::create("c2");
    auto component3 = libcellml::Component::create("c3");
    auto reset1 = libcellml::Reset::create();
    auto reset2 = libcellml::Reset::create();
    auto reset3 = libcellml::Reset::create();
    reset1->setTestValue(NON_EMPTY_MATH);
    reset2->setTestValue(NON_EMPTY_MATH);
    reset3->setTestValue(NON_EMPTY_MATH);

    component1->addReset(reset1);
    component2->addReset(reset2);
    component3->addReset(reset3);

    model->addComponent(component1);
    model->addComponent(component2);
    component2->addComponent(component3);

    annotator->setModel(model);

    EXPECT_EQ("", model->id());
    EXPECT_EQ("", component1->id());
    EXPECT_EQ("", component2->id());
    EXPECT_EQ("", component3->id());
    EXPECT_EQ("", reset1->id());
    EXPECT_EQ("", reset2->id());
    EXPECT_EQ("", reset3->id());
    EXPECT_EQ("", reset1->testValueId());
    EXPECT_EQ("", reset2->testValueId());
    EXPECT_EQ("", reset3->testValueId());

    annotator->assignIds(libcellml::CellmlElementType::TEST_VALUE);
    EXPECT_TRUE(annotator->hasModel());

    EXPECT_EQ("", model->id());
    EXPECT_EQ("", component1->id());
    EXPECT_EQ("", component2->id());
    EXPECT_EQ("", component3->id());
    EXPECT_EQ("", reset1->id());
    EXPECT_EQ("", reset2->id());
    EXPECT_EQ("", reset3->id());
    EXPECT_EQ("b4da55", reset1->testValueId());
    EXPECT_EQ("b4da56", reset2->testValueId());
    EXPECT_EQ("b4da57", reset3->testValueId());
}

TEST(Annotator, automaticIdsUnits)
{
    auto annotator = libcellml::Annotator::create();
    auto model = libcellml::Model::create();
    auto units = libcellml::Units::create();

    units->addUnit("second");
    units->addUnit("metre");

    model->addUnits(units);

    annotator->setModel(model);

    EXPECT_EQ("", model->id());
    EXPECT_EQ("", units->id());
    EXPECT_EQ("", units->unitId(0));
    EXPECT_EQ("", units->unitId(1));

    annotator->assignIds(libcellml::CellmlElementType::UNITS_ITEM);
    EXPECT_TRUE(annotator->hasModel());

    EXPECT_EQ("", model->id());
    EXPECT_EQ("", units->id());
    EXPECT_EQ("b4da55", units->unitId(0));
    EXPECT_EQ("b4da56", units->unitId(1));
}

TEST(Annotator, automaticIdsUnitsItems)
{
    auto annotator = libcellml::Annotator::create();
    auto model = libcellml::Model::create();
    auto units1 = libcellml::Units::create("u1");
    auto units2 = libcellml::Units::create("u2");

    units1->addUnit("second");
    units1->addUnit("metre");

    model->addUnits(units1);
    model->addUnits(units2);

    annotator->setModel(model);

    EXPECT_EQ("", model->id());
    EXPECT_EQ("", units1->id());
    EXPECT_EQ("", units1->unitId(0));
    EXPECT_EQ("", units1->unitId(1));
    EXPECT_EQ("", units2->id());

    annotator->assignIds(libcellml::CellmlElementType::UNITS);
    EXPECT_TRUE(annotator->hasModel());

    EXPECT_EQ("", model->id());
    EXPECT_EQ("b4da55", units1->id());
    EXPECT_EQ("", units1->unitId(0));
    EXPECT_EQ("", units1->unitId(1));
    EXPECT_EQ("b4da56", units2->id());
}

TEST(Annotator, automaticIdsVariables)
{
    auto annotator = libcellml::Annotator::create();
    auto model = libcellml::Model::create();
    auto component1 = libcellml::Component::create("c1");
    auto component2 = libcellml::Component::create("c2");
    auto variable1 = libcellml::Variable::create("v1");
    auto variable2 = libcellml::Variable::create("v2");
    auto variable3 = libcellml::Variable::create("v3");
    auto variable4 = libcellml::Variable::create("v4");
    component1->addVariable(variable1);
    component1->addVariable(variable2);
    component2->addVariable(variable3);
    component2->addVariable(variable4);

    model->addComponent(component1);
    model->addComponent(component2);

    annotator->setModel(model);

    EXPECT_EQ("", model->id());
    EXPECT_EQ("", component1->id());
    EXPECT_EQ("", component2->id());
    EXPECT_EQ("", variable1->id());
    EXPECT_EQ("", variable2->id());
    EXPECT_EQ("", variable3->id());
    EXPECT_EQ("", variable4->id());

    annotator->assignIds(libcellml::CellmlElementType::VARIABLE);
    EXPECT_TRUE(annotator->hasModel());

    EXPECT_EQ("", model->id());
    EXPECT_EQ("", component1->id());
    EXPECT_EQ("", component2->id());
    EXPECT_EQ("b4da55", variable1->id());
    EXPECT_EQ("b4da56", variable2->id());
    EXPECT_EQ("b4da57", variable3->id());
    EXPECT_EQ("b4da58", variable4->id());
}

TEST(Annotator, automaticIdsUndefined)
{
    auto annotator = libcellml::Annotator::create();
    auto model = libcellml::Model::create();

    annotator->setModel(model);

    EXPECT_FALSE(annotator->assignIds(libcellml::CellmlElementType::UNDEFINED));
    EXPECT_TRUE(annotator->hasModel());
}

TEST(Annotator, automaticIdAllItemsNoId)
{
    auto parser = libcellml::Parser::create();
    auto model = parser->parseModel(modelStringNoIds);
    auto annotator = libcellml::Annotator::create();

    auto itemComponent = model->component("component1");
    auto itemComponentRef = model->component("component2");
    auto itemConnection = libcellml::VariablePair::create(model->component("component2")->variable("variable1"), model->component("component2")->component("component3")->variable("variable1"));
    auto const &itemEncapsulation = model;
    auto itemImportSource = model->component("component1")->importSource();
    auto itemMapVariables = libcellml::VariablePair::create(model->component("component2")->variable("variable2"), model->component("component2")->component("component3")->variable("variable2"));
    auto const &itemModel = model;
    auto itemReset = model->component("component2")->reset(0);
    auto itemResetValue = model->component("component2")->reset(0);
    auto itemTestValue = model->component("component2")->reset(0);
    auto itemUnitsItem = libcellml::UnitsItem::create(model->units(1), 0);
    auto itemUnits = model->units(1);
    auto itemVariable = model->component("component2")->variable(0);

    annotator->setModel(model);
    EXPECT_TRUE(annotator->hasModel());

    // Expect each have had a change of identifier.
<<<<<<< HEAD
    EXPECT_EQ("b4da55", annotator->assignId(itemComponent));
    EXPECT_EQ("b4da56", annotator->assignId(itemComponentRef, libcellml::CellmlElementType::COMPONENT_REF));
    EXPECT_EQ("b4da57", annotator->assignId(itemConnection, libcellml::CellmlElementType::CONNECTION));
    EXPECT_EQ("b4da58", annotator->assignId(itemImportSource));
    EXPECT_EQ("b4da59", annotator->assignId(itemMapVariables));
    EXPECT_EQ("b4da5a", annotator->assignId(itemModel));
    EXPECT_EQ("b4da5b", annotator->assignId(itemReset));
    EXPECT_EQ("b4da5c", annotator->assignId(itemResetValue, libcellml::CellmlElementType::RESET_VALUE));
    EXPECT_EQ("b4da5d", annotator->assignId(itemTestValue, libcellml::CellmlElementType::TEST_VALUE));
    EXPECT_EQ("b4da5e", annotator->assignId(itemUnit));
    EXPECT_EQ("b4da5f", annotator->assignId(itemUnits));
    EXPECT_EQ("b4da60", annotator->assignId(itemVariable));
    EXPECT_EQ("b4da61", annotator->assignId(itemEncapsulation, libcellml::CellmlElementType::ENCAPSULATION));
=======
    EXPECT_EQ("b4da55", annotator->assignComponentId(itemComponent));
    EXPECT_EQ("b4da56", annotator->assignComponentRefId(itemComponentRef));
    EXPECT_EQ("b4da57", annotator->assignConnectionId(itemConnection));
    EXPECT_EQ("b4da58", annotator->assignImportSourceId(itemImportSource));
    EXPECT_EQ("b4da59", annotator->assignMapVariablesId(itemMapVariables));
    EXPECT_EQ("b4da5a", annotator->assignModelId(itemModel));
    EXPECT_EQ("b4da5b", annotator->assignResetId(itemReset));
    EXPECT_EQ("b4da5c", annotator->assignResetValueId(itemResetValue));
    EXPECT_EQ("b4da5d", annotator->assignTestValueId(itemTestValue));
    EXPECT_EQ("b4da5e", annotator->assignUnitsItemId(itemUnitsItem));
    EXPECT_EQ("b4da5f", annotator->assignUnitsId(itemUnits));
    EXPECT_EQ("b4da60", annotator->assignVariableId(itemVariable));
    EXPECT_EQ("b4da61", annotator->assignEncapsulationId(itemEncapsulation));
>>>>>>> 64f80c24

    EXPECT_EQ("b4da55", model->component(0)->id());
    EXPECT_EQ("b4da56", model->component("component2")->encapsulationId());
    EXPECT_EQ("b4da57", libcellml::Variable::equivalenceConnectionId(model->component("component2")->variable("variable1"), model->component("component2")->component("component3")->variable("variable1")));
    EXPECT_EQ("b4da58", model->component("component1")->importSource()->id());
    EXPECT_EQ("b4da59", libcellml::Variable::equivalenceMappingId(model->component("component2")->variable("variable2"), model->component("component2")->component("component3")->variable("variable2")));
    EXPECT_EQ("b4da5a", model->id());
    EXPECT_EQ("b4da5b", model->component("component2")->reset(0)->id());
    EXPECT_EQ("b4da5c", model->component("component2")->reset(0)->resetValueId());
    EXPECT_EQ("b4da5d", model->component("component2")->reset(0)->testValueId());
    EXPECT_EQ("b4da5e", model->units(1)->unitId(0));
    EXPECT_EQ("b4da5f", model->units(1)->id());
    EXPECT_EQ("b4da60", model->component("component2")->variable(0)->id());
    EXPECT_EQ("b4da61", model->encapsulationId());

    // Doing the extra set of connections and mappings.
    auto itemConnection2 = libcellml::VariablePair::create(model->component("component2")->variable("variable1"), model->component("component4")->variable("variable1"));
    auto itemMapVariables2 = libcellml::VariablePair::create(model->component("component2")->variable("variable2"), model->component("component4")->variable("variable2"));
    EXPECT_EQ("b4da62", annotator->assignId(itemConnection2));
    EXPECT_EQ("b4da63", annotator->assignId(itemMapVariables2));
}


TEST(Annotator, assignUnitsItemIdBadInput)
{
    auto annotator = libcellml::Annotator::create();
<<<<<<< HEAD
    EXPECT_EQ("", annotator->assignId(libcellml::Unit::create(nullptr, 0)));
    EXPECT_EQ("", annotator->assignId(libcellml::Unit::create(nullptr, std::numeric_limits<size_t>::max())));
=======
    EXPECT_EQ("", annotator->assignUnitsItemId(libcellml::UnitsItem::create(nullptr, 0)));
    EXPECT_EQ("", annotator->assignUnitsItemId(libcellml::UnitsItem::create(nullptr, std::numeric_limits<size_t>::max())));
}

TEST(Annotator, assignResetIdBadInput)
{
    auto annotator = libcellml::Annotator::create();
    EXPECT_EQ("", annotator->assignResetId(nullptr));
    EXPECT_EQ("", annotator->assignResetValueId(nullptr));
    EXPECT_EQ("", annotator->assignTestValueId(nullptr));
>>>>>>> 64f80c24
}

TEST(Annotator, assignVariablePairIdBadInput)
{
    auto annotator = libcellml::Annotator::create();
    EXPECT_EQ("", annotator->assignId(libcellml::VariablePair::create(nullptr, nullptr)));
}

TEST(Annotator, assignImportSourceId)
{
    auto annotator = libcellml::Annotator::create();
    auto parser = libcellml::Parser::create();
    auto model = parser->parseModel(modelStringNoIds);

    auto importSource = model->component("component1")->importSource();

    annotator->setModel(model);

    EXPECT_EQ("", importSource->id());

    annotator->assignId(importSource);
    EXPECT_EQ("b4da55", importSource->id());
}

TEST(Annotator, assignVariableVariableId)
{
    auto annotator = libcellml::Annotator::create();
    auto parser = libcellml::Parser::create();
    auto model = parser->parseModel(modelStringNoIds);

    auto variablePair = libcellml::VariablePair::create(
        model->component("component2")->variable("variable1"),
        model->component("component2")->variable("variable1")->equivalentVariable(0));

    annotator->setModel(model);

    EXPECT_EQ("", libcellml::Variable::equivalenceConnectionId(variablePair->variable1(), variablePair->variable2()));
    EXPECT_EQ("", libcellml::Variable::equivalenceMappingId(variablePair->variable1(), variablePair->variable2()));

    annotator->assignId(variablePair, libcellml::CellmlElementType::CONNECTION);
    EXPECT_EQ("b4da55", libcellml::Variable::equivalenceConnectionId(variablePair->variable1(), variablePair->variable2()));
    annotator->assignId(variablePair);
    EXPECT_EQ("b4da56", libcellml::Variable::equivalenceMappingId(variablePair->variable1(), variablePair->variable2()));
}

TEST(Annotator, assignUnitsItemId)
{
    auto annotator = libcellml::Annotator::create();
    auto parser = libcellml::Parser::create();
    auto model = parser->parseModel(modelStringNoIds);

    auto units = model->units(1);

    annotator->setModel(model);

    EXPECT_EQ("", units->unitId(1));

<<<<<<< HEAD
    annotator->assignId(units, 0);
=======
    annotator->assignUnitsItemId(libcellml::UnitsItem::create(units, 0));
>>>>>>> 64f80c24
    EXPECT_EQ("b4da55", units->unitId(0));
}

TEST(Annotator, assignComponentId)
{
    auto annotator = libcellml::Annotator::create();
    auto parser = libcellml::Parser::create();
    auto model = parser->parseModel(modelStringNoIds);

    auto component = model->component(0);

    annotator->setModel(model);

    EXPECT_EQ("", component->id());
    EXPECT_EQ("", component->encapsulationId());

    annotator->assignId(component);
    EXPECT_EQ("b4da55", component->id());
    annotator->assignId(component, libcellml::CellmlElementType::COMPONENT_REF);
    EXPECT_EQ("b4da56", component->encapsulationId());
}

TEST(Annotator, assignModelId)
{
    auto annotator = libcellml::Annotator::create();
    auto parser = libcellml::Parser::create();
    auto model = parser->parseModel(modelStringNoIds);

    annotator->setModel(model);

    EXPECT_EQ("", model->id());
    EXPECT_EQ("", model->encapsulationId());

    annotator->assignId(model);
    EXPECT_EQ("b4da55", model->id());
    annotator->assignId(model, libcellml::CellmlElementType::ENCAPSULATION);
    EXPECT_EQ("b4da56", model->encapsulationId());
}

TEST(Annotator, assignVariableId)
{
    auto annotator = libcellml::Annotator::create();
    auto parser = libcellml::Parser::create();
    auto model = parser->parseModel(modelStringNoIds);

    auto variable = model->component(2)->variable(0);

    annotator->setModel(model);

    EXPECT_EQ("", variable->id());

    annotator->assignId(variable);
    EXPECT_EQ("b4da55", variable->id());
}

TEST(Annotator, assignResetId)
{
    auto annotator = libcellml::Annotator::create();
    auto parser = libcellml::Parser::create();
    auto model = parser->parseModel(modelStringNoIds);

    auto reset = model->component("component2")->reset(0);

    annotator->setModel(model);

    EXPECT_EQ("", reset->id());
    EXPECT_EQ("", reset->testValueId());
    EXPECT_EQ("", reset->resetValueId());

    annotator->assignId(reset);
    EXPECT_EQ("b4da55", reset->id());
    annotator->assignId(reset, libcellml::CellmlElementType::TEST_VALUE);
    EXPECT_EQ("b4da56", reset->testValueId());
    annotator->assignId(reset, libcellml::CellmlElementType::RESET_VALUE);
    EXPECT_EQ("b4da57", reset->resetValueId());
}

TEST(Annotator, assignUnitsId)
{
    auto annotator = libcellml::Annotator::create();
    auto parser = libcellml::Parser::create();
    auto model = parser->parseModel(modelStringNoIds);

    auto units = model->units(0);

    annotator->setModel(model);

    EXPECT_EQ("", units->id());

    annotator->assignId(units);
    EXPECT_EQ("b4da55", units->id());
}

TEST(Annotator, automaticIdAllItemsAllDuplicated)
{
    auto parser = libcellml::Parser::create();
    auto model = parser->parseModel(modelStringDuplicateIds);
    auto annotator = libcellml::Annotator::create();

    auto connection = libcellml::VariablePair::create(
        model->component("component2")->variable("variable1"),
        model->component("component2")->variable("variable1")->equivalentVariable(0));
    auto mapping = libcellml::VariablePair::create(
        model->component("component2")->variable("variable2"),
        model->component("component2")->variable("variable2")->equivalentVariable(0));

    auto itemComponent = model->component(0);
    auto itemComponentRef = model->component("component2");
    auto const &itemConnection = connection;
    auto itemEncapsulation = model;
    auto itemImportSource = model->component("component1")->importSource();
    auto const &itemMapVariables = mapping;
    auto itemModel = model;
    auto itemReset = model->component("component2")->reset(0);
    auto itemResetValue = model->component("component2")->reset(0);
    auto itemTestValue = model->component("component2")->reset(0);
    auto const &itemUnitsItem = libcellml::UnitsItem::create(model->units(1), 0);
    auto itemUnits = model->units(1);
    auto itemVariable = model->component("component2")->variable(0);

    annotator->setModel(model);

    EXPECT_EQ(model, owningModel(itemComponent));
    EXPECT_EQ(model, owningModel(itemComponentRef));
    EXPECT_EQ(model, owningModel(itemConnection->variable1()));
    EXPECT_EQ(model, owningModel(itemMapVariables->variable1()));
    EXPECT_EQ(model, owningModel(itemReset));
    EXPECT_EQ(model, owningModel(itemResetValue));
    EXPECT_EQ(model, owningModel(itemTestValue));
    EXPECT_EQ(model, owningModel(itemUnitsItem->units()));
    EXPECT_EQ(model, owningModel(itemUnits));
    EXPECT_EQ(model, owningModel(itemVariable));

    // Expect each have had a change of identifier.
<<<<<<< HEAD
    EXPECT_EQ("b4da55", annotator->assignId(itemComponent));
    EXPECT_EQ("b4da56", annotator->assignId(itemComponentRef, libcellml::CellmlElementType::COMPONENT_REF));
    EXPECT_EQ("b4da57", annotator->assignId(itemConnection, libcellml::CellmlElementType::CONNECTION));
    EXPECT_EQ("b4da58", annotator->assignId(itemImportSource));
    EXPECT_EQ("b4da59", annotator->assignId(itemMapVariables));
    EXPECT_EQ("b4da5a", annotator->assignId(itemModel));
    EXPECT_EQ("b4da5b", annotator->assignId(itemReset));
    EXPECT_EQ("b4da5c", annotator->assignId(itemResetValue, libcellml::CellmlElementType::RESET_VALUE));
    EXPECT_EQ("b4da5d", annotator->assignId(itemTestValue, libcellml::CellmlElementType::TEST_VALUE));
    EXPECT_EQ("b4da5e", annotator->assignId(itemUnit));
    EXPECT_EQ("b4da5f", annotator->assignId(itemUnits));
    EXPECT_EQ("b4da60", annotator->assignId(itemVariable));
    EXPECT_EQ("b4da61", annotator->assignId(itemEncapsulation, libcellml::CellmlElementType::ENCAPSULATION));
=======
    EXPECT_EQ("b4da55", annotator->assignComponentId(itemComponent));
    EXPECT_EQ("b4da56", annotator->assignComponentRefId(itemComponentRef));
    EXPECT_EQ("b4da57", annotator->assignConnectionId(itemConnection));
    EXPECT_EQ("b4da58", annotator->assignImportSourceId(itemImportSource));
    EXPECT_EQ("b4da59", annotator->assignMapVariablesId(itemMapVariables));
    EXPECT_EQ("b4da5a", annotator->assignModelId(itemModel));
    EXPECT_EQ("b4da5b", annotator->assignResetId(itemReset));
    EXPECT_EQ("b4da5c", annotator->assignResetValueId(itemResetValue));
    EXPECT_EQ("b4da5d", annotator->assignTestValueId(itemTestValue));
    EXPECT_EQ("b4da5e", annotator->assignUnitsItemId(itemUnitsItem));
    EXPECT_EQ("b4da5f", annotator->assignUnitsId(itemUnits));
    EXPECT_EQ("b4da60", annotator->assignVariableId(itemVariable));
    EXPECT_EQ("b4da61", annotator->assignEncapsulationId(itemEncapsulation));
>>>>>>> 64f80c24

    EXPECT_EQ("b4da55", model->component(0)->id());
    EXPECT_EQ("b4da56", model->component("component2")->encapsulationId());
    EXPECT_EQ("b4da57", libcellml::Variable::equivalenceConnectionId(connection->variable1(), connection->variable2()));
    EXPECT_EQ("b4da58", model->component("component1")->importSource()->id());
    EXPECT_EQ("b4da59", libcellml::Variable::equivalenceMappingId(mapping->variable1(), mapping->variable2()));
    EXPECT_EQ("b4da5a", model->id());
    EXPECT_EQ("b4da5b", model->component("component2")->reset(0)->id());
    EXPECT_EQ("b4da5c", model->component("component2")->reset(0)->resetValueId());
    EXPECT_EQ("b4da5d", model->component("component2")->reset(0)->testValueId());
    EXPECT_EQ("b4da5e", model->units(1)->unitId(0));
    EXPECT_EQ("b4da5f", model->units(1)->id());
    EXPECT_EQ("b4da60", model->component("component2")->variable(0)->id());
    EXPECT_EQ("b4da61", model->encapsulationId());

    auto connection2 = libcellml::VariablePair::create(
        model->component("component2")->variable("variable1")->equivalentVariable(0),
        model->component("component2")->variable("variable1"));
    auto mapping2 = libcellml::VariablePair::create(
        model->component("component4")->variable("variable2")->equivalentVariable(0),
        model->component("component4")->variable("variable2"));

    auto const &itemConnection2 = connection2;
    auto const &itemMapVariables2 = mapping2;

    EXPECT_EQ("b4da62", annotator->assignId(itemConnection2, libcellml::CellmlElementType::CONNECTION));
    EXPECT_EQ("b4da62", libcellml::Variable::equivalenceConnectionId(connection2->variable1(), connection2->variable2()));

    EXPECT_EQ("b4da63", annotator->assignId(itemMapVariables2));
    EXPECT_EQ("b4da63", libcellml::Variable::equivalenceMappingId(mapping2->variable1(), mapping2->variable2()));
}

TEST(Annotator, automaticIdAllItemsNoneDuplicated)
{
    auto parser = libcellml::Parser::create();
    auto model = parser->parseModel(modelStringUniqueIds);
    auto annotator = libcellml::Annotator::create();

    auto itemComponent = model->component(0);
    auto itemComponentRef = model->component("component2");
    auto itemConnection = libcellml::VariablePair::create(
        model->component("component2")->variable(0),
        model->component("component2")->variable(0)->equivalentVariable(0));
    auto itemEncapsulation = model;
    auto itemImportSource = model->component("component1")->importSource();
    auto itemMapVariables = libcellml::VariablePair::create(
        model->component("component2")->variable(1),
        model->component("component2")->variable(1)->equivalentVariable(0));
    auto itemModel = model;
    auto itemReset = model->component("component2")->reset(0);
    auto itemResetValue = model->component("component2")->reset(0);
    auto itemTestValue = model->component("component2")->reset(0);
    auto itemUnitsItem = libcellml::UnitsItem::create(model->units(1), 0);
    auto itemUnits = model->units(1);
    auto itemVariable = model->component("component2")->variable(0);

    annotator->setModel(model);

    EXPECT_EQ(model, owningModel(itemComponent));
    EXPECT_EQ(model, owningModel(itemComponentRef));
    EXPECT_EQ(model, owningModel(itemConnection->variable1()));
    EXPECT_EQ(model, owningModel(itemMapVariables->variable1()));
    EXPECT_EQ(model, owningModel(itemReset));
    EXPECT_EQ(model, owningModel(itemResetValue));
    EXPECT_EQ(model, owningModel(itemTestValue));
    EXPECT_EQ(model, owningModel(itemUnitsItem->units()));
    EXPECT_EQ(model, owningModel(itemUnits));
    EXPECT_EQ(model, owningModel(itemVariable));

    // Expect each to change, even though the existing identifiers were fine.
<<<<<<< HEAD
    EXPECT_EQ("b4da55", annotator->assignId(itemComponent));
    EXPECT_EQ("b4da56", annotator->assignId(itemComponentRef));
    EXPECT_EQ("b4da57", annotator->assignId(itemConnection));
    EXPECT_EQ("b4da58", annotator->assignId(itemEncapsulation));
    EXPECT_EQ("b4da59", annotator->assignId(itemImportSource));
    EXPECT_EQ("b4da5a", annotator->assignId(itemMapVariables));
    EXPECT_EQ("b4da5b", annotator->assignId(itemModel));
    EXPECT_EQ("b4da5c", annotator->assignId(itemReset));
    EXPECT_EQ("b4da5d", annotator->assignId(itemResetValue));
    EXPECT_EQ("b4da5e", annotator->assignId(itemTestValue));
    EXPECT_EQ("b4da5f", annotator->assignId(itemUnit));
    EXPECT_EQ("b4da60", annotator->assignId(itemUnits));
    EXPECT_EQ("b4da61", annotator->assignId(itemVariable));
=======
    EXPECT_EQ("b4da55", annotator->assignComponentId(itemComponent));
    EXPECT_EQ("b4da56", annotator->assignComponentRefId(itemComponentRef));
    EXPECT_EQ("b4da57", annotator->assignConnectionId(itemConnection));
    EXPECT_EQ("b4da58", annotator->assignEncapsulationId(itemEncapsulation));
    EXPECT_EQ("b4da59", annotator->assignImportSourceId(itemImportSource));
    EXPECT_EQ("b4da5a", annotator->assignMapVariablesId(itemMapVariables));
    EXPECT_EQ("b4da5b", annotator->assignModelId(itemModel));
    EXPECT_EQ("b4da5c", annotator->assignResetId(itemReset));
    EXPECT_EQ("b4da5d", annotator->assignResetValueId(itemResetValue));
    EXPECT_EQ("b4da5e", annotator->assignTestValueId(itemTestValue));
    EXPECT_EQ("b4da5f", annotator->assignUnitsItemId(itemUnitsItem));
    EXPECT_EQ("b4da60", annotator->assignUnitsId(itemUnits));
    EXPECT_EQ("b4da61", annotator->assignVariableId(itemVariable));
>>>>>>> 64f80c24
}

TEST(Annotator, automaticIdAllItemsWrongModel)
{
    auto parser = libcellml::Parser::create();
    auto model = parser->parseModel(modelStringUniqueIds);
    auto annotator = libcellml::Annotator::create();

    auto itemComponent = model->component(0);
    auto itemComponentRef = model->component("component2");
    auto itemConnection = libcellml::VariablePair::create(
        model->component("component2")->variable(0)->equivalentVariable(0),
        model->component("component2")->variable(0));
    auto const &itemEncapsulation = model;
    auto itemImportSource = model->component("component1")->importSource();
    auto itemMapVariables = libcellml::VariablePair::create(
        model->component("component2")->variable(1),
        model->component("component2")->variable(1)->equivalentVariable(0));
    auto const &itemModel = model;
    auto itemReset = model->component("component2")->reset(0);
    auto itemResetValue = model->component("component2")->reset(0);
    auto itemTestValue = model->component("component2")->reset(0);
    auto itemUnitsItem = libcellml::UnitsItem::create(model->units(1), 0);
    auto itemUnits = model->units(1);
    auto itemVariable = model->component("component2")->variable(0);

    // Make a different model and build the annotator around that.
    auto model2 = libcellml::Model::create();
    annotator->setModel(model2);

    // Expect each have no change, since they are in a different model.
<<<<<<< HEAD
    EXPECT_EQ("", annotator->assignId(itemComponent));
    EXPECT_EQ("", annotator->assignId(itemComponentRef));
    EXPECT_EQ("", annotator->assignId(itemConnection));
    EXPECT_EQ("", annotator->assignId(itemEncapsulation));
    EXPECT_EQ("", annotator->assignId(itemMapVariables));
    EXPECT_EQ("", annotator->assignId(itemModel));
    EXPECT_EQ("", annotator->assignId(itemReset));
    EXPECT_EQ("", annotator->assignId(itemResetValue));
    EXPECT_EQ("", annotator->assignId(itemTestValue));
    EXPECT_EQ("", annotator->assignId(itemUnit));
    EXPECT_EQ("", annotator->assignId(itemUnits));
    EXPECT_EQ("", annotator->assignId(itemVariable));
=======
    EXPECT_EQ("", annotator->assignComponentId(itemComponent));
    EXPECT_EQ("", annotator->assignComponentRefId(itemComponentRef));
    EXPECT_EQ("", annotator->assignConnectionId(itemConnection));
    EXPECT_EQ("", annotator->assignEncapsulationId(itemEncapsulation));
    EXPECT_EQ("", annotator->assignMapVariablesId(itemMapVariables));
    EXPECT_EQ("", annotator->assignModelId(itemModel));
    EXPECT_EQ("", annotator->assignResetId(itemReset));
    EXPECT_EQ("", annotator->assignResetValueId(itemResetValue));
    EXPECT_EQ("", annotator->assignTestValueId(itemTestValue));
    EXPECT_EQ("", annotator->assignUnitsItemId(itemUnitsItem));
    EXPECT_EQ("", annotator->assignUnitsId(itemUnits));
    EXPECT_EQ("", annotator->assignVariableId(itemVariable));
>>>>>>> 64f80c24

    // Import sources don't belong to a model so an identifier will be assigned.
    EXPECT_EQ("b4da55", annotator->assignId(itemImportSource));
}

TEST(Annotator, issueIdWithModelThatWasDeleted)
{
    libcellml::ModelPtr model;
    auto parser = libcellml::Parser::create();
    model = parser->parseModel(modelStringUniqueIds);
    auto annotator = libcellml::Annotator::create();

    annotator->setModel(model);

    auto component = model->component(0);
    EXPECT_EQ("component_1", component->id());

    EXPECT_TRUE(annotator->hasModel());
    model.reset();
    EXPECT_FALSE(annotator->hasModel());

    EXPECT_EQ("", annotator->assignId(component));
    EXPECT_EQ("component_1", component->id());
}

TEST(Annotator, automaticIdAllItemsEntityType)
{
    auto parser = libcellml::Parser::create();
    auto model = parser->parseModel(modelStringNoIds);
    auto annotator = libcellml::Annotator::create();

    auto connection = libcellml::VariablePair::create(
        model->component("component2")->variable("variable1"),
        model->component("component2")->variable("variable1")->equivalentVariable(0));
    auto mapping = libcellml::VariablePair::create(
        model->component("component2")->variable("variable2"),
        model->component("component2")->variable("variable2")->equivalentVariable(0));
    auto unitsItem = libcellml::UnitsItem::create(model->units(1), 0);

    annotator->setModel(model);

    // Expect each to change since there were no identifiers in the first place.
    EXPECT_EQ("b4da55", annotator->assignId(model->component(0)));
    EXPECT_EQ("b4da55", model->component(0)->id());

    EXPECT_EQ("b4da56", annotator->assignId(model->component("component2"), libcellml::CellmlElementType::COMPONENT_REF));
    EXPECT_EQ("b4da56", model->component("component2")->encapsulationId());

    EXPECT_EQ("b4da57", annotator->assignId(connection, libcellml::CellmlElementType::CONNECTION));
    EXPECT_EQ("b4da57", libcellml::Variable::equivalenceConnectionId(connection->variable1(), connection->variable2()));

    EXPECT_EQ("b4da58", annotator->assignId(model, libcellml::CellmlElementType::ENCAPSULATION));
    EXPECT_EQ("b4da58", model->encapsulationId());

    EXPECT_EQ("b4da59", annotator->assignId(model->component("component1")->importSource()));
    EXPECT_EQ("b4da59", model->component("component1")->importSource()->id());

    EXPECT_EQ("b4da5a", annotator->assignId(mapping));
    EXPECT_EQ("b4da5a", libcellml::Variable::equivalenceMappingId(mapping->variable1(), mapping->variable2()));

    EXPECT_EQ("b4da5b", annotator->assignId(model));
    EXPECT_EQ("b4da5b", model->id());

    EXPECT_EQ("b4da5c", annotator->assignId(model->component("component2")->reset(0)));
    EXPECT_EQ("b4da5c", model->component("component2")->reset(0)->id());

    EXPECT_EQ("b4da5d", annotator->assignId(model->component("component2")->reset(0), libcellml::CellmlElementType::RESET_VALUE));
    EXPECT_EQ("b4da5d", model->component("component2")->reset(0)->resetValueId());

    EXPECT_EQ("b4da5e", annotator->assignId(model->component("component2")->reset(0), libcellml::CellmlElementType::TEST_VALUE));
    EXPECT_EQ("b4da5e", model->component("component2")->reset(0)->testValueId());

<<<<<<< HEAD
    EXPECT_EQ("b4da5f", annotator->assignId(unit));
=======
    EXPECT_EQ("b4da5f", annotator->assignUnitsItemId(unitsItem));
>>>>>>> 64f80c24
    EXPECT_EQ("b4da5f", model->units(1)->unitId(0));

    EXPECT_EQ("b4da60", annotator->assignId(model->units(1)));
    EXPECT_EQ("b4da60", model->units(1)->id());

    EXPECT_EQ("b4da61", annotator->assignId(model->component("component2")->variable(0)));
    EXPECT_EQ("b4da61", model->component("component2")->variable(0)->id());

    // For coverage doing the other pair combo too.
    libcellml::Variable::setEquivalenceConnectionId(connection->variable1(), connection->variable2(), "");
    libcellml::Variable::setEquivalenceMappingId(mapping->variable1(), mapping->variable2(), "");

    auto connection2 = libcellml::VariablePair::create(
        model->component("component2")->variable("variable1")->equivalentVariable(0),
        model->component("component2")->variable("variable1"));
    auto mapping2 = libcellml::VariablePair::create(
        model->component("component2")->variable("variable2")->equivalentVariable(0),
        model->component("component2")->variable("variable2"));

    EXPECT_EQ("b4da62", annotator->assignId(connection2, libcellml::CellmlElementType::CONNECTION));
    EXPECT_EQ("b4da62", libcellml::Variable::equivalenceConnectionId(connection2->variable1(), connection2->variable2()));

    EXPECT_EQ("b4da63", annotator->assignId(mapping2));
    EXPECT_EQ("b4da63", libcellml::Variable::equivalenceMappingId(mapping2->variable1(), mapping2->variable2()));
}

TEST(Annotator, assignAllIdsBlankModel)
{
    auto parser = libcellml::Parser::create();
    auto model = parser->parseModel(modelStringNoIds);
    auto annotator = libcellml::Annotator::create();

    annotator->assignAllIds(model);
    EXPECT_EQ(size_t(0), annotator->errorCount());

    libcellml::ModelPtr nullModel;
    annotator->assignAllIds(nullModel);
    EXPECT_EQ(size_t(0), annotator->errorCount());
}

TEST(Annotator, assignAllIdsNonblankModel)
{
    auto parser = libcellml::Parser::create();
    auto printer = libcellml::Printer::create();
    auto model = parser->parseModel(modelStringUniqueIds);
    auto annotator = libcellml::Annotator::create();

    annotator->assignAllIds(model);
    EXPECT_EQ(size_t(0), annotator->errorCount());
    EXPECT_EQ(modelStringUniqueIds, printer->printModel(model));
}

TEST(Annotator, clearAllIdsNoModelPresent)
{
    std::vector<std::string> expectedErrors = {
        "This Annotator object does not have a model to work with.",
    };

    auto annotator = libcellml::Annotator::create();

    annotator->clearAllIds();
    EXPECT_EQ(size_t(1), annotator->errorCount());
    EXPECT_EQ(expectedErrors[0], annotator->error(0)->description());
}

TEST(Annotator, clearAllIdsNullModelPresent)
{
    std::vector<std::string> expectedErrors = {
        "This Annotator object does not have a model to work with.",
    };

    auto annotator = libcellml::Annotator::create();

    libcellml::ModelPtr nullModel;
    annotator->clearAllIds(nullModel);
    EXPECT_EQ(size_t(1), annotator->errorCount());
    EXPECT_EQ(expectedErrors[0], annotator->error(0)->description());
}

TEST(Annotator, clearAllIdsModelPresent)
{
    auto parser = libcellml::Parser::create();
    auto model = parser->parseModel(modelStringDuplicateIds);
    auto annotator = libcellml::Annotator::create();

    annotator->clearAllIds(model);
    EXPECT_EQ(size_t(0), annotator->errorCount());

    auto item = annotator->item("duplicateId");
    EXPECT_EQ(libcellml::CellmlElementType::UNDEFINED, item->type());
}

TEST(Annotator, listDuplicateIds)
{
    auto parser = libcellml::Parser::create();
    auto model = parser->parseModel(modelStringLotsOfDuplicateIds);
    auto annotator = libcellml::Annotator::create();
    std::vector<std::string> expectedIds = {
        "duplicateId1",
        "duplicateId2",
        "duplicateId3",
        "duplicateId4",
    };

    annotator->setModel(model);
    auto ids = annotator->duplicateIds();
    EXPECT_EQ(expectedIds, ids);

    // Repeat with no duplicates and verify that none are returned.
    model = parser->parseModel(modelStringUniqueIds);
    annotator->setModel(model);
    ids = annotator->duplicateIds();
    EXPECT_EQ(std::vector<std::string>(), ids);
}

TEST(Annotator, listAllIds)
{
    std::vector<std::string> uniqueIds = {
        "component_1",
        "component_2",
        "component_3",
        "component_ref_1",
        "component_ref_2",
        "connection_1",
        "encapsulation_1",
        "import_1",
        "import_2",
        "map_variables_1",
        "map_variables_2",
        "model_1",
        "reset_1",
        "reset_value_1",
        "test_value_1",
        "unit_1",
        "units_1",
        "units_2",
        "units_3",
        "units_4",
        "variable_1",
        "variable_2",
        "variable_3",
        "variable_4",
    };
    std::vector<std::string> duplicatedIds = {
        "duplicateId1",
        "duplicateId2",
        "duplicateId3",
        "duplicateId4",
    };
    auto parser = libcellml::Parser::create();

    auto model1 = parser->parseModel(modelStringLotsOfDuplicateIds);
    auto annotator = libcellml::Annotator::create();
    annotator->setModel(model1);
    auto ids = annotator->ids();
    EXPECT_EQ(duplicatedIds, ids);

    auto model2 = parser->parseModel(modelStringUniqueIds);
    annotator->setModel(model2);
    ids = annotator->ids();
    EXPECT_EQ(uniqueIds, ids);

    auto model3 = parser->parseModel(modelStringNoIds);
    annotator->setModel(model3);
    ids = annotator->ids();
    EXPECT_EQ(std::vector<std::string>(), ids);
}

TEST(Annotator, retrieveDuplicateIdItemLists)
{
    std::vector<std::string> ids = {
        "duplicateId1",
        "duplicateId2",
        "duplicateId3",
        "duplicateId4",
    };

    auto parser = libcellml::Parser::create();
    auto model = parser->parseModel(modelStringLotsOfDuplicateIds);

    auto c2v1 = model->component("component2")->variable("variable1");
    auto c2v2 = model->component("component2")->variable("variable2");
    auto c3v1 = model->component("component2")->component("component3")->variable("variable1");
    auto c4v1 = model->component("component4")->variable("variable1");
    auto c4v2 = model->component("component4")->variable("variable2");

    std::map<std::string, std::vector<std::pair<libcellml::CellmlElementType, std::any>>> expectedItems = {
        {"duplicateId1", {
                             std::make_pair(libcellml::CellmlElementType::UNITS, model->units("units2")),
                             std::make_pair(libcellml::CellmlElementType::IMPORT, model->component("component1")->importSource()),
                             std::make_pair(libcellml::CellmlElementType::MAP_VARIABLES, libcellml::VariablePair::create(c4v1, c2v1)),
                             std::make_pair(libcellml::CellmlElementType::COMPONENT, model->component("component2")),
                             std::make_pair(libcellml::CellmlElementType::CONNECTION, libcellml::VariablePair::create(c2v1, c3v1)),
                             std::make_pair(libcellml::CellmlElementType::TEST_VALUE, model->component("component2")->reset(0)),
                             std::make_pair(libcellml::CellmlElementType::COMPONENT_REF, model->component("component2")->component("component3")),
                             std::make_pair(libcellml::CellmlElementType::VARIABLE, model->component("component2")->component("component3")->variable("variable2")),
                         }},
        {"duplicateId2", {
                             std::make_pair(libcellml::CellmlElementType::MODEL, model),
                             std::make_pair(libcellml::CellmlElementType::UNITS, model->units("units1")),
                             std::make_pair(libcellml::CellmlElementType::UNITS, model->units("blob")),
                             std::make_pair(libcellml::CellmlElementType::CONNECTION, libcellml::VariablePair::create(c4v2, c2v2)),
                             std::make_pair(libcellml::CellmlElementType::VARIABLE, c4v2),
                             std::make_pair(libcellml::CellmlElementType::COMPONENT_REF, model->component("component2")),
                             std::make_pair(libcellml::CellmlElementType::RESET, model->component("component2")->reset(0)),
                             std::make_pair(libcellml::CellmlElementType::VARIABLE, c3v1),
                         }},
        {"duplicateId3", {
                             std::make_pair(libcellml::CellmlElementType::IMPORT, model->units("units1")->importSource()),
                             std::make_pair(libcellml::CellmlElementType::UNITS, model->units("units3")),
                             std::make_pair(libcellml::CellmlElementType::VARIABLE, c4v1),
                             std::make_pair(libcellml::CellmlElementType::VARIABLE, c2v2),
                             std::make_pair(libcellml::CellmlElementType::MAP_VARIABLES, libcellml::VariablePair::create(c2v2, c4v2)),
                             std::make_pair(libcellml::CellmlElementType::COMPONENT, model->component("component2")->component("component3")),
                             std::make_pair(libcellml::CellmlElementType::ENCAPSULATION, model),
                         }},
        {"duplicateId4", {
                             std::make_pair(libcellml::CellmlElementType::UNITS_ITEM, libcellml::UnitsItem::create(model->units("units2"), 0)),
                             std::make_pair(libcellml::CellmlElementType::COMPONENT, model->component("component1")),
                             std::make_pair(libcellml::CellmlElementType::COMPONENT, model->component("component4")),
                             std::make_pair(libcellml::CellmlElementType::MAP_VARIABLES, libcellml::VariablePair::create(c2v1, c3v1)),
                             std::make_pair(libcellml::CellmlElementType::VARIABLE, c2v1),
                             std::make_pair(libcellml::CellmlElementType::MAP_VARIABLES, libcellml::VariablePair::create(c2v2, c4v2)),
                             std::make_pair(libcellml::CellmlElementType::RESET_VALUE, model->component("component2")->reset(0)),
                         }},

    };

    libcellml::VariablePairPtr testPair;

    auto annotator = libcellml::Annotator::create();
    annotator->setModel(model);

    EXPECT_EQ(ids, annotator->duplicateIds());

    for (const auto &id : ids) {
        std::vector<libcellml::AnyCellmlElementPtr> items = annotator->items(id);
        size_t index = 0;

        for (const auto &item : items) {
            EXPECT_EQ(expectedItems[id][index].first, item->type());
            switch (item->type()) {
            case libcellml::CellmlElementType::COMPONENT:
                EXPECT_EQ(std::any_cast<libcellml::ComponentPtr>(expectedItems[id][index].second), item->component());
                break;
            case libcellml::CellmlElementType::COMPONENT_REF:
                EXPECT_EQ(std::any_cast<libcellml::ComponentPtr>(expectedItems[id][index].second), item->component());
                break;
            case libcellml::CellmlElementType::CONNECTION:
                // A bit of a nonsense test because 'variable1' and 'variable2' are the only variables in this particular model.
                testPair = item->variablePair();
                EXPECT_TRUE("variable1" == testPair->variable1()->name() || "variable2" == testPair->variable1()->name());
                EXPECT_TRUE("variable1" == testPair->variable2()->name() || "variable2" == testPair->variable2()->name());
                break;
            case libcellml::CellmlElementType::MAP_VARIABLES:
                testPair = item->variablePair();
                if (id == "duplicateId1") {
                    EXPECT_EQ("variable1", testPair->variable1()->name());
                    EXPECT_EQ("variable1", testPair->variable2()->name());
                } else if (id == "duplicateId3") {
                    EXPECT_EQ("variable2", testPair->variable1()->name());
                    EXPECT_EQ("variable2", testPair->variable2()->name());
                } else if (id == "duplicateId4") {
                    if (testPair->variable1()->name() == "variable1") {
                        EXPECT_EQ("variable1", testPair->variable1()->name());
                        EXPECT_EQ("variable1", testPair->variable2()->name());
                    } else {
                        EXPECT_EQ("variable2", testPair->variable1()->name());
                        EXPECT_EQ("variable2", testPair->variable2()->name());
                    }
                }
                break;
            case libcellml::CellmlElementType::ENCAPSULATION:
                EXPECT_EQ(std::any_cast<libcellml::ModelPtr>(expectedItems[id][index].second), item->model());
                break;
            case libcellml::CellmlElementType::IMPORT:
                EXPECT_EQ(std::any_cast<libcellml::ImportSourcePtr>(expectedItems[id][index].second), item->importSource());
                break;
            case libcellml::CellmlElementType::MODEL:
                EXPECT_EQ(std::any_cast<libcellml::ModelPtr>(expectedItems[id][index].second), item->model());
                break;
            case libcellml::CellmlElementType::RESET:
                EXPECT_EQ(std::any_cast<libcellml::ResetPtr>(expectedItems[id][index].second), item->reset());
                break;
            case libcellml::CellmlElementType::RESET_VALUE:
                EXPECT_EQ(std::any_cast<libcellml::ResetPtr>(expectedItems[id][index].second), item->resetValue());
                break;
            case libcellml::CellmlElementType::TEST_VALUE:
                EXPECT_EQ(std::any_cast<libcellml::ResetPtr>(expectedItems[id][index].second), item->testValue());
                break;
            case libcellml::CellmlElementType::UNITS_ITEM: {
                auto ue = std::any_cast<libcellml::UnitsItemPtr>(expectedItems[id][index].second);
                auto ua = item->unitsItem();
                EXPECT_EQ(ue->units(), ua->units());
                EXPECT_EQ(ue->index(), ua->index());
                break;
            }
            case libcellml::CellmlElementType::UNITS:
                EXPECT_EQ(std::any_cast<libcellml::UnitsPtr>(expectedItems[id][index].second), item->units());
                break;
            case libcellml::CellmlElementType::VARIABLE:
                EXPECT_EQ(std::any_cast<libcellml::VariablePtr>(expectedItems[id][index].second), item->variable());
                break;
            case libcellml::CellmlElementType::MATH:
            case libcellml::CellmlElementType::UNDEFINED:
                break;
            }
            ++index;
        }
    }
}

TEST(Annotator, retrieveDuplicateIdItemsWithIndex)
{
    std::vector<std::string> ids = {
        "duplicateId1",
        "duplicateId2",
        "duplicateId3",
        "duplicateId4",
    };

    auto parser = libcellml::Parser::create();
    auto model = parser->parseModel(modelStringLotsOfDuplicateIds);

    auto c2v1 = model->component("component2")->variable("variable1");
    auto c2v2 = model->component("component2")->variable("variable2");
    auto c3v1 = model->component("component2")->component("component3")->variable("variable1");
    auto c4v1 = model->component("component4")->variable("variable1");
    auto c4v2 = model->component("component4")->variable("variable2");

    std::map<std::string, std::vector<std::pair<libcellml::CellmlElementType, std::any>>> expectedItems = {
        {"duplicateId1", {
                             std::make_pair(libcellml::CellmlElementType::UNITS, model->units("units2")),
                             std::make_pair(libcellml::CellmlElementType::IMPORT, model->component("component1")->importSource()),
                             std::make_pair(libcellml::CellmlElementType::MAP_VARIABLES, libcellml::VariablePair::create(c4v1, c2v1)),
                             std::make_pair(libcellml::CellmlElementType::COMPONENT, model->component("component2")),
                             std::make_pair(libcellml::CellmlElementType::CONNECTION, libcellml::VariablePair::create(c2v1, c3v1)),
                             std::make_pair(libcellml::CellmlElementType::TEST_VALUE, model->component("component2")->reset(0)),
                             std::make_pair(libcellml::CellmlElementType::COMPONENT_REF, model->component("component2")->component("component3")),
                             std::make_pair(libcellml::CellmlElementType::VARIABLE, model->component("component2")->component("component3")->variable("variable2")),
                         }},
        {"duplicateId2", {
                             std::make_pair(libcellml::CellmlElementType::MODEL, model),
                             std::make_pair(libcellml::CellmlElementType::UNITS, model->units("units1")),
                             std::make_pair(libcellml::CellmlElementType::UNITS, model->units("blob")),
                             std::make_pair(libcellml::CellmlElementType::CONNECTION, libcellml::VariablePair::create(c4v2, c2v2)),
                             std::make_pair(libcellml::CellmlElementType::VARIABLE, c4v2),
                             std::make_pair(libcellml::CellmlElementType::COMPONENT_REF, model->component("component2")),
                             std::make_pair(libcellml::CellmlElementType::RESET, model->component("component2")->reset(0)),
                             std::make_pair(libcellml::CellmlElementType::VARIABLE, c3v1),
                         }},
        {"duplicateId3", {
                             std::make_pair(libcellml::CellmlElementType::IMPORT, model->units("units1")->importSource()),
                             std::make_pair(libcellml::CellmlElementType::UNITS, model->units("units3")),
                             std::make_pair(libcellml::CellmlElementType::VARIABLE, c4v1),
                             std::make_pair(libcellml::CellmlElementType::VARIABLE, c2v2),
                             std::make_pair(libcellml::CellmlElementType::MAP_VARIABLES, libcellml::VariablePair::create(c2v2, c4v2)),
                             std::make_pair(libcellml::CellmlElementType::COMPONENT, model->component("component2")->component("component3")),
                             std::make_pair(libcellml::CellmlElementType::ENCAPSULATION, model),
                         }},
        {"duplicateId4", {
                             std::make_pair(libcellml::CellmlElementType::UNITS_ITEM, libcellml::UnitsItem::create(model->units("units2"), 0)),
                             std::make_pair(libcellml::CellmlElementType::COMPONENT, model->component("component1")),
                             std::make_pair(libcellml::CellmlElementType::COMPONENT, model->component("component4")),
                             std::make_pair(libcellml::CellmlElementType::MAP_VARIABLES, libcellml::VariablePair::create(c2v1, c3v1)),
                             std::make_pair(libcellml::CellmlElementType::VARIABLE, c2v1),
                             std::make_pair(libcellml::CellmlElementType::MAP_VARIABLES, libcellml::VariablePair::create(c2v2, c4v2)),
                             std::make_pair(libcellml::CellmlElementType::RESET_VALUE, model->component("component2")->reset(0)),
                         }},

    };

    libcellml::VariablePairPtr pair;
    libcellml::VariablePairPtr testPair;

    auto annotator = libcellml::Annotator::create();
    annotator->setModel(model);

    EXPECT_EQ(ids, annotator->duplicateIds());

    for (const auto &id : ids) {
        auto num = annotator->itemCount(id);
        for (size_t index = 0; index < num; ++index) {
            libcellml::AnyCellmlElementPtr item = annotator->item(id, index);

            EXPECT_EQ(expectedItems[id][index].first, item->type());

            switch (item->type()) {
            case libcellml::CellmlElementType::COMPONENT:
                EXPECT_EQ(std::any_cast<libcellml::ComponentPtr>(expectedItems[id][index].second), item->component());
                break;
            case libcellml::CellmlElementType::COMPONENT_REF:
                EXPECT_EQ(std::any_cast<libcellml::ComponentPtr>(expectedItems[id][index].second), item->component());
                break;
            case libcellml::CellmlElementType::CONNECTION:
                pair = std::any_cast<libcellml::VariablePairPtr>(expectedItems[id][index].second);
                testPair = item->variablePair();
                break;
            case libcellml::CellmlElementType::MAP_VARIABLES:
                pair = std::any_cast<libcellml::VariablePairPtr>(expectedItems[id][index].second);
                testPair = item->variablePair();
                break;
            case libcellml::CellmlElementType::ENCAPSULATION:
                EXPECT_EQ(std::any_cast<libcellml::ModelPtr>(expectedItems[id][index].second), item->model());
                break;
            case libcellml::CellmlElementType::IMPORT:
                EXPECT_EQ(std::any_cast<libcellml::ImportSourcePtr>(expectedItems[id][index].second), item->importSource());
                break;
            case libcellml::CellmlElementType::MODEL:
                EXPECT_EQ(std::any_cast<libcellml::ModelPtr>(expectedItems[id][index].second), item->model());
                break;
            case libcellml::CellmlElementType::RESET:
                EXPECT_EQ(std::any_cast<libcellml::ResetPtr>(expectedItems[id][index].second), item->reset());
                break;
            case libcellml::CellmlElementType::RESET_VALUE:
                EXPECT_EQ(std::any_cast<libcellml::ResetPtr>(expectedItems[id][index].second), item->resetValue());
                break;
            case libcellml::CellmlElementType::TEST_VALUE:
                EXPECT_EQ(std::any_cast<libcellml::ResetPtr>(expectedItems[id][index].second), item->testValue());
                break;
            case libcellml::CellmlElementType::UNITS_ITEM: {
                auto ue = std::any_cast<libcellml::UnitsItemPtr>(expectedItems[id][index].second);
                auto ua = item->unitsItem();
                EXPECT_EQ(ue->units(), ua->units());
                EXPECT_EQ(ue->index(), ua->index());
                break;
            }
            case libcellml::CellmlElementType::UNITS:
                EXPECT_EQ(std::any_cast<libcellml::UnitsPtr>(expectedItems[id][index].second), item->units());
                break;
            case libcellml::CellmlElementType::VARIABLE:
                EXPECT_EQ(std::any_cast<libcellml::VariablePtr>(expectedItems[id][index].second), item->variable());
                break;
            case libcellml::CellmlElementType::MATH:
            case libcellml::CellmlElementType::UNDEFINED:
                break;
            }
        }
    }
}

TEST(Annotator, badAnyCastWithIndices)
{
    auto parser = libcellml::Parser::create();
    auto m = parser->parseModel(modelStringDuplicateIds);
    auto annotator = libcellml::Annotator::create();
    annotator->setModel(m);

    // Trigger errors on all items because of miscasting:
    EXPECT_EQ(nullptr, annotator->component("duplicateId", 0));
    EXPECT_EQ(nullptr, annotator->componentEncapsulation("duplicateId", 0));
    EXPECT_EQ(nullptr, annotator->connection("duplicateId", 0));
    EXPECT_EQ(nullptr, annotator->encapsulation("duplicateId", 1));
    EXPECT_EQ(nullptr, annotator->importSource("duplicateId", 0));
    EXPECT_EQ(nullptr, annotator->model("duplicateId", 1));
    EXPECT_EQ(nullptr, annotator->mapVariables("duplicateId", 0));
    EXPECT_EQ(nullptr, annotator->reset("duplicateId", 0));
    EXPECT_EQ(nullptr, annotator->resetValue("duplicateId", 0));
    EXPECT_EQ(nullptr, annotator->testValue("duplicateId", 0));
    EXPECT_EQ(nullptr, annotator->unitsItem("duplicateId", 0));
    EXPECT_EQ(nullptr, annotator->units("duplicateId", 0));
    EXPECT_EQ(nullptr, annotator->variable("duplicateId", 0));

    EXPECT_EQ(nullptr, annotator->component("duplicateId", 99));
    EXPECT_EQ(nullptr, annotator->componentEncapsulation("duplicateId", 99));
    EXPECT_EQ(nullptr, annotator->connection("duplicateId", 99));
    EXPECT_EQ(nullptr, annotator->encapsulation("duplicateId", 99));
    EXPECT_EQ(nullptr, annotator->importSource("duplicateId", 99));
    EXPECT_EQ(nullptr, annotator->model("duplicateId", 99));
    EXPECT_EQ(nullptr, annotator->mapVariables("duplicateId", 99));
    EXPECT_EQ(nullptr, annotator->reset("duplicateId", 99));
    EXPECT_EQ(nullptr, annotator->resetValue("duplicateId", 99));
    EXPECT_EQ(nullptr, annotator->testValue("duplicateId", 99));
    EXPECT_EQ(nullptr, annotator->unitsItem("duplicateId", 99));
    EXPECT_EQ(nullptr, annotator->units("duplicateId", 99));
    EXPECT_EQ(nullptr, annotator->variable("duplicateId", 99));
}

TEST(Annotator, pythonBindingFunctionsCoverage)
{
    // Several functions are provided so that bindings are easier to use.
    // This test is to provide coverage for those rather than to demonstrate functionality.

    auto parser = libcellml::Parser::create();
    auto annotator = libcellml::Annotator::create();
    auto model = parser->parseModel(modelStringNoIds);

    auto itemUnit = libcellml::UnitsItem::create(model->units("units2"), 0);
    auto itemConnection = libcellml::VariablePair::create(
        model->component("component2")->variable("variable1"),
        model->component("component3")->variable("variable1"));

    // Expect failure as no model is built.
<<<<<<< HEAD
    EXPECT_EQ("", annotator->assignId(itemUnit));
    EXPECT_EQ("", annotator->assignId(itemConnection, libcellml::CellmlElementType::CONNECTION));
    EXPECT_EQ("", annotator->assignId(model->component("component2")->variable("variable1"), model->component("component3")->variable("variable1")));
=======
    EXPECT_EQ("", annotator->assignUnitsItemId(itemUnit));
    EXPECT_EQ("", annotator->assignConnectionId(itemConnection));
    EXPECT_EQ("", annotator->assignMapVariablesId(itemMapVariables));
>>>>>>> 64f80c24

    annotator->setModel(model);

    // Expect success.
<<<<<<< HEAD
    EXPECT_EQ("b4da55", annotator->assignId(itemUnit));
    EXPECT_EQ("b4da56", annotator->assignId(itemConnection, libcellml::CellmlElementType::CONNECTION));
    EXPECT_EQ("b4da57", annotator->assignId(model->component("component2")->variable("variable1"), model->component("component3")->variable("variable1")));
=======
    EXPECT_EQ("b4da55", annotator->assignUnitsItemId(itemUnit));
    EXPECT_EQ("b4da56", annotator->assignConnectionId(itemConnection));
    EXPECT_EQ("b4da57", annotator->assignMapVariablesId(itemMapVariables));
>>>>>>> 64f80c24
}

TEST(Annotator, hashChangesAndUpdates)
{
    auto parser = libcellml::Parser::create();
    auto model = parser->parseModel(modelStringUniqueIds);
    auto annotator = libcellml::Annotator::create();

    EXPECT_FALSE(annotator->hasModel());

    // Model is set and the identifier map is not created.
    annotator->setModel(model);

    // Can set identifier manually, this does not trigger a rebuild of the identifier map.
    model->setId("iHaveChanged");

    // The identifier map is built when a query is made.
    EXPECT_EQ(nullptr, annotator->model("model_1"));

    // Can set identifier automatically, this does not trigger a rebuild of the identifier map.
    EXPECT_EQ("b4da55", annotator->assignId(model->component(0)));

    EXPECT_NE(nullptr, annotator->encapsulation("encapsulation_1"));
}

TEST(Annotator, hashUpdatedWithAllAutomaticIds)
{
    // Expect that using the annotator functionality to set automatic identifiers will
    // not make the build hash out of date.
    auto parser = libcellml::Parser::create();
    auto model = parser->parseModel(modelStringUniqueIds);
    auto annotator = libcellml::Annotator::create();

    annotator->setModel(model);
    EXPECT_TRUE(annotator->hasModel());

    annotator->assignAllIds();
    EXPECT_TRUE(annotator->hasModel());
}

TEST(Annotator, autoIdOnOutOfDateBuild)
{
    auto parser = libcellml::Parser::create();
    auto model = parser->parseModel(modelStringUniqueIds);
    auto annotator = libcellml::Annotator::create();

    annotator->setModel(model);

    model->component(0)->setId("changed");
    EXPECT_EQ("changed", model->component(0)->id());
    EXPECT_EQ("b4da55", annotator->assignId(model->component(0)));
    EXPECT_EQ("b4da55", model->component(0)->id());

    model->component("component2")->setEncapsulationId("changed");
    EXPECT_EQ("changed", model->component("component2")->encapsulationId());
    EXPECT_EQ("b4da56", annotator->assignId(model->component("component2"), libcellml::CellmlElementType::COMPONENT_REF));
    EXPECT_EQ("b4da56", model->component("component2")->encapsulationId());

    auto connection = libcellml::VariablePair::create(
        model->component("component2")->variable("variable1"),
        model->component("component2")->variable("variable1")->equivalentVariable(0));
    libcellml::Variable::setEquivalenceConnectionId(connection->variable1(), connection->variable2(), "changed");
    EXPECT_EQ("changed", libcellml::Variable::equivalenceConnectionId(connection->variable1(), connection->variable2()));
    EXPECT_EQ("b4da57", annotator->assignId(connection, libcellml::CellmlElementType::CONNECTION));
    EXPECT_EQ("b4da57", libcellml::Variable::equivalenceConnectionId(connection->variable1(), connection->variable2()));

    model->setEncapsulationId("changed");
    EXPECT_EQ("changed", model->encapsulationId());
    EXPECT_EQ("b4da58", annotator->assignId(model, libcellml::CellmlElementType::ENCAPSULATION));
    EXPECT_EQ("b4da58", model->encapsulationId());

    model->component("component1")->importSource()->setId("changed");
    EXPECT_EQ("changed", model->component("component1")->importSource()->id());
    EXPECT_EQ("b4da59", annotator->assignId(model->component("component1")->importSource()));
    EXPECT_EQ("b4da59", model->component("component1")->importSource()->id());

    auto mapping = libcellml::VariablePair::create(
        model->component("component2")->variable("variable2"),
        model->component("component2")->variable("variable2")->equivalentVariable(0));
    libcellml::Variable::setEquivalenceMappingId(mapping->variable1(), mapping->variable2(), "changed");
    EXPECT_EQ("changed", libcellml::Variable::equivalenceMappingId(mapping->variable1(), mapping->variable2()));
    EXPECT_EQ("b4da5a", annotator->assignId(mapping));
    EXPECT_EQ("b4da5a", libcellml::Variable::equivalenceMappingId(mapping->variable1(), mapping->variable2()));

    model->setId("changed");
    EXPECT_EQ("changed", model->id());
    EXPECT_EQ("b4da5b", annotator->assignId(model));
    EXPECT_EQ("b4da5b", model->id());

    model->component("component2")->reset(0)->setId("changed");
    EXPECT_EQ("changed", model->component("component2")->reset(0)->id());
    EXPECT_EQ("b4da5c", annotator->assignId(model->component("component2")->reset(0)));
    EXPECT_EQ("b4da5c", model->component("component2")->reset(0)->id());

    model->component("component2")->reset(0)->setResetValueId("changed");
    EXPECT_EQ("changed", model->component("component2")->reset(0)->resetValueId());
    EXPECT_EQ("b4da5d", annotator->assignId(model->component("component2")->reset(0), libcellml::CellmlElementType::RESET_VALUE));
    EXPECT_EQ("b4da5d", model->component("component2")->reset(0)->resetValueId());

    model->component("component2")->reset(0)->setTestValueId("changed");
    EXPECT_EQ("changed", model->component("component2")->reset(0)->testValueId());
    EXPECT_EQ("b4da5e", annotator->assignId(model->component("component2")->reset(0), libcellml::CellmlElementType::TEST_VALUE));
    EXPECT_EQ("b4da5e", model->component("component2")->reset(0)->testValueId());

    auto unit = libcellml::UnitsItem::create(model->units(1), 0);
    model->units(1)->setUnitId(0, "changed");
    EXPECT_EQ("changed", model->units(1)->unitId(0));
<<<<<<< HEAD
    EXPECT_EQ("b4da5f", annotator->assignId(unit));
=======
    EXPECT_EQ("b4da5f", annotator->assignUnitsItemId(unit));
>>>>>>> 64f80c24
    EXPECT_EQ("b4da5f", model->units(1)->unitId(0));

    model->units(1)->setId("changed");
    EXPECT_EQ("changed", model->units(1)->id());
    EXPECT_EQ("b4da60", annotator->assignId(model->units(1)));
    EXPECT_EQ("b4da60", model->units(1)->id());

    model->component("component2")->variable(0)->setId("changed");
    EXPECT_EQ("changed", model->component("component2")->variable(0)->id());
    EXPECT_EQ("b4da61", annotator->assignId(model->component("component2")->variable(0)));
    EXPECT_EQ("b4da61", model->component("component2")->variable(0)->id());
}

TEST(Annotator, retrieveItemByIndex)
{
    auto annotator = libcellml::Annotator::create();
    auto parser = libcellml::Parser::create();
    auto model = parser->parseModel(modelStringLotsOfDuplicateIds);

    annotator->setModel(model);

    EXPECT_EQ(nullptr, annotator->component("duplicateId4", 5));
    EXPECT_EQ("component1", annotator->component("duplicateId4", 1)->name());
    EXPECT_EQ("component4", annotator->component("duplicateId4", 2)->name());
}<|MERGE_RESOLUTION|>--- conflicted
+++ resolved
@@ -137,13 +137,13 @@
     annotator->setModel(model);
 
     // Unit items are returned as a CellmlElementType enum and a UnitPtr which holds a parent and an index:
-    EXPECT_EQ(libcellml::CellmlElementType::UNITS_ITEM, annotator->item("unit1_id")->type());
+    EXPECT_EQ(libcellml::CellmlElementType::UNIT, annotator->item("unit1_id")->type());
     EXPECT_EQ(units, annotator->item("unit1_id")->unitsItem()->units());
     EXPECT_EQ(size_t(0), annotator->item("unit1_id")->unitsItem()->index());
-    EXPECT_EQ(libcellml::CellmlElementType::UNITS_ITEM, annotator->item("unit2_id")->type());
+    EXPECT_EQ(libcellml::CellmlElementType::UNIT, annotator->item("unit2_id")->type());
     EXPECT_EQ(units, annotator->item("unit2_id")->unitsItem()->units());
     EXPECT_EQ(size_t(1), annotator->item("unit2_id")->unitsItem()->index());
-    EXPECT_EQ(libcellml::CellmlElementType::UNITS_ITEM, annotator->item("unit3_id")->type());
+    EXPECT_EQ(libcellml::CellmlElementType::UNIT, annotator->item("unit3_id")->type());
     EXPECT_EQ(units, annotator->item("unit3_id")->unitsItem()->units());
     EXPECT_EQ(size_t(2), annotator->item("unit3_id")->unitsItem()->index());
 
@@ -401,7 +401,7 @@
         case libcellml::CellmlElementType::TEST_VALUE:
             EXPECT_EQ(model->component("component2")->reset(0), itemInfo->testValue());
             break;
-        case libcellml::CellmlElementType::UNITS_ITEM:
+        case libcellml::CellmlElementType::UNIT:
             EXPECT_EQ(model->units("units2"), itemInfo->unitsItem()->units());
             EXPECT_EQ(size_t(0), itemInfo->unitsItem()->index());
             break;
@@ -857,7 +857,7 @@
     EXPECT_EQ("", units->unitId(0));
     EXPECT_EQ("", units->unitId(1));
 
-    annotator->assignIds(libcellml::CellmlElementType::UNITS_ITEM);
+    annotator->assignIds(libcellml::CellmlElementType::UNIT);
     EXPECT_TRUE(annotator->hasModel());
 
     EXPECT_EQ("", model->id());
@@ -972,7 +972,6 @@
     EXPECT_TRUE(annotator->hasModel());
 
     // Expect each have had a change of identifier.
-<<<<<<< HEAD
     EXPECT_EQ("b4da55", annotator->assignId(itemComponent));
     EXPECT_EQ("b4da56", annotator->assignId(itemComponentRef, libcellml::CellmlElementType::COMPONENT_REF));
     EXPECT_EQ("b4da57", annotator->assignId(itemConnection, libcellml::CellmlElementType::CONNECTION));
@@ -982,25 +981,10 @@
     EXPECT_EQ("b4da5b", annotator->assignId(itemReset));
     EXPECT_EQ("b4da5c", annotator->assignId(itemResetValue, libcellml::CellmlElementType::RESET_VALUE));
     EXPECT_EQ("b4da5d", annotator->assignId(itemTestValue, libcellml::CellmlElementType::TEST_VALUE));
-    EXPECT_EQ("b4da5e", annotator->assignId(itemUnit));
+    EXPECT_EQ("b4da5e", annotator->assignId(itemUnitsItem));
     EXPECT_EQ("b4da5f", annotator->assignId(itemUnits));
     EXPECT_EQ("b4da60", annotator->assignId(itemVariable));
     EXPECT_EQ("b4da61", annotator->assignId(itemEncapsulation, libcellml::CellmlElementType::ENCAPSULATION));
-=======
-    EXPECT_EQ("b4da55", annotator->assignComponentId(itemComponent));
-    EXPECT_EQ("b4da56", annotator->assignComponentRefId(itemComponentRef));
-    EXPECT_EQ("b4da57", annotator->assignConnectionId(itemConnection));
-    EXPECT_EQ("b4da58", annotator->assignImportSourceId(itemImportSource));
-    EXPECT_EQ("b4da59", annotator->assignMapVariablesId(itemMapVariables));
-    EXPECT_EQ("b4da5a", annotator->assignModelId(itemModel));
-    EXPECT_EQ("b4da5b", annotator->assignResetId(itemReset));
-    EXPECT_EQ("b4da5c", annotator->assignResetValueId(itemResetValue));
-    EXPECT_EQ("b4da5d", annotator->assignTestValueId(itemTestValue));
-    EXPECT_EQ("b4da5e", annotator->assignUnitsItemId(itemUnitsItem));
-    EXPECT_EQ("b4da5f", annotator->assignUnitsId(itemUnits));
-    EXPECT_EQ("b4da60", annotator->assignVariableId(itemVariable));
-    EXPECT_EQ("b4da61", annotator->assignEncapsulationId(itemEncapsulation));
->>>>>>> 64f80c24
 
     EXPECT_EQ("b4da55", model->component(0)->id());
     EXPECT_EQ("b4da56", model->component("component2")->encapsulationId());
@@ -1027,21 +1011,8 @@
 TEST(Annotator, assignUnitsItemIdBadInput)
 {
     auto annotator = libcellml::Annotator::create();
-<<<<<<< HEAD
-    EXPECT_EQ("", annotator->assignId(libcellml::Unit::create(nullptr, 0)));
-    EXPECT_EQ("", annotator->assignId(libcellml::Unit::create(nullptr, std::numeric_limits<size_t>::max())));
-=======
-    EXPECT_EQ("", annotator->assignUnitsItemId(libcellml::UnitsItem::create(nullptr, 0)));
-    EXPECT_EQ("", annotator->assignUnitsItemId(libcellml::UnitsItem::create(nullptr, std::numeric_limits<size_t>::max())));
-}
-
-TEST(Annotator, assignResetIdBadInput)
-{
-    auto annotator = libcellml::Annotator::create();
-    EXPECT_EQ("", annotator->assignResetId(nullptr));
-    EXPECT_EQ("", annotator->assignResetValueId(nullptr));
-    EXPECT_EQ("", annotator->assignTestValueId(nullptr));
->>>>>>> 64f80c24
+    EXPECT_EQ("", annotator->assignId(libcellml::UnitsItem::create(nullptr, 0)));
+    EXPECT_EQ("", annotator->assignId(libcellml::UnitsItem::create(nullptr, std::numeric_limits<size_t>::max())));
 }
 
 TEST(Annotator, assignVariablePairIdBadInput)
@@ -1099,11 +1070,7 @@
 
     EXPECT_EQ("", units->unitId(1));
 
-<<<<<<< HEAD
     annotator->assignId(units, 0);
-=======
-    annotator->assignUnitsItemId(libcellml::UnitsItem::create(units, 0));
->>>>>>> 64f80c24
     EXPECT_EQ("b4da55", units->unitId(0));
 }
 
@@ -1238,7 +1205,6 @@
     EXPECT_EQ(model, owningModel(itemVariable));
 
     // Expect each have had a change of identifier.
-<<<<<<< HEAD
     EXPECT_EQ("b4da55", annotator->assignId(itemComponent));
     EXPECT_EQ("b4da56", annotator->assignId(itemComponentRef, libcellml::CellmlElementType::COMPONENT_REF));
     EXPECT_EQ("b4da57", annotator->assignId(itemConnection, libcellml::CellmlElementType::CONNECTION));
@@ -1248,25 +1214,10 @@
     EXPECT_EQ("b4da5b", annotator->assignId(itemReset));
     EXPECT_EQ("b4da5c", annotator->assignId(itemResetValue, libcellml::CellmlElementType::RESET_VALUE));
     EXPECT_EQ("b4da5d", annotator->assignId(itemTestValue, libcellml::CellmlElementType::TEST_VALUE));
-    EXPECT_EQ("b4da5e", annotator->assignId(itemUnit));
+    EXPECT_EQ("b4da5e", annotator->assignId(itemUnitsItem));
     EXPECT_EQ("b4da5f", annotator->assignId(itemUnits));
     EXPECT_EQ("b4da60", annotator->assignId(itemVariable));
     EXPECT_EQ("b4da61", annotator->assignId(itemEncapsulation, libcellml::CellmlElementType::ENCAPSULATION));
-=======
-    EXPECT_EQ("b4da55", annotator->assignComponentId(itemComponent));
-    EXPECT_EQ("b4da56", annotator->assignComponentRefId(itemComponentRef));
-    EXPECT_EQ("b4da57", annotator->assignConnectionId(itemConnection));
-    EXPECT_EQ("b4da58", annotator->assignImportSourceId(itemImportSource));
-    EXPECT_EQ("b4da59", annotator->assignMapVariablesId(itemMapVariables));
-    EXPECT_EQ("b4da5a", annotator->assignModelId(itemModel));
-    EXPECT_EQ("b4da5b", annotator->assignResetId(itemReset));
-    EXPECT_EQ("b4da5c", annotator->assignResetValueId(itemResetValue));
-    EXPECT_EQ("b4da5d", annotator->assignTestValueId(itemTestValue));
-    EXPECT_EQ("b4da5e", annotator->assignUnitsItemId(itemUnitsItem));
-    EXPECT_EQ("b4da5f", annotator->assignUnitsId(itemUnits));
-    EXPECT_EQ("b4da60", annotator->assignVariableId(itemVariable));
-    EXPECT_EQ("b4da61", annotator->assignEncapsulationId(itemEncapsulation));
->>>>>>> 64f80c24
 
     EXPECT_EQ("b4da55", model->component(0)->id());
     EXPECT_EQ("b4da56", model->component("component2")->encapsulationId());
@@ -1337,7 +1288,6 @@
     EXPECT_EQ(model, owningModel(itemVariable));
 
     // Expect each to change, even though the existing identifiers were fine.
-<<<<<<< HEAD
     EXPECT_EQ("b4da55", annotator->assignId(itemComponent));
     EXPECT_EQ("b4da56", annotator->assignId(itemComponentRef));
     EXPECT_EQ("b4da57", annotator->assignId(itemConnection));
@@ -1348,24 +1298,9 @@
     EXPECT_EQ("b4da5c", annotator->assignId(itemReset));
     EXPECT_EQ("b4da5d", annotator->assignId(itemResetValue));
     EXPECT_EQ("b4da5e", annotator->assignId(itemTestValue));
-    EXPECT_EQ("b4da5f", annotator->assignId(itemUnit));
+    EXPECT_EQ("b4da5f", annotator->assignId(itemUnitsItem));
     EXPECT_EQ("b4da60", annotator->assignId(itemUnits));
     EXPECT_EQ("b4da61", annotator->assignId(itemVariable));
-=======
-    EXPECT_EQ("b4da55", annotator->assignComponentId(itemComponent));
-    EXPECT_EQ("b4da56", annotator->assignComponentRefId(itemComponentRef));
-    EXPECT_EQ("b4da57", annotator->assignConnectionId(itemConnection));
-    EXPECT_EQ("b4da58", annotator->assignEncapsulationId(itemEncapsulation));
-    EXPECT_EQ("b4da59", annotator->assignImportSourceId(itemImportSource));
-    EXPECT_EQ("b4da5a", annotator->assignMapVariablesId(itemMapVariables));
-    EXPECT_EQ("b4da5b", annotator->assignModelId(itemModel));
-    EXPECT_EQ("b4da5c", annotator->assignResetId(itemReset));
-    EXPECT_EQ("b4da5d", annotator->assignResetValueId(itemResetValue));
-    EXPECT_EQ("b4da5e", annotator->assignTestValueId(itemTestValue));
-    EXPECT_EQ("b4da5f", annotator->assignUnitsItemId(itemUnitsItem));
-    EXPECT_EQ("b4da60", annotator->assignUnitsId(itemUnits));
-    EXPECT_EQ("b4da61", annotator->assignVariableId(itemVariable));
->>>>>>> 64f80c24
 }
 
 TEST(Annotator, automaticIdAllItemsWrongModel)
@@ -1397,7 +1332,6 @@
     annotator->setModel(model2);
 
     // Expect each have no change, since they are in a different model.
-<<<<<<< HEAD
     EXPECT_EQ("", annotator->assignId(itemComponent));
     EXPECT_EQ("", annotator->assignId(itemComponentRef));
     EXPECT_EQ("", annotator->assignId(itemConnection));
@@ -1407,23 +1341,9 @@
     EXPECT_EQ("", annotator->assignId(itemReset));
     EXPECT_EQ("", annotator->assignId(itemResetValue));
     EXPECT_EQ("", annotator->assignId(itemTestValue));
-    EXPECT_EQ("", annotator->assignId(itemUnit));
+    EXPECT_EQ("", annotator->assignId(itemUnitsItem));
     EXPECT_EQ("", annotator->assignId(itemUnits));
     EXPECT_EQ("", annotator->assignId(itemVariable));
-=======
-    EXPECT_EQ("", annotator->assignComponentId(itemComponent));
-    EXPECT_EQ("", annotator->assignComponentRefId(itemComponentRef));
-    EXPECT_EQ("", annotator->assignConnectionId(itemConnection));
-    EXPECT_EQ("", annotator->assignEncapsulationId(itemEncapsulation));
-    EXPECT_EQ("", annotator->assignMapVariablesId(itemMapVariables));
-    EXPECT_EQ("", annotator->assignModelId(itemModel));
-    EXPECT_EQ("", annotator->assignResetId(itemReset));
-    EXPECT_EQ("", annotator->assignResetValueId(itemResetValue));
-    EXPECT_EQ("", annotator->assignTestValueId(itemTestValue));
-    EXPECT_EQ("", annotator->assignUnitsItemId(itemUnitsItem));
-    EXPECT_EQ("", annotator->assignUnitsId(itemUnits));
-    EXPECT_EQ("", annotator->assignVariableId(itemVariable));
->>>>>>> 64f80c24
 
     // Import sources don't belong to a model so an identifier will be assigned.
     EXPECT_EQ("b4da55", annotator->assignId(itemImportSource));
@@ -1496,11 +1416,7 @@
     EXPECT_EQ("b4da5e", annotator->assignId(model->component("component2")->reset(0), libcellml::CellmlElementType::TEST_VALUE));
     EXPECT_EQ("b4da5e", model->component("component2")->reset(0)->testValueId());
 
-<<<<<<< HEAD
-    EXPECT_EQ("b4da5f", annotator->assignId(unit));
-=======
-    EXPECT_EQ("b4da5f", annotator->assignUnitsItemId(unitsItem));
->>>>>>> 64f80c24
+    EXPECT_EQ("b4da5f", annotator->assignId(unitsItem));
     EXPECT_EQ("b4da5f", model->units(1)->unitId(0));
 
     EXPECT_EQ("b4da60", annotator->assignId(model->units(1)));
@@ -1718,7 +1634,7 @@
                              std::make_pair(libcellml::CellmlElementType::ENCAPSULATION, model),
                          }},
         {"duplicateId4", {
-                             std::make_pair(libcellml::CellmlElementType::UNITS_ITEM, libcellml::UnitsItem::create(model->units("units2"), 0)),
+                             std::make_pair(libcellml::CellmlElementType::UNIT, libcellml::UnitsItem::create(model->units("units2"), 0)),
                              std::make_pair(libcellml::CellmlElementType::COMPONENT, model->component("component1")),
                              std::make_pair(libcellml::CellmlElementType::COMPONENT, model->component("component4")),
                              std::make_pair(libcellml::CellmlElementType::MAP_VARIABLES, libcellml::VariablePair::create(c2v1, c3v1)),
@@ -1791,7 +1707,7 @@
             case libcellml::CellmlElementType::TEST_VALUE:
                 EXPECT_EQ(std::any_cast<libcellml::ResetPtr>(expectedItems[id][index].second), item->testValue());
                 break;
-            case libcellml::CellmlElementType::UNITS_ITEM: {
+            case libcellml::CellmlElementType::UNIT: {
                 auto ue = std::any_cast<libcellml::UnitsItemPtr>(expectedItems[id][index].second);
                 auto ua = item->unitsItem();
                 EXPECT_EQ(ue->units(), ua->units());
@@ -1862,7 +1778,7 @@
                              std::make_pair(libcellml::CellmlElementType::ENCAPSULATION, model),
                          }},
         {"duplicateId4", {
-                             std::make_pair(libcellml::CellmlElementType::UNITS_ITEM, libcellml::UnitsItem::create(model->units("units2"), 0)),
+                             std::make_pair(libcellml::CellmlElementType::UNIT, libcellml::UnitsItem::create(model->units("units2"), 0)),
                              std::make_pair(libcellml::CellmlElementType::COMPONENT, model->component("component1")),
                              std::make_pair(libcellml::CellmlElementType::COMPONENT, model->component("component4")),
                              std::make_pair(libcellml::CellmlElementType::MAP_VARIABLES, libcellml::VariablePair::create(c2v1, c3v1)),
@@ -1921,7 +1837,7 @@
             case libcellml::CellmlElementType::TEST_VALUE:
                 EXPECT_EQ(std::any_cast<libcellml::ResetPtr>(expectedItems[id][index].second), item->testValue());
                 break;
-            case libcellml::CellmlElementType::UNITS_ITEM: {
+            case libcellml::CellmlElementType::UNIT: {
                 auto ue = std::any_cast<libcellml::UnitsItemPtr>(expectedItems[id][index].second);
                 auto ua = item->unitsItem();
                 EXPECT_EQ(ue->units(), ua->units());
@@ -1988,34 +1904,22 @@
     auto annotator = libcellml::Annotator::create();
     auto model = parser->parseModel(modelStringNoIds);
 
-    auto itemUnit = libcellml::UnitsItem::create(model->units("units2"), 0);
+    auto itemUnitsItem = libcellml::UnitsItem::create(model->units("units2"), 0);
     auto itemConnection = libcellml::VariablePair::create(
         model->component("component2")->variable("variable1"),
         model->component("component3")->variable("variable1"));
 
     // Expect failure as no model is built.
-<<<<<<< HEAD
-    EXPECT_EQ("", annotator->assignId(itemUnit));
+    EXPECT_EQ("", annotator->assignId(itemUnitsItem));
     EXPECT_EQ("", annotator->assignId(itemConnection, libcellml::CellmlElementType::CONNECTION));
     EXPECT_EQ("", annotator->assignId(model->component("component2")->variable("variable1"), model->component("component3")->variable("variable1")));
-=======
-    EXPECT_EQ("", annotator->assignUnitsItemId(itemUnit));
-    EXPECT_EQ("", annotator->assignConnectionId(itemConnection));
-    EXPECT_EQ("", annotator->assignMapVariablesId(itemMapVariables));
->>>>>>> 64f80c24
 
     annotator->setModel(model);
 
     // Expect success.
-<<<<<<< HEAD
-    EXPECT_EQ("b4da55", annotator->assignId(itemUnit));
+    EXPECT_EQ("b4da55", annotator->assignId(itemUnitsItem));
     EXPECT_EQ("b4da56", annotator->assignId(itemConnection, libcellml::CellmlElementType::CONNECTION));
     EXPECT_EQ("b4da57", annotator->assignId(model->component("component2")->variable("variable1"), model->component("component3")->variable("variable1")));
-=======
-    EXPECT_EQ("b4da55", annotator->assignUnitsItemId(itemUnit));
-    EXPECT_EQ("b4da56", annotator->assignConnectionId(itemConnection));
-    EXPECT_EQ("b4da57", annotator->assignMapVariablesId(itemMapVariables));
->>>>>>> 64f80c24
 }
 
 TEST(Annotator, hashChangesAndUpdates)
@@ -2120,14 +2024,10 @@
     EXPECT_EQ("b4da5e", annotator->assignId(model->component("component2")->reset(0), libcellml::CellmlElementType::TEST_VALUE));
     EXPECT_EQ("b4da5e", model->component("component2")->reset(0)->testValueId());
 
-    auto unit = libcellml::UnitsItem::create(model->units(1), 0);
+    auto unitsItem = libcellml::UnitsItem::create(model->units(1), 0);
     model->units(1)->setUnitId(0, "changed");
     EXPECT_EQ("changed", model->units(1)->unitId(0));
-<<<<<<< HEAD
-    EXPECT_EQ("b4da5f", annotator->assignId(unit));
-=======
-    EXPECT_EQ("b4da5f", annotator->assignUnitsItemId(unit));
->>>>>>> 64f80c24
+    EXPECT_EQ("b4da5f", annotator->assignId(unitsItem));
     EXPECT_EQ("b4da5f", model->units(1)->unitId(0));
 
     model->units(1)->setId("changed");
