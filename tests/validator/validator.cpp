/*
Copyright libCellML Contributors

Licensed under the Apache License, Version 2.0 (the "License");
you may not use this file except in compliance with the License.
You may obtain a copy of the License at

    http://www.apache.org/licenses/LICENSE-2.0

Unless required by applicable law or agreed to in writing, software
distributed under the License is distributed on an "AS IS" BASIS,
WITHOUT WARRANTIES OR CONDITIONS OF ANY KIND, either express or implied.
See the License for the specific language governing permissions and
limitations under the License.
*/

#include "gtest/gtest.h"

#include <libcellml>

#include "test_utils.h"

/*
 * The tests in this file are here to catch any branches of code that
 * are not picked up by the main tests testing the API of the library
 */

TEST(Validator, invalidInput)
{
    libcellml::ValidatorPtr validator = libcellml::Validator::create();

    validator->validateModel(nullptr);
    EXPECT_EQ(size_t(1), validator->issueCount());
    EXPECT_EQ("The model is null.", validator->issue(0)->description());
}

TEST(Validator, namedModel)
{
    libcellml::ValidatorPtr validator = libcellml::Validator::create();
    libcellml::ModelPtr model = libcellml::Model::create();
    model->setName("awesomeName");
    validator->validateModel(model);
    EXPECT_EQ(size_t(0), validator->issueCount());
}

TEST(Validator, unnamedModel)
{
    const std::vector<std::string> expectedIssues = {
        "Model '' does not have a valid name attribute. CellML identifiers must contain one or more basic Latin alphabetic characters.",
    };
    const std::vector<std::string> expectedSpecificationHeadings = {
        "2.1.1",
    };
    const std::vector<std::string> expectedUrls = {
        "https://cellml-specification.readthedocs.io/en/latest/reference/formal_and_informative/specB01.html?issue=MODEL_NAME",
    };
    libcellml::ValidatorPtr validator = libcellml::Validator::create();
    libcellml::ModelPtr model = libcellml::Model::create();
    validator->validateModel(model);
    EXPECT_EQ_ISSUES_SPECIFICATION_HEADINGS_URLS(expectedIssues, expectedSpecificationHeadings, expectedUrls, validator);
}

TEST(Validator, invalidCellMLIdentifiersWithSpecificationHeading)
{
    const std::vector<std::string> expectedIssues = {
        "Model '9numbernine' does not have a valid name attribute. CellML identifiers must not begin with a European numeric character [0-9].",
        "Component 'try.this' does not have a valid name attribute. CellML identifiers must not contain any characters other than [a-zA-Z0-9_].",
        "Component '' does not have a valid name attribute. CellML identifiers must contain one or more basic Latin alphabetic characters.",
        "Component 'or this' does not have a valid name attribute. CellML identifiers must not contain any characters other than [a-zA-Z0-9_].",
        "Component '' does not have a valid name attribute. CellML identifiers must contain one or more basic Latin alphabetic characters.",
    };
    const std::vector<std::string> expectedSpecificationHeadings = {
        "2.1.1",
        "2.7.1",
        "2.7.1",
        "2.7.1",
        "2.7.1",
    };
    const std::vector<std::string> expectedUrls = {
        "https://cellml-specification.readthedocs.io/en/latest/reference/formal_and_informative/specB01.html?issue=MODEL_NAME",
        "https://cellml-specification.readthedocs.io/en/latest/reference/formal_and_informative/specB07.html?issue=COMPONENT_NAME",
        "https://cellml-specification.readthedocs.io/en/latest/reference/formal_and_informative/specB07.html?issue=COMPONENT_NAME",
        "https://cellml-specification.readthedocs.io/en/latest/reference/formal_and_informative/specB07.html?issue=COMPONENT_NAME",
        "https://cellml-specification.readthedocs.io/en/latest/reference/formal_and_informative/specB07.html?issue=COMPONENT_NAME",
    };

    libcellml::ValidatorPtr v = libcellml::Validator::create();
    libcellml::ModelPtr model = libcellml::Model::create();
    libcellml::ComponentPtr c1 = libcellml::Component::create();
    libcellml::ComponentPtr c2 = libcellml::Component::create();
    libcellml::ComponentPtr c3 = libcellml::Component::create();
    libcellml::ComponentPtr c4 = libcellml::Component::create();
    libcellml::ComponentPtr c5 = libcellml::Component::create();

    model->setName("9numbernine");
    c1->setName("try.this");
    c2->setName("");
    c3->setName("or this");
    c4->setName("nice_name");

    model->addComponent(c1);
    model->addComponent(c2);
    model->addComponent(c3);
    model->addComponent(c4);
    model->addComponent(c5);

    v->validateModel(model);

    EXPECT_EQ_ISSUES_SPECIFICATION_HEADINGS_URLS(expectedIssues, expectedSpecificationHeadings, expectedUrls, v);
}

TEST(Validator, invalidElementIdAttribute)
{
    const std::vector<std::string> expectedIssues = {
        "Model 'valid_name' does not have a valid 'id' attribute, '993-++$@'.",
    };
<<<<<<< HEAD

    const std::vector<std::string> expectedUrls = {
        "https://cellml-specification.readthedocs.io/en/latest/reference/formal_and_informative/specA02.html?issue=XML",
    };

=======
>>>>>>> ff11fa1b
    const std::vector<std::string> expectedSpecificationHeadings = {
        "1.2.5",
    };
    const std::vector<std::string> expectedUrls = {
        "https://cellml-specification.readthedocs.io/en/latest/reference/formal_and_informative/specA02.html?issue=XML",
    };

    libcellml::ModelPtr model = libcellml::Model::create("valid_name");
    model->setId("993-++$@");

    libcellml::ValidatorPtr v = libcellml::Validator::create();

    v->validateModel(model);

    EXPECT_EQ_ISSUES_SPECIFICATION_HEADINGS_URLS(expectedIssues, expectedSpecificationHeadings, expectedUrls, v);
}

TEST(Validator, namedModelWithUnnamedComponent)
{
    const std::vector<std::string> expectedIssues = {
        "Component '' does not have a valid name attribute. CellML identifiers must contain one or more basic Latin alphabetic characters.",
    };
    libcellml::ValidatorPtr validator = libcellml::Validator::create();
    libcellml::ModelPtr model = libcellml::Model::create();
    libcellml::ComponentPtr component = libcellml::Component::create();
    model->setName("awesomeName");
    model->addComponent(component);
    validator->validateModel(model);
    EXPECT_EQ_ISSUES(expectedIssues, validator);
}

TEST(Validator, unnamedModelWithUnnamedComponentWithUnnamedUnits)
{
    const std::vector<std::string> expectedIssues = {
        "Model '' does not have a valid name attribute. CellML identifiers must contain one or more basic Latin alphabetic characters.",
        "Component '' does not have a valid name attribute. CellML identifiers must contain one or more basic Latin alphabetic characters.",
        "Units '' does not have a valid name attribute. CellML identifiers must contain one or more basic Latin alphabetic characters.",
    };

    libcellml::ValidatorPtr validator = libcellml::Validator::create();
    libcellml::ModelPtr model = libcellml::Model::create();
    libcellml::ComponentPtr component = libcellml::Component::create();
    libcellml::UnitsPtr units = libcellml::Units::create();
    model->addComponent(component);
    model->addUnits(units);
    validator->validateModel(model);

    EXPECT_EQ_ISSUES(expectedIssues, validator);
}

TEST(Validator, modelWithDuplicateComponentsAndUnits)
{
    const std::vector<std::string> expectedIssues = {
        "Model 'multiplicity' contains multiple components with the name 'michael'. Valid component names must be unique to their model.",
        "Model 'multiplicity' contains multiple units with the name 'keaton'. Valid units names must be unique to their model.",
    };

    libcellml::ValidatorPtr validator = libcellml::Validator::create();
    libcellml::ModelPtr model = libcellml::Model::create();
    libcellml::ComponentPtr c1 = libcellml::Component::create();
    libcellml::ComponentPtr c2 = libcellml::Component::create();
    libcellml::UnitsPtr u1 = libcellml::Units::create();
    libcellml::UnitsPtr u2 = libcellml::Units::create();
    model->addComponent(c1);
    model->addComponent(c2);
    model->addUnits(u1);
    model->addUnits(u2);

    model->setName("multiplicity");
    c1->setName("michael");
    c2->setName("michael");
    u1->setName("keaton");
    u2->setName("keaton");
    validator->validateModel(model);

    EXPECT_EQ_ISSUES(expectedIssues, validator);
}

TEST(Validator, unnamedAndDuplicateNamedVariablesWithAndWithoutValidUnits)
{
    const std::vector<std::string> expectedIssues = {
        "Variable '2cold' in component 'fargo' does not have a valid name attribute. CellML identifiers must not begin with a European numeric character [0-9].",
        "Component 'fargo' contains multiple variables with the name 'margie'. Valid variable names must be unique to their component.",
        "Variable 'margie' in component 'fargo' does not have any units specified.",
        "Variable 'ransom' in component 'fargo' has a units reference 'dollars' which is neither standard nor defined in the parent model.",
        "Variable 'mullah' in component 'fargo' does not have a valid units attribute. The attribute given is '$$'. CellML identifiers must not contain any characters other than [a-zA-Z0-9_]."};

    libcellml::ValidatorPtr validator = libcellml::Validator::create();
    libcellml::ModelPtr model = libcellml::Model::create();
    libcellml::ComponentPtr c1 = libcellml::Component::create();
    libcellml::VariablePtr v1 = libcellml::Variable::create();
    libcellml::VariablePtr v2 = libcellml::Variable::create();
    libcellml::VariablePtr v3 = libcellml::Variable::create();
    libcellml::VariablePtr v4 = libcellml::Variable::create();
    libcellml::VariablePtr v5 = libcellml::Variable::create();

    model->addComponent(c1);
    c1->addVariable(v1);
    c1->addVariable(v2);
    c1->addVariable(v3);
    c1->addVariable(v4);
    c1->addVariable(v5);

    model->setName("minnesota");
    c1->setName("fargo");
    v1->setName("2cold");
    v1->setUnits("ampere");
    v2->setName("margie");
    v2->setUnits("ampere");
    v3->setName("margie");
    v4->setName("ransom");
    v4->setUnits("dollars");
    v5->setName("mullah");
    v5->setUnits("$$");

    validator->validateModel(model);

    EXPECT_EQ_ISSUES(expectedIssues, validator);
}

TEST(Validator, invalidVariableInitialValuesAndInterfaces)
{
    const std::vector<std::string> expectedIssues = {
        "Variable 'candidate' in component 'republican' has an invalid interface attribute value 'orange'.",
        "Variable 'candidate' in component 'republican' has an invalid initial value 'trump'. Initial values must be a real number string or a variable reference.",
    };

    libcellml::ValidatorPtr validator = libcellml::Validator::create();
    libcellml::ModelPtr model = libcellml::Model::create();
    libcellml::ComponentPtr c1 = libcellml::Component::create();
    libcellml::VariablePtr v1 = libcellml::Variable::create();
    model->addComponent(c1);
    c1->addVariable(v1);

    model->setName("election");
    c1->setName("republican");
    v1->setName("candidate");
    v1->setUnits("ampere");
    v1->setInterfaceType("orange");
    v1->setInitialValue("trump");

    validator->validateModel(model);

    EXPECT_EQ_ISSUES(expectedIssues, validator);
}

libcellml::ModelPtr createImportUnitsModel()
{
    libcellml::ModelPtr m = libcellml::Model::create();
    libcellml::ImportSourcePtr imp = libcellml::ImportSource::create();
    libcellml::UnitsPtr importedUnits = libcellml::Units::create();

    m->setName("model_name");
    imp->setUrl("some-other-model.xml");
    importedUnits->setName("valid_imported_units_in_this_model");
    importedUnits->setSourceUnits(imp, "units_in_that_model");
    m->addUnits(importedUnits);

    return m;
}

TEST(Validator, importUnitsValid)
{
    libcellml::ValidatorPtr v = libcellml::Validator::create();
    libcellml::ModelPtr m = createImportUnitsModel();

    v->validateModel(m);
    EXPECT_EQ(size_t(0), v->issueCount());
}

TEST(Validator, importUnitsMissingRefs)
{
    const std::vector<std::string> expectedIssues = {
        "Imported units 'invalid_imported_units_in_this_model' does not have a valid units_ref attribute. CellML identifiers must contain one or more basic Latin alphabetic characters.",
        "Import of units 'invalid_imported_units_in_this_model' does not have a valid locator xlink:href attribute.",
    };

    libcellml::ValidatorPtr v = libcellml::Validator::create();
    libcellml::ModelPtr m = createImportUnitsModel();

    libcellml::UnitsPtr units = m->units(0);

    libcellml::ImportSourcePtr imp = libcellml::ImportSource::create();
    units->setName("invalid_imported_units_in_this_model");
    units->setSourceUnits(imp, "");

    v->validateModel(m);

    EXPECT_EQ_ISSUES(expectedIssues, v);
}

TEST(Validator, importUnitsDuplicateRefs)
{
    const std::vector<std::string> expectedIssues = {
        "Model 'model_name' contains multiple imported units from 'some-other-model.xml' with the same units_ref attribute 'units_in_that_model'.",
    };

    libcellml::ValidatorPtr v = libcellml::Validator::create();
    libcellml::ModelPtr m = createImportUnitsModel();

    libcellml::ImportSourcePtr imp = libcellml::ImportSource::create();
    imp->setUrl("some-other-model.xml");
    libcellml::UnitsPtr units = libcellml::Units::create();
    units->setName("duplicate_imported_units_in_this_model");
    units->setSourceUnits(imp, "units_in_that_model");
    m->addUnits(units);

    v->validateModel(m);
    EXPECT_EQ_ISSUES(expectedIssues, v);
}

TEST(Validator, importUnitsUnnamedUnits)
{
    const std::vector<std::string> expectedIssues = {
        "Imported units '' does not have a valid name attribute. CellML identifiers must contain one or more basic Latin alphabetic characters.",
    };

    libcellml::ValidatorPtr v = libcellml::Validator::create();
    libcellml::ModelPtr m = createImportUnitsModel();

    libcellml::UnitsPtr u = m->units(0);
    u->setName("");

    v->validateModel(m);

    EXPECT_EQ_ISSUES(expectedIssues, v);
}

TEST(Validator, importUnitsInvalidUrl)
{
    const std::vector<std::string> expectedIssues = {
        "Import of units 'cant_find_me' has an invalid URI in the xlink:href attribute.",
    };

    libcellml::ValidatorPtr v = libcellml::Validator::create();
    libcellml::ModelPtr m = createImportUnitsModel();

    libcellml::UnitsPtr u = m->units(0);
    libcellml::ImportSourcePtr imp = u->importSource();
    imp->setUrl("Look Ma, I've got special characters!");

    u->setName("cant_find_me");
    u->setSourceUnits(imp, "cant_find_me_anyway");

    v->validateModel(m);

    EXPECT_EQ_ISSUES(expectedIssues, v);
}

TEST(Validator, importComponents)
{
    const std::vector<std::string> expectedIssues = {
        "Imported component 'invalid_imported_component_in_this_model' does not have a valid component_ref attribute. CellML identifiers must contain one or more basic Latin alphabetic characters.",
        "Import of component 'invalid_imported_component_in_this_model' does not have a valid locator xlink:href attribute.",
        "Imported component '' does not have a valid name attribute. CellML identifiers must contain one or more basic Latin alphabetic characters.",
        "Import of component 'a_bad_imported_component' has an invalid URI in the xlink:href attribute.",
    };

    libcellml::ValidatorPtr v = libcellml::Validator::create();
    libcellml::ModelPtr m = libcellml::Model::create();
    m->setName("model_name");

    // Valid component import
    libcellml::ImportSourcePtr imp = libcellml::ImportSource::create();
    imp->setUrl("some-other-model.xml");
    libcellml::ComponentPtr importedComponent = libcellml::Component::create();
    importedComponent->setName("valid_imported_component_in_this_model");
    importedComponent->setSourceComponent(imp, "component_in_that_model");
    m->addComponent(importedComponent);
    v->validateModel(m);
    EXPECT_EQ(size_t(0), v->issueCount());

    // Another valid component import
    libcellml::ImportSourcePtr imp2 = libcellml::ImportSource::create();
    imp2->setUrl("yet-another-other-model.xml");
    libcellml::ComponentPtr importedComponent2 = libcellml::Component::create();
    importedComponent2->setName("another_valid_imported_component_in_this_model");
    importedComponent2->setSourceComponent(imp2, "new_shiny_component_ref");
    m->addComponent(importedComponent2);
    v->validateModel(m);
    EXPECT_EQ(size_t(0), v->issueCount());

    // Invalid component import - missing ref to source component
    libcellml::ImportSourcePtr imp3 = libcellml::ImportSource::create();
    libcellml::ComponentPtr importedComponent3 = libcellml::Component::create();
    importedComponent3->setName("invalid_imported_component_in_this_model");
    importedComponent3->setSourceComponent(imp3, "");
    m->addComponent(importedComponent3);
    v->validateModel(m);
    EXPECT_EQ(size_t(2), v->issueCount());

    // Valid component import - two components in the same place is allowed
    libcellml::ImportSourcePtr imp4 = libcellml::ImportSource::create();
    imp4->setUrl("some-other-model.xml");
    libcellml::ComponentPtr importedComponent4 = libcellml::Component::create();
    importedComponent4->setName("duplicate_imported_component_in_this_model");
    importedComponent4->setSourceComponent(imp4, "component_in_that_model");
    m->addComponent(importedComponent4);
    v->validateModel(m);
    EXPECT_EQ(size_t(2), v->issueCount());

    // Invalid - name missing from component
    libcellml::ImportSourcePtr imp5 = libcellml::ImportSource::create();
    imp5->setUrl("some-other-different-model.xml");
    libcellml::ComponentPtr importedComponent5 = libcellml::Component::create();
    importedComponent5->setSourceComponent(imp5, "component_in_that_model");
    m->addComponent(importedComponent5);
    v->validateModel(m);
    EXPECT_EQ(size_t(3), v->issueCount());

    // Valid - two components from the same source is allowed
    libcellml::ImportSourcePtr imp7 = libcellml::ImportSource::create();
    imp7->setUrl("yet-another-other-model.xml");
    libcellml::ComponentPtr importedComponent7 = libcellml::Component::create();
    importedComponent7->setName("another_duplicate_imported_component");
    importedComponent7->setSourceComponent(imp7, "new_shiny_component_ref");
    m->addComponent(importedComponent7);
    v->validateModel(m);
    EXPECT_EQ(size_t(3), v->issueCount());

    // Valid - duplicate component_ref from a different source
    libcellml::ImportSourcePtr imp8 = libcellml::ImportSource::create();
    imp8->setUrl("yet-another-other-model.xml"); // source used before
    libcellml::ComponentPtr importedComponent8 = libcellml::Component::create();
    importedComponent8->setName("a_good_imported_component");
    importedComponent8->setSourceComponent(imp8, "component_in_that_model");
    m->addComponent(importedComponent8);
    v->validateModel(m);
    EXPECT_EQ(size_t(3), v->issueCount());

    // Invalid: component_ref URL is not valid html
    libcellml::ImportSourcePtr imp9 = libcellml::ImportSource::create();
    imp9->setUrl("not @ valid url");
    libcellml::ComponentPtr importedComponent9 = libcellml::Component::create();
    importedComponent9->setName("a_bad_imported_component");
    importedComponent9->setSourceComponent(imp9, "component_in_some_model");
    m->addComponent(importedComponent9);
    v->validateModel(m);

    // Check for expected error messages
    EXPECT_EQ_ISSUES(expectedIssues, v);
}

TEST(Validator, importsDummyVariablesNotCheckedForUnitsInterfaces)
{
    auto validator = libcellml::Validator::create();
    auto model = libcellml::Model::create("model");

    // Create a concrete component and variable.
    // This should be checked for variable validity: units, interface.
    auto component = libcellml::Component::create("component");
    auto variable = libcellml::Variable::create("variable");
    variable->setUnits("dimensionless");
    variable->setInterfaceType("public");
    component->addVariable(variable);
    model->addComponent(component);

    // Create an imported component and dummy variable.
    // This should *not* be checked for variable validity.
    auto importer = libcellml::ImportSource::create();
    importer->setUrl("some-other-model.xml");
    auto dummyComponent = libcellml::Component::create("dummy_component");
    dummyComponent->setSourceComponent(importer, "component_in_that_model");
    auto dummyVariable = libcellml::Variable::create("I_dont_need_units_or_interface");
    dummyComponent->addVariable(dummyVariable);
    model->addComponent(dummyComponent);

    validator->validateModel(model);
    EXPECT_EQ(size_t(0), validator->issueCount());

    libcellml::Variable::addEquivalence(variable, dummyVariable);
    validator->validateModel(model);
    EXPECT_EQ(size_t(0), validator->issueCount());
}

TEST(Validator, validMath)
{
    const std::string math =
        "<math xmlns=\"http://www.w3.org/1998/Math/MathML\">\n"
        "  <apply>\n"
        "    <eq/>\n"
        "    <ci>C</ci>\n"
        "    <apply>\n"
        "      <plus/>\n"
        "      <ci>A</ci>\n"
        "      <ci>B</ci>\n"
        "    </apply>\n"
        "  </apply>\n"
        "</math>\n";

    libcellml::ValidatorPtr v = libcellml::Validator::create();
    libcellml::ModelPtr m = libcellml::Model::create();
    libcellml::ComponentPtr c = libcellml::Component::create();
    libcellml::VariablePtr v1 = libcellml::Variable::create();
    libcellml::VariablePtr v2 = libcellml::Variable::create();
    libcellml::VariablePtr v3 = libcellml::Variable::create();

    m->setName("modelName");
    c->setName("componentName");
    v1->setName("A");
    v2->setName("B");
    v3->setName("C");
    v1->setInitialValue("1.0");
    v2->setInitialValue("-1.0");
    v1->setUnits("dimensionless");
    v2->setUnits("dimensionless");
    v3->setUnits("dimensionless");

    c->addVariable(v1);
    c->addVariable(v2);
    c->addVariable(v3);
    c->setMath(math);
    m->addComponent(c);

    v->validateModel(m);
    EXPECT_EQ(size_t(0), v->issueCount());
}

TEST(Validator, validMathInMultipleMathMLBlocks)
{
    const std::string math =
        "<math xmlns:cellml=\"http://www.cellml.org/cellml/2.0#\" xmlns=\"http://www.w3.org/1998/Math/MathML\">\n"
        "  <apply>\n"
        "    <eq/>\n"
        "    <ci>A</ci>\n"
        "    <apply>\n"
        "      <cn cellml:units=\"dimensionless\">1</cn>\n"
        "    </apply>\n"
        "  </apply>\n"
        "</math>\n"
        "<math xmlns:cellml=\"http://www.cellml.org/cellml/2.0#\" xmlns=\"http://www.w3.org/1998/Math/MathML\">\n"
        "  <apply>\n"
        "    <eq/>\n"
        "    <ci>B</ci>\n"
        "    <apply>\n"
        "      <cn cellml:units=\"dimensionless\">2</cn>\n"
        "    </apply>\n"
        "  </apply>\n"
        "</math>\n";

    libcellml::ValidatorPtr v = libcellml::Validator::create();
    libcellml::ModelPtr m = libcellml::Model::create();
    libcellml::ComponentPtr c = libcellml::Component::create();
    libcellml::VariablePtr v1 = libcellml::Variable::create();
    libcellml::VariablePtr v2 = libcellml::Variable::create();

    m->setName("modelName");
    c->setName("componentName");
    v1->setName("A");
    v2->setName("B");
    v1->setUnits("dimensionless");
    v2->setUnits("dimensionless");

    c->addVariable(v1);
    c->addVariable(v2);
    c->setMath(math);
    m->addComponent(c);

    v->validateModel(m);
    EXPECT_EQ(size_t(0), v->errorCount());
}

TEST(Validator, validMathInMultipleMathMLBlocksInvalidMathTagDuplicateIDs)
{
    const std::string math =
        "<math xmlns:cellml=\"http://www.cellml.org/cellml/2.0#\" xmlns=\"http://www.w3.org/1998/Math/MathML\">\n"
        "  <apply>\n"
        "    <eq/>\n"
        "    <ci>A</ci>\n"
        "    <apply>\n"
        "      <cn id=\"myId\" cellml:units=\"dimensionless\">1</cn>\n"
        "    </apply>\n"
        "  </apply>\n"
        "</math>\n"
        "<banana/>\n"
        "<math xmlns:cellml=\"http://www.cellml.org/cellml/2.0#\" xmlns=\"http://www.w3.org/1998/Math/MathML\">\n"
        "  <apply>\n"
        "    <eq/>\n"
        "    <ci id=\"myId\">B</ci>\n"
        "    <apply>\n"
        "      <cn cellml:units=\"dimensionless\">2</cn>\n"
        "    </apply>\n"
        "  </apply>\n"
        "</math>\n";
    const std::vector<std::string> expectedIssues = {
        "Math root node is of invalid type 'banana' on component 'componentName'. A valid math root node should be of type 'math'.",
        "Duplicated identifier attribute 'myId' has been found in:\n"
        " - MathML cn element in math in component 'componentName'; and\n"
        " - MathML ci element 'B' in math in component 'componentName'.\n",
    };
    libcellml::ValidatorPtr v = libcellml::Validator::create();
    libcellml::ModelPtr m = libcellml::Model::create();
    libcellml::ComponentPtr c = libcellml::Component::create();
    libcellml::VariablePtr v1 = libcellml::Variable::create();
    libcellml::VariablePtr v2 = libcellml::Variable::create();

    m->setName("modelName");
    c->setName("componentName");
    v1->setName("A");
    v2->setName("B");
    v1->setUnits("dimensionless");
    v2->setUnits("dimensionless");

    c->addVariable(v1);
    c->addVariable(v2);
    c->setMath(math);
    m->addComponent(c);

    v->validateModel(m);

    EXPECT_EQ_ISSUES(expectedIssues, v);
}

TEST(Validator, invalidMath)
{
    const std::string math1 =
        "<math>\n"
        "  <invalid_xml></not_valid>\n"
        "</math>\n";
    const std::string math2 = "<invalid_math/>\n";
    const std::vector<std::string> expectedIssues = {
        "LibXml2 error: Opening and ending tag mismatch: invalid_xml line 2 and not_valid.",
        "Could not get a valid XML root node from the math on component 'componentName1'.",
        "Math root node is of invalid type 'invalid_math' on component 'componentName2'. A valid math root node should be of type 'math'.",
    };

    libcellml::ValidatorPtr v = libcellml::Validator::create();
    libcellml::ModelPtr m = libcellml::Model::create();
    libcellml::ComponentPtr c1 = libcellml::Component::create();
    libcellml::ComponentPtr c2 = libcellml::Component::create();

    m->setName("modelName");
    c1->setName("componentName1");
    c2->setName("componentName2");

    c1->setMath(math1);
    c2->setMath(math2);
    m->addComponent(c1);
    m->addComponent(c2);

    v->validateModel(m);

    EXPECT_EQ_ISSUES(expectedIssues, v);
}

TEST(Validator, invalidMathMLElements)
{
    const std::string math =
        "<math xmlns=\"http://www.w3.org/1998/Math/MathML\">\n"
        "  <apply>\n"
        "    <equals/>\n"
        "    <ci>C</ci>\n"
        "    <apply>\n"
        "      <addition/>\n"
        "      <ci>A</ci>\n"
        "      <ci>B</ci>\n"
        "    </apply>\n"
        "  </apply>\n"
        "</math>\n";
    const std::vector<std::string> expectedIssues = {
        "Math has a 'equals' element that is not a supported MathML element.",
        "Math has a 'addition' element that is not a supported MathML element.",
        "No declaration for element equals.",
        "No declaration for element addition.",
    };
    // Note: the MathML DTD also gives issues that list every possible operator when an
    //       invalid option is given. We'll just explicitly check the less verbose issues here.

    libcellml::ValidatorPtr v = libcellml::Validator::create();
    libcellml::ModelPtr m = libcellml::Model::create();
    libcellml::ComponentPtr c = libcellml::Component::create();
    libcellml::VariablePtr v1 = libcellml::Variable::create();
    libcellml::VariablePtr v2 = libcellml::Variable::create();
    libcellml::VariablePtr v3 = libcellml::Variable::create();

    m->setName("modelName");
    c->setName("componentName");
    v1->setName("A");
    v2->setName("B");
    v3->setName("C");
    v1->setInitialValue("1.0");
    v2->setInitialValue("-1.0");
    v1->setUnits("dimensionless");
    v2->setUnits("dimensionless");
    v3->setUnits("dimensionless");

    c->addVariable(v1);
    c->addVariable(v2);
    c->addVariable(v3);
    c->setMath(math);
    m->addComponent(c);

    v->validateModel(m);

    // Check for two expected error messages (see note above).
    for (size_t i = 0; i < 2; ++i) {
        EXPECT_EQ(expectedIssues.at(i), v->issue(i)->description());
    }
}

TEST(Validator, invalidMathMLVariables)
{
    const std::string math =
        "<math xmlns=\"http://www.w3.org/1998/Math/MathML\">\n"
        "  <apply>\n"
        "    <eq/>\n"
        "    <ci>answer</ci>\n"
        "    <partialdiff/>\n"
        "    <apply>\n"
        "      <plus/>\n"
        "      <ci>A</ci>\n"
        "      <apply>\n"
        "        <plus/>\n"
        "        <bvar>\n"
        "          <ci>new_bvar</ci>\n"
        "        </bvar>\n"
        "        <apply>\n"
        "          <plus/>\n"
        "          <ci>   </ci>\n"
        "          <apply>\n"
        "            <plus/>\n"
        "            <ci><nonsense/></ci>\n"
        "            <apply>\n"
        "              <plus/>\n"
        "              <ci/>\n"
        "              <bvar>\n"
        "                <ci>\n"
        "                  <!-- Invalid bvar -->\n"
        "                  B\n"
        "                </ci>\n"
        "              </bvar>\n"
        "            </apply>\n"
        "          </apply>\n"
        "        </apply>\n"
        "      </apply>\n"
        "    </apply>\n"
        "  </apply>\n"
        "</math>\n";
    const std::vector<std::string> expectedIssues = {
        "Math has a 'partialdiff' element that is not a supported MathML element.",
        "Math has a 'nonsense' element that is not a supported MathML element.",
        "MathML ci element has the child text 'answer' which does not correspond with any variable names present in component 'componentName'.",
        "MathML ci element has the child text 'new_bvar' which does not correspond with any variable names present in component 'componentName'.",
        "W3C MathML DTD error: Element nonsense is not declared in ci list of possible children.",
        "W3C MathML DTD error: No declaration for element nonsense.",
    };

    libcellml::ValidatorPtr v = libcellml::Validator::create();
    libcellml::ModelPtr m = libcellml::Model::create();
    libcellml::ComponentPtr c = libcellml::Component::create();
    libcellml::VariablePtr v1 = libcellml::Variable::create();
    libcellml::VariablePtr v2 = libcellml::Variable::create();
    libcellml::VariablePtr v3 = libcellml::Variable::create();

    m->setName("modelName");
    c->setName("componentName");
    v1->setName("A");
    v2->setName("B");
    v3->setName("C");
    v1->setInitialValue("1.0");
    v2->setInitialValue("-1.0");
    v1->setUnits("dimensionless");
    v2->setUnits("dimensionless");
    v3->setUnits("dimensionless");

    c->addVariable(v1);
    c->addVariable(v2);
    c->addVariable(v3);
    c->setMath(math);
    m->addComponent(c);

    v->validateModel(m);

    EXPECT_EQ_ISSUES(expectedIssues, v);
}

TEST(Validator, invalidSimpleMathmlCellMLUnits)
{
    const std::string math =
        "<math xmlns:cellml=\"http://www.cellml.org/cellml/2.0#\" xmlns=\"http://www.w3.org/1998/Math/MathML\">\n"
        "  <apply>\""
        "    <bvar>\n"
        "      <ci cellml:units=\"dimensionless\">B</ci>\n"
        "    </bvar>\n"
        "  </apply>\n"
        "</math>";
    const std::vector<std::string> expectedIssues = {
        "Model '' does not have a valid name attribute. CellML identifiers must contain one or more basic Latin alphabetic characters.",
        "Component '' does not have a valid name attribute. CellML identifiers must contain one or more basic Latin alphabetic characters.",
        "MathML ci element has the child text 'B' which does not correspond with any variable names present in component ''.",
        "W3C MathML DTD error: Element apply content does not follow the DTD, expecting (csymbol | ci | cn | apply | reln | lambda | condition | declare | sep | semantics | annotation | annotation-xml | integers | reals | rationals | naturalnumbers | complexes | primes | exponentiale | imaginaryi | notanumber | true | false | emptyset | pi | eulergamma | infinity | interval | list | matrix | matrixrow | set | vector | piecewise | lowlimit | uplimit | bvar | degree | logbase | momentabout | domainofapplication | inverse | ident | domain | codomain | image | abs | conjugate | exp | factorial | arg | real | imaginary | floor | ceiling | not | ln | sin | cos | tan | sec | csc | cot | sinh | cosh | tanh | sech | csch | coth | arcsin | arccos | arctan | arccosh | arccot | arccoth | arccsc | arccsch | arcsec | arcsech | arcsinh | arctanh | determinant | transpose | card | quotient | divide | power | rem | implies | vectorproduct | scalarproduct | outerproduct | setdiff | fn | compose | plus | times | max | min | gcd | lcm | and | or | xor | union | intersect | cartesianproduct | mean | sdev | variance | median | mode | selector | root | minus | log | int | diff | partialdiff | divergence | grad | curl | laplacian | sum | product | limit | moment | exists | forall | neq | factorof | in | notin | notsubset | notprsubset | tendsto | eq | leq | lt | geq | gt | equivalent | approx | subset | prsubset | mi | mn | mo | mtext | ms | mspace | mrow | mfrac | msqrt | mroot | menclose | mstyle | merror | mpadded | mphantom | mfenced | msub | msup | msubsup | munder | mover | munderover | mmultiscripts | mtable | mtr | mlabeledtr | mtd | maligngroup | malignmark | maction)*, got (CDATA bvar ).",
        "W3C MathML DTD error: No declaration for attribute units of element ci.",
    };
    libcellml::ValidatorPtr v = libcellml::Validator::create();
    libcellml::ModelPtr m = libcellml::Model::create();
    libcellml::ComponentPtr c = libcellml::Component::create();

    c->setMath(math);
    m->addComponent(c);

    v->validateModel(m);
    EXPECT_EQ_ISSUES(expectedIssues, v);
}

TEST(Validator, invalidMathmlCellMLNsOnNode)
{
    const std::string math =
        "<math  xmlns:cellml=\"http://www.cellml.org/cellml/2.0#\" xmlns=\"http://www.w3.org/1998/Math/MathML\"><apply><cellml:bvar><ci cellml:units=\"dimensionless\">B</ci></cellml:bvar></apply></math>";
    const std::vector<std::string> expectedIssues = {
        "Model '' does not have a valid name attribute. CellML identifiers must contain one or more basic Latin alphabetic characters.",
        "Component '' does not have a valid name attribute. CellML identifiers must contain one or more basic Latin alphabetic characters.",
        "Math has a 'bvar' element that is not a supported MathML element.",
        "MathML ci element has the child text 'B' which does not correspond with any variable names present in component ''.",
        "W3C MathML DTD error: No declaration for attribute units of element ci.",
    };
    libcellml::ValidatorPtr v = libcellml::Validator::create();
    libcellml::ModelPtr m = libcellml::Model::create();
    libcellml::ComponentPtr c = libcellml::Component::create();

    c->setMath(math);
    m->addComponent(c);

    v->validateModel(m);
    EXPECT_EQ_ISSUES(expectedIssues, v);
}

TEST(Validator, invalidMathMLCiAndCnElementsWithCellMLUnits)
{
    const std::string math =
        "<math xmlns:cellml=\"http://www.cellml.org/cellml/2.0#\" xmlns=\"http://www.w3.org/1998/Math/MathML\">\n"
        "  <apply>\n"
        "    <eq/>\n"
        "    <cn cellml:units=\"invalid\" cellml:value=\"zero\">oops</cn>\n"
        "    <apply>\n"
        "      <plus/>\n"
        "      <ci>A</ci>\n"
        "      <apply>\n"
        "        <plus/>\n"
        "        <bvar>\n"
        "          <ci cellml:units=\"dimensionless\">new_bvar</ci>\n"
        "        </bvar>\n"
        "        <apply>\n"
        "          <plus/>\n"
        "          <ci>   </ci>\n"
        "          <apply>\n"
        "            <plus/>\n"
        "            <ci>undefined_variable</ci>\n"
        "            <apply>\n"
        "              <plus/>\n"
        "              <ci/>\n"
        "              <bvar>\n"
        "                <ci cellml:units=\"9wayswrong\">B</ci>\n"
        "              </bvar>\n"
        "              <apply>\n"
        "                <plus/>\n"
        "                <cn>2.0</cn>\n"
        "              </apply>\n"
        "            </apply>\n"
        "          </apply>\n"
        "        </apply>\n"
        "      </apply>\n"
        "    </apply>\n"
        "  </apply>\n"
        "</math>\n";
    const std::vector<std::string> expectedIssues = {
        "Math cn element has an invalid attribute type 'value' in the cellml namespace. Attribute 'units' is the only CellML namespace attribute allowed.",
        "Math has a cn element with a cellml:units attribute 'invalid' that is not a valid reference to units in the model 'modelName' or a standard unit.",
        "MathML ci element has the child text 'new_bvar' which does not correspond with any variable names present in component 'componentName'.",
        "MathML ci element has the child text 'undefined_variable' which does not correspond with any variable names present in component 'componentName'.",
        "Math cn element with the value '2.0' does not have a valid cellml:units attribute. CellML identifiers must contain one or more basic Latin alphabetic characters.",
        "W3C MathML DTD error: No declaration for attribute units of element ci.",
        "W3C MathML DTD error: No declaration for attribute units of element ci.",
    };

    libcellml::ValidatorPtr v = libcellml::Validator::create();
    libcellml::ModelPtr m = libcellml::Model::create();
    libcellml::ComponentPtr c = libcellml::Component::create();
    libcellml::VariablePtr v1 = libcellml::Variable::create();
    libcellml::VariablePtr v2 = libcellml::Variable::create();
    libcellml::VariablePtr v3 = libcellml::Variable::create();

    m->setName("modelName");
    c->setName("componentName");
    v1->setName("A");
    v2->setName("B");
    v3->setName("C");
    v1->setInitialValue("1.0");
    v2->setInitialValue("-1.0");
    v1->setUnits("dimensionless");
    v2->setUnits("dimensionless");
    v3->setUnits("dimensionless");

    c->addVariable(v1);
    c->addVariable(v2);
    c->addVariable(v3);
    c->setMath(math);
    m->addComponent(c);

    v->validateModel(m);

    EXPECT_EQ_ISSUES(expectedIssues, v);
}

TEST(Validator, validMathMLCiAndCnElementsWithCellMLUnits)
{
    const std::string math =
        "<?xml version=\"1.0\" encoding=\"UTF-8\"?>\n"
        "<math xmlns=\"http://www.w3.org/1998/Math/MathML\" xmlns:cellml=\"http://www.cellml.org/cellml/2.0#\">\n"
        "  <apply>\n"
        "    <eq/>\n"
        "    <cn cellml:units=\"dimensionless\">3</cn>\n"
        "    <apply>\n"
        "      <plus/>\n"
        "      <ci>A</ci>\n"
        "      <apply>\n"
        "        <plus/>\n"
        "        <ci>C</ci>\n"
        "        <cn cellml:units=\"dimensionless\">7</cn>\n"
        "      </apply>\n"
        "    </apply>\n"
        "  </apply>\n"
        "</math>\n";

    libcellml::ValidatorPtr v = libcellml::Validator::create();
    libcellml::ModelPtr m = libcellml::Model::create();
    libcellml::ComponentPtr c = libcellml::Component::create();
    libcellml::VariablePtr v1 = libcellml::Variable::create();
    libcellml::VariablePtr v2 = libcellml::Variable::create();
    libcellml::VariablePtr v3 = libcellml::Variable::create();

    m->setName("modelName");
    c->setName("componentName");
    v1->setName("A");
    v2->setName("B");
    v3->setName("C");
    v1->setInitialValue("1.0");
    v2->setInitialValue("-1.0");
    v1->setUnits("dimensionless");
    v2->setUnits("dimensionless");
    v3->setUnits("dimensionless");

    c->addVariable(v1);
    c->addVariable(v2);
    c->addVariable(v3);
    c->setMath(math);
    m->addComponent(c);

    v->validateModel(m);
    EXPECT_EQ(size_t(0), v->issueCount());
}

TEST(Validator, parseAndValidateInvalidUnitIssues)
{
    const std::string in =
        "<?xml version=\"1.0\" encoding=\"UTF-8\"?>\n"
        "<model xmlns=\"http://www.cellml.org/cellml/2.0#\" name=\"asoiaf\">\n"
        "  <units name=\"ampere\"/>\n"
        "  <units name=\"north\"/>\n"
        "  <units name=\"stark\">\n"
        "    <unit units=\"volt\" prefix=\"mega\" multiplier=\"1000.0\"/>\n"
        "    <unit units=\"north\"/>\n"
        "    <unit units=\"ned\"/>\n"
        "    <unit units=\"king in the north\"/>\n"
        "    <unit prefix=\"wolf\" units=\"metre\"/>\n"
        "  </units>\n"
        "</model>\n";
    const std::vector<std::string> expectedIssues = {
        "Units is named 'ampere' which is a protected standard unit name.",
        "Units reference 'ned' in units 'stark' is not a valid reference to a local units or a standard unit type.",
        "Unit in units 'stark' does not have a valid units reference. The reference given is 'king in the north'. CellML identifiers must not contain any characters other than [a-zA-Z0-9_].",
        "Prefix 'wolf' of a unit referencing 'metre' in units 'stark' is not a valid integer or an SI prefix.",
    };

    libcellml::ParserPtr p = libcellml::Parser::create();
    libcellml::ModelPtr m = p->parseModel(in);
    EXPECT_EQ(size_t(0), p->issueCount());

    libcellml::ValidatorPtr v = libcellml::Validator::create();
    v->validateModel(m);
    EXPECT_EQ_ISSUES(expectedIssues, v);
}

TEST(Validator, validateInvalidConnectionsVariableWithoutParentComponent)
{
    const std::vector<std::string> expectedIssues = {
        "Variable 'variable2' is an equivalent variable to 'variable1' but 'variable2' has no parent component.",
    };
    libcellml::ModelPtr m = libcellml::Model::create();
    libcellml::ComponentPtr comp1 = libcellml::Component::create();
    libcellml::ComponentPtr comp2 = libcellml::Component::create();
    libcellml::VariablePtr v1 = libcellml::Variable::create();
    libcellml::VariablePtr v2 = libcellml::Variable::create();

    m->setName("modelName");
    comp1->setName("component1");
    comp2->setName("component2");

    v1->setName("variable1");
    v2->setName("variable2");
    v1->setUnits("dimensionless");
    v2->setUnits("dimensionless");

    comp1->addVariable(v1);
    comp2->addVariable(v2);

    m->addComponent(comp1);
    m->addComponent(comp2);

    libcellml::Variable::addEquivalence(v1, v2);

    comp2->removeVariable(v2);

    libcellml::ValidatorPtr v = libcellml::Validator::create();
    v->validateModel(m);
    EXPECT_EQ_ISSUES(expectedIssues, v);
}

TEST(Validator, integerStrings)
{
    const std::string in =
        "<?xml version=\"1.0\" encoding=\"UTF-8\"?>\n"
        "<model xmlns=\"http://www.cellml.org/cellml/2.0#\" name=\"asoiaf\">\n"
        "  <component name=\"component\">\n"
        "    <variable name=\"variable\" units=\"dimensionless\"/>\n"
        "    <variable name=\"other_variable\" units=\"dimensionless\"/>\n"
        "    <reset variable=\"variable\" test_variable=\"other_variable\" order=\"1\">\n"
        "      <test_value>\n"
        "        <math xmlns=\"http://www.w3.org/1998/Math/MathML\">\n"
        "        </math>\n"
        "      </test_value>\n"
        "      <reset_value>\n"
        "        <math xmlns=\"http://www.w3.org/1998/Math/MathML\">\n"
        "        </math>\n"
        "      </reset_value>\n"
        "    </reset>\n"
        "    <reset variable=\"variable\" test_variable=\"other_variable\" order=\"+1\">\n"
        "      <test_value>\n"
        "        <math xmlns=\"http://www.w3.org/1998/Math/MathML\">\n"
        "        </math>\n"
        "      </test_value>\n"
        "      <reset_value>\n"
        "        <math xmlns=\"http://www.w3.org/1998/Math/MathML\">\n"
        "        </math>\n"
        "      </reset_value>\n"
        "    </reset>\n"
        "    <reset variable=\"variable\" test_variable=\"other_variable\" order=\"\">\n"
        "      <test_value>\n"
        "        <math xmlns=\"http://www.w3.org/1998/Math/MathML\">\n"
        "        </math>\n"
        "      </test_value>\n"
        "      <reset_value>\n"
        "        <math xmlns=\"http://www.w3.org/1998/Math/MathML\">\n"
        "        </math>\n"
        "      </reset_value>\n"
        "    </reset>\n"
        "    <reset variable=\"variable\" test_variable=\"other_variable\" order=\"-\">\n"
        "      <test_value>\n"
        "        <math xmlns=\"http://www.w3.org/1998/Math/MathML\">\n"
        "        </math>\n"
        "      </test_value>\n"
        "      <reset_value>\n"
        "        <math xmlns=\"http://www.w3.org/1998/Math/MathML\">\n"
        "        </math>\n"
        "      </reset_value>\n"
        "    </reset>\n"
        "    <reset variable=\"variable\" test_variable=\"other_variable\" order=\"odd\">\n"
        "      <test_value>\n"
        "        <math xmlns=\"http://www.w3.org/1998/Math/MathML\">\n"
        "        </math>\n"
        "      </test_value>\n"
        "      <reset_value>\n"
        "        <math xmlns=\"http://www.w3.org/1998/Math/MathML\">\n"
        "        </math>\n"
        "      </reset_value>\n"
        "    </reset>\n"
        "    <reset variable=\"variable\" test_variable=\"other_variable\" order=\"12345678901\">\n"
        "      <test_value>\n"
        "        <math xmlns=\"http://www.w3.org/1998/Math/MathML\">\n"
        "        </math>\n"
        "      </test_value>\n"
        "      <reset_value>\n"
        "        <math xmlns=\"http://www.w3.org/1998/Math/MathML\">\n"
        "        </math>\n"
        "      </reset_value>\n"
        "    </reset>\n"
        "  </component>\n"
        "</model>\n";

    const std::vector<std::string> expectedParsingErrors = {
        "Reset in component 'component' referencing variable 'variable' has a non-integer order value ''.",
        "Reset in component 'component' referencing variable 'variable' has a non-integer order value '-'.",
        "Reset in component 'component' referencing variable 'variable' has a non-integer order value 'odd'.",
        "Reset in component 'component' referencing variable 'variable' has an out of range integer order value '12345678901'.",
    };

    const std::vector<std::string> expectedValidationErrors = {
        "Reset in component 'component' with variable 'variable', with test_variable 'other_variable', does not have an order set.",
        "Reset in component 'component' with variable 'variable', with test_variable 'other_variable', does not have an order set.",
        "Reset in component 'component' with variable 'variable', with test_variable 'other_variable', does not have an order set.",
        "Reset in component 'component' with variable 'variable', with test_variable 'other_variable', does not have an order set.",
    };

    libcellml::ParserPtr p = libcellml::Parser::create();
    libcellml::ModelPtr m = p->parseModel(in);

    EXPECT_EQ_ISSUES(expectedParsingErrors, p);

    libcellml::ValidatorPtr v = libcellml::Validator::create();
    v->validateModel(m);

    EXPECT_EQ_ISSUES(expectedValidationErrors, v);
}

TEST(Validator, resetValid)
{
    libcellml::ModelPtr m = libcellml::Model::create();
    libcellml::ComponentPtr c = libcellml::Component::create();
    libcellml::VariablePtr v1 = libcellml::Variable::create();
    libcellml::VariablePtr v2 = libcellml::Variable::create();
    libcellml::ResetPtr r = libcellml::Reset::create();

    r->setVariable(v1);
    r->setTestVariable(v2);
    r->setOrder(1);
    r->setResetValue(NON_EMPTY_MATH);
    r->setTestValue(NON_EMPTY_MATH);

    c->setName("comp");
    v1->setName("var");
    v1->setUnits("second");
    v2->setName("var2");
    v2->setUnits("second");

    c->addVariable(v1);
    c->addVariable(v2);

    c->addReset(r);

    m->setName("main");
    m->addComponent(c);

    libcellml::ValidatorPtr validator = libcellml::Validator::create();
    validator->validateModel(m);

    EXPECT_EQ(size_t(0), validator->issueCount());
}

TEST(Validator, resetNoVariable)
{
    const std::string expectedError =
        "Reset in component 'comp' with order '3', with test_variable 'var2', does not reference a variable.";

    libcellml::ModelPtr m = libcellml::Model::create();
    libcellml::ComponentPtr c = libcellml::Component::create();
    libcellml::VariablePtr v1 = libcellml::Variable::create();
    libcellml::VariablePtr v2 = libcellml::Variable::create();
    libcellml::ResetPtr r = libcellml::Reset::create();

    // No variable
    r->setTestVariable(v2);
    r->setOrder(3);
    r->setResetValue(NON_EMPTY_MATH);
    r->setTestValue(NON_EMPTY_MATH);

    c->setName("comp");
    v1->setName("var");
    v1->setUnits("second");
    v2->setName("var2");
    v2->setUnits("second");

    c->addVariable(v1);
    c->addVariable(v2);

    c->addReset(r);

    m->setName("main");
    m->addComponent(c);

    libcellml::ValidatorPtr validator = libcellml::Validator::create();
    validator->validateModel(m);

    EXPECT_EQ(size_t(1), validator->issueCount());
    EXPECT_EQ(expectedError, validator->issue(0)->description());
}

TEST(Validator, resetNoTestVariable)
{
    const std::string expectedError =
        "Reset in component 'comp' with order '4', with variable 'var', does not reference a test_variable.";

    libcellml::ModelPtr m = libcellml::Model::create();
    libcellml::ComponentPtr c = libcellml::Component::create();
    libcellml::VariablePtr v1 = libcellml::Variable::create();
    libcellml::VariablePtr v2 = libcellml::Variable::create();
    libcellml::ResetPtr r = libcellml::Reset::create();

    // No test_variable
    r->setVariable(v1);
    r->setOrder(4);
    r->setResetValue(NON_EMPTY_MATH);
    r->setTestValue(NON_EMPTY_MATH);

    c->setName("comp");
    v1->setName("var");
    v1->setUnits("second");
    v2->setName("var2");
    v2->setUnits("second");

    c->addVariable(v1);
    c->addVariable(v2);

    c->addReset(r);

    m->setName("main");
    m->addComponent(c);

    libcellml::ValidatorPtr validator = libcellml::Validator::create();
    validator->validateModel(m);

    EXPECT_EQ(size_t(1), validator->issueCount());
    EXPECT_EQ(expectedError, validator->issue(0)->description());
}

TEST(Validator, resetNoOrder)
{
    const std::string expectedError =
        "Reset in component 'comp' with variable 'var', with test_variable 'var2', does not have an order set.";

    libcellml::ModelPtr m = libcellml::Model::create();
    libcellml::ComponentPtr c = libcellml::Component::create();
    libcellml::VariablePtr v1 = libcellml::Variable::create();
    libcellml::VariablePtr v2 = libcellml::Variable::create();
    libcellml::ResetPtr r = libcellml::Reset::create();

    // No order
    r->setVariable(v1);
    r->setTestVariable(v2);
    r->setResetValue(NON_EMPTY_MATH);
    r->setTestValue(NON_EMPTY_MATH);

    c->setName("comp");
    v1->setName("var");
    v1->setUnits("second");
    v2->setName("var2");
    v2->setUnits("second");

    c->addVariable(v1);
    c->addVariable(v2);

    c->addReset(r);

    m->setName("main");
    m->addComponent(c);

    libcellml::ValidatorPtr validator = libcellml::Validator::create();
    validator->validateModel(m);
    EXPECT_EQ(size_t(1), validator->issueCount());
    EXPECT_EQ(expectedError, validator->issue(0)->description());
}

TEST(Validator, resetNoResetValue)
{
    const std::string expectedError = "Reset in component 'comp' with order '6', with variable 'var', with test_variable 'var2', does not have a reset_value specified.";

    libcellml::ModelPtr m = libcellml::Model::create();
    libcellml::ComponentPtr c = libcellml::Component::create();
    libcellml::VariablePtr v1 = libcellml::Variable::create();
    libcellml::VariablePtr v2 = libcellml::Variable::create();
    libcellml::ResetPtr r = libcellml::Reset::create();

    // No reset_value
    r->setVariable(v1);
    r->setTestVariable(v2);
    r->setOrder(6);
    r->setTestValue(NON_EMPTY_MATH);

    c->setName("comp");
    v1->setName("var");
    v1->setUnits("second");
    v2->setName("var2");
    v2->setUnits("second");

    c->addVariable(v1);
    c->addVariable(v2);

    c->addReset(r);

    m->setName("main");
    m->addComponent(c);

    libcellml::ValidatorPtr validator = libcellml::Validator::create();
    validator->validateModel(m);

    EXPECT_EQ(size_t(1), validator->issueCount());
    EXPECT_EQ(expectedError, validator->issue(0)->description());
}

TEST(Validator, resetMultipleMathMLInResetValue)
{
    libcellml::ModelPtr m = libcellml::Model::create();
    libcellml::ComponentPtr c = libcellml::Component::create();
    libcellml::VariablePtr v1 = libcellml::Variable::create();
    libcellml::VariablePtr v2 = libcellml::Variable::create();
    libcellml::ResetPtr r = libcellml::Reset::create();

    // Multiple MathML in reset_value
    r->setVariable(v1);
    r->setTestVariable(v2);
    r->setOrder(6);
    r->setResetValue(NON_EMPTY_MATH + NON_EMPTY_MATH);
    r->setTestValue(NON_EMPTY_MATH);

    c->setName("comp");
    v1->setName("var");
    v1->setUnits("second");
    v2->setName("var2");
    v2->setUnits("second");

    c->addVariable(v1);
    c->addVariable(v2);

    c->addReset(r);

    m->setName("main");
    m->addComponent(c);

    libcellml::ValidatorPtr validator = libcellml::Validator::create();
    validator->validateModel(m);
    EXPECT_EQ(size_t(0), validator->errorCount());
}

TEST(Validator, resetNoTestValue)
{
    const std::vector<std::string> expectedIssues = {
        "Reset in component 'comp' with order '7', with variable 'var', with test_variable 'var2', does not have a test_value specified.",
    };

    libcellml::ModelPtr m = libcellml::Model::create();
    libcellml::ComponentPtr c = libcellml::Component::create();
    libcellml::VariablePtr v1 = libcellml::Variable::create();
    libcellml::VariablePtr v2 = libcellml::Variable::create();
    libcellml::ResetPtr r = libcellml::Reset::create();

    // No test_value
    r->setVariable(v1);
    r->setTestVariable(v2);
    r->setOrder(7);
    r->setResetValue(NON_EMPTY_MATH);

    c->setName("comp");
    v1->setName("var");
    v1->setUnits("second");
    v2->setName("var2");
    v2->setUnits("second");

    c->addVariable(v1);
    c->addVariable(v2);

    c->addReset(r);

    m->setName("main");
    m->addComponent(c);

    libcellml::ValidatorPtr validator = libcellml::Validator::create();
    validator->validateModel(m);

    EXPECT_EQ_ISSUES(expectedIssues, validator);
}

TEST(Validator, resetMultipleMathMLInTestValue)
{
    libcellml::ModelPtr m = libcellml::Model::create();
    libcellml::ComponentPtr c = libcellml::Component::create();
    libcellml::VariablePtr v1 = libcellml::Variable::create();
    libcellml::VariablePtr v2 = libcellml::Variable::create();
    libcellml::ResetPtr r = libcellml::Reset::create();

    // Multiple MathML blocks in test_value
    r->setVariable(v1);
    r->setTestVariable(v2);
    r->setOrder(6);
    r->setResetValue(NON_EMPTY_MATH);
    r->setTestValue(NON_EMPTY_MATH + NON_EMPTY_MATH);

    c->setName("comp");
    v1->setName("var");
    v1->setUnits("second");
    v2->setName("var2");
    v2->setUnits("second");

    c->addVariable(v1);
    c->addVariable(v2);

    c->addReset(r);

    m->setName("main");
    m->addComponent(c);

    libcellml::ValidatorPtr validator = libcellml::Validator::create();
    validator->validateModel(m);
    EXPECT_EQ(size_t(0), validator->errorCount());
}

TEST(Validator, resetWhitespaceAsMaths)
{
    const std::vector<std::string> expectedIssues = {
        "Reset in component 'comp' with order '8', with variable 'var', with test_variable 'var2', does not have a test_value specified.",
        "Reset in component 'comp' with order '8', with variable 'var', with test_variable 'var2', does not have a reset_value specified.",
    };

    libcellml::ModelPtr m = libcellml::Model::create();
    libcellml::ComponentPtr c = libcellml::Component::create();
    libcellml::VariablePtr v1 = libcellml::Variable::create();
    libcellml::VariablePtr v2 = libcellml::Variable::create();
    libcellml::ResetPtr r = libcellml::Reset::create();

    // Whitespace test_value and reset_value
    r->setVariable(v1);
    r->setTestVariable(v2);
    r->setOrder(8);
    r->setResetValue(" ");
    r->setTestValue(" ");

    c->setName("comp");
    v1->setName("var");
    v1->setUnits("second");
    v2->setName("var2");
    v2->setUnits("second");

    c->addVariable(v1);
    c->addVariable(v2);

    c->addReset(r);

    m->setName("main");
    m->addComponent(c);

    libcellml::ValidatorPtr validator = libcellml::Validator::create();
    validator->validateModel(m);

    EXPECT_EQ_ISSUES(expectedIssues, validator);
}

TEST(Validator, resetEmptyMathML)
{
    libcellml::ModelPtr m = libcellml::Model::create();
    libcellml::ComponentPtr c = libcellml::Component::create();
    libcellml::VariablePtr v1 = libcellml::Variable::create();
    libcellml::VariablePtr v2 = libcellml::Variable::create();
    libcellml::ResetPtr r = libcellml::Reset::create();

    // Empty test_value and reset_value math block
    // TODO: For now, empty maths blocks are valid. Issue #365.
    r->setVariable(v1);
    r->setTestVariable(v2);
    r->setOrder(9);
    r->setResetValue(EMPTY_MATH);
    r->setTestValue(EMPTY_MATH);

    c->setName("comp");
    v1->setName("var");
    v1->setUnits("second");
    v2->setName("var2");
    v2->setUnits("second");

    c->addVariable(v1);
    c->addVariable(v2);

    c->addReset(r);

    m->setName("main");
    m->addComponent(c);

    libcellml::ValidatorPtr validator = libcellml::Validator::create();
    validator->validateModel(m);

    EXPECT_EQ(size_t(0), validator->issueCount());
}

TEST(Validator, resetNegativeOrder)
{
    libcellml::ModelPtr m = libcellml::Model::create();
    libcellml::ComponentPtr c = libcellml::Component::create();
    libcellml::VariablePtr v1 = libcellml::Variable::create();
    libcellml::VariablePtr v2 = libcellml::Variable::create();
    libcellml::ResetPtr r = libcellml::Reset::create();

    // Negative order value should be allowed
    r->setVariable(v1);
    r->setTestVariable(v2);
    r->setOrder(-100);
    r->setResetValue(NON_EMPTY_MATH);
    r->setTestValue(NON_EMPTY_MATH);

    c->setName("comp");
    v1->setName("var");
    v1->setUnits("second");
    v2->setName("var2");
    v2->setUnits("second");

    c->addVariable(v1);
    c->addVariable(v2);

    c->addReset(r);

    m->setName("main");
    m->addComponent(c);

    libcellml::ValidatorPtr validator = libcellml::Validator::create();
    validator->validateModel(m);

    EXPECT_EQ(size_t(0), validator->issueCount());
}

TEST(Validator, resetVariableOutsideComponent)
{
    const std::vector<std::string> expectedIssues = {
        "Reset in component 'c1' with order '1', with variable 'v2', with test_variable 'v1', refers to a variable 'v2' in a different component 'c2'.",
        "Reset in component 'c2' with order '1', with variable 'v2', with test_variable 'v1', refers to a test_variable 'v1' in a different component 'c1'.",
    };

    libcellml::ModelPtr m = libcellml::Model::create();
    libcellml::ComponentPtr c1 = libcellml::Component::create();
    libcellml::ComponentPtr c2 = libcellml::Component::create();
    libcellml::VariablePtr v1 = libcellml::Variable::create();
    libcellml::VariablePtr v2 = libcellml::Variable::create();
    libcellml::ResetPtr r1 = libcellml::Reset::create();
    libcellml::ResetPtr r2 = libcellml::Reset::create();
    libcellml::ValidatorPtr validator = libcellml::Validator::create();

    v1->setName("v1");
    v1->setUnits("dimensionless");
    v2->setName("v2");
    v2->setUnits("dimensionless");

    c1->setName("c1");
    c2->setName("c2");

    c1->addVariable(v1);
    c2->addVariable(v2);

    c1->addReset(r1);
    c2->addReset(r2);

    r1->setVariable(v2); // variable outside parent component
    r1->setTestVariable(v1);
    r1->setOrder(1);
    r1->setResetValue(EMPTY_MATH);
    r1->setTestValue(EMPTY_MATH);

    r2->setVariable(v2);
    r2->setTestVariable(v1); // test_variable outside parent component
    r2->setOrder(1);
    r2->setResetValue(EMPTY_MATH);
    r2->setTestValue(EMPTY_MATH);

    m->setName("model");
    m->addComponent(c1);
    m->addComponent(c2);

    validator->validateModel(m);

    EXPECT_EQ_ISSUES(expectedIssues, validator);
}

TEST(Validator, validMathCnElements)
{
    const std::string math =
        "<math xmlns:cellml=\"http://www.cellml.org/cellml/2.0#\" xmlns=\"http://www.w3.org/1998/Math/MathML\">\n"
        "  <apply>\n"
        "    <eq/>\n"
        "    <ci>C</ci>\n"
        "    <apply>\n"
        "      <plus/>\n"
        "      <cn cellml:units=\"dimensionless\">3.44<sep/>2</cn>\n"
        "      <cn cellml:units=\"dimensionless\">-9.612</cn>\n"
        "    </apply>\n"
        "  </apply>\n"
        "</math>\n";

    libcellml::ValidatorPtr v = libcellml::Validator::create();
    libcellml::ModelPtr m = libcellml::Model::create();
    libcellml::ComponentPtr c = libcellml::Component::create();
    libcellml::VariablePtr v1 = libcellml::Variable::create();

    m->setName("modelName");
    c->setName("componentName");
    v1->setName("C");
    v1->setInitialValue("3.5");
    v1->setUnits("dimensionless");

    c->addVariable(v1);
    c->setMath(math);
    m->addComponent(c);

    v->validateModel(m);
    EXPECT_EQ(size_t(0), v->issueCount());
}

TEST(Validator, validMathCnElementsMissingCellMLNamespace)
{
    const std::string math =
        "<math xmlns=\"http://www.w3.org/1998/Math/MathML\">\n"
        "  <apply>\n"
        "    <eq/>\n"
        "    <ci>C</ci>\n"
        "    <apply>\n"
        "      <plus/>\n"
        "      <cn cellml:units=\"dimensionless\">3.44<sep/>2</cn>\n"
        "      <cn cellml:units=\"dimensionless\">-9.612</cn>\n"
        "    </apply>\n"
        "  </apply>\n"
        "</math>\n";

    const std::vector<std::string> expectedIssues {
        "LibXml2 error: Namespace prefix cellml for units on cn is not defined.",
        "LibXml2 error: Namespace prefix cellml for units on cn is not defined.",
        "Math cn element with the value '3.44' does not have a valid cellml:units attribute. CellML identifiers must contain one or more basic Latin alphabetic characters.",
        "Math cn element with the value '-9.612' does not have a valid cellml:units attribute. CellML identifiers must contain one or more basic Latin alphabetic characters.",
        "W3C MathML DTD error: Namespace prefix cellml for units on cn is not defined.",
        "W3C MathML DTD error: Namespace prefix cellml for units on cn is not defined.",
        "W3C MathML DTD error: No declaration for attribute cellml:units of element cn.",
        "W3C MathML DTD error: No declaration for attribute cellml:units of element cn.",
    };

    libcellml::ValidatorPtr v = libcellml::Validator::create();
    libcellml::ModelPtr m = libcellml::Model::create();
    libcellml::ComponentPtr c = libcellml::Component::create();
    libcellml::VariablePtr v1 = libcellml::Variable::create();

    m->setName("modelName");
    c->setName("componentName");
    v1->setName("C");
    v1->setInitialValue("3.5");
    v1->setUnits("dimensionless");

    c->addVariable(v1);
    c->setMath(math);
    m->addComponent(c);

    v->validateModel(m);
    EXPECT_EQ_ISSUES(expectedIssues, v);
}

TEST(Validator, unitAmericanSpellingOfUnitsRemoved)
{
    const std::vector<std::string> expectedIssues = {
        "Units reference 'meter' in units 'testunit2' is not a valid reference to a local units or a standard unit type.",
        "Variable 'tomayto' in component 'comp1' has units of 'testunit1' and an equivalent variable 'tomahto' in component 'comp2' with non-matching units of 'testunit2'. The mismatch is: metre^1.",
    };

    libcellml::ValidatorPtr validator = libcellml::Validator::create();
    libcellml::ModelPtr m = libcellml::Model::create();
    libcellml::ComponentPtr comp1 = libcellml::Component::create();
    libcellml::ComponentPtr comp2 = libcellml::Component::create();

    libcellml::VariablePtr v1 = libcellml::Variable::create();
    libcellml::VariablePtr v2 = libcellml::Variable::create();

    v1->setName("tomayto");
    v1->setInterfaceType("public");
    v2->setName("tomahto");
    v2->setInterfaceType("public");
    m->setName("callthewholethingoff");
    comp1->addVariable(v1);
    comp2->addVariable(v2);
    comp1->setName("comp1");
    comp2->setName("comp2");
    m->addComponent(comp1);
    m->addComponent(comp2);

    // u1 = u2: different spelling of meter/metre.
    libcellml::UnitsPtr u1 = libcellml::Units::create();
    u1->setName("testunit1");
    u1->addUnit("metre");
    libcellml::UnitsPtr u2 = libcellml::Units::create();
    u2->setName("testunit2");
    u2->addUnit("meter");

    v1->setUnits(u1);
    v2->setUnits(u2);
    m->addUnits(u1);
    m->addUnits(u2);

    // This one is now an issue.
    libcellml::Variable::addEquivalence(v1, v2);
    validator->validateModel(m);

    EXPECT_EQ_ISSUES(expectedIssues, validator);
}

TEST(Validator, unitEquivalenceStandardUnitsToBaseUnits)
{
    libcellml::ValidatorPtr validator = libcellml::Validator::create();
    libcellml::ModelPtr m = libcellml::Model::create();
    libcellml::ComponentPtr comp1 = libcellml::Component::create();
    libcellml::ComponentPtr comp2 = libcellml::Component::create();
    libcellml::VariablePtr v1 = libcellml::Variable::create();
    libcellml::VariablePtr v2 = libcellml::Variable::create();
    libcellml::UnitsPtr base = libcellml::Units::create();
    libcellml::UnitsPtr standard = libcellml::Units::create();

    const std::map<std::string, std::map<std::string, double>> standardToBaseUnitList = {
        {"ampere", {{"ampere", 1.0}}},
        {"becquerel", {{"second", -1.0}}},
        {"candela", {{"candela", 1.0}}},
        {"coulomb", {{"ampere", -1.0}, {"second", 1.0}}},
        {"dimensionless", {{"dimensionless", 1.0}}},
        {"farad", {{"ampere", 2.0}, {"kilogram", -1.0}, {"metre", -2.0}, {"second", -4.0}}},
        {"gram", {{"kilogram", 1.0}}},
        {"gray", {{"metre", 2.0}, {"second", -2.0}}},
        {"henry", {{"ampere", -2.0}, {"kilogram", 1.0}, {"metre", 2.0}, {"second", -2.0}}},
        {"hertz", {{"second", -1.0}}},
        {"joule", {{"kilogram", 1.0}, {"metre", 2.0}, {"second", -2.0}}},
        {"katal", {{"mole", 1.0}, {"second", -1.0}}},
        {"kelvin", {{"kelvin", 1.0}}},
        {"kilogram", {{"kilogram", 1.0}}},
        {"litre", {{"metre", 3.0}}},
        {"lumen", {{"candela", 1.0}}},
        {"lux", {{"candela", 1.0}, {"metre", -2.0}}},
        {"metre", {{"metre", 1.0}}},
        {"mole", {{"mole", 1.0}}},
        {"newton", {{"kilogram", 1.0}, {"metre", 1.0}, {"second", -2.0}}},
        {"ohm", {{"ampere", -2.0}, {"kilogram", 1.0}, {"metre", 2.0}, {"second", -3.0}}},
        {"pascal", {{"kilogram", 1.0}, {"metre", -1.0}, {"second", -2.0}}},
        {"radian", {{"dimensionless", 1.0}}},
        {"second", {{"second", 1.0}}},
        {"siemens", {{"ampere", 2.0}, {"kilogram", -1.0}, {"metre", -2.0}, {"second", 3.0}}},
        {"sievert", {{"metre", 2.0}, {"second", -2.0}}},
        {"steradian", {{"dimensionless", 1.0}}},
        {"tesla", {{"ampere", -1.0}, {"kilogram", 1.0}, {"second", -2.0}}},
        {"volt", {{"ampere", -1.0}, {"kilogram", 1.0}, {"metre", 2.0}, {"second", -3.0}}},
        {"watt", {{"kilogram", 1.0}, {"metre", 2.0}, {"second", -3.0}}},
        {"weber", {{"ampere", -1.0}, {"kilogram", 1.0}, {"metre", 2.0}, {"second", -2.0}}}};

    v1->setName("tomayto");
    v2->setName("tomahto");
    m->setName("callthewholethingoff");
    comp1->addVariable(v1);
    comp2->addVariable(v2);
    comp1->setName("comp1");
    comp2->setName("comp2");
    m->addComponent(comp1);
    m->addComponent(comp2);
    base->setName("base");
    standard->setName("standard");
    v1->setUnits(base);
    v2->setUnits(standard);
    m->addUnits(base);
    m->addUnits(standard);

    for (const auto &line : standardToBaseUnitList) {
        standard->removeAllUnits();
        base->removeAllUnits();
        standard->addUnit(line.first);
        for (const auto &baseUnits : line.second) {
            base->addUnit(baseUnits.first, 0, baseUnits.second, 1.0);
        }
        validator->validateModel(m);
        EXPECT_EQ(size_t(0), validator->issueCount());
    }
}

TEST(Validator, unitEquivalenceBasicDimensionlessUnits)
{
    libcellml::ValidatorPtr validator = libcellml::Validator::create();
    libcellml::ModelPtr m = libcellml::Model::create();
    libcellml::ComponentPtr comp1 = libcellml::Component::create();
    libcellml::ComponentPtr comp2 = libcellml::Component::create();

    libcellml::VariablePtr v1 = libcellml::Variable::create();
    libcellml::VariablePtr v2 = libcellml::Variable::create();

    v1->setName("tomayto");
    v1->setInterfaceType("public");
    v2->setName("tomahto");
    v2->setInterfaceType("public");

    m->setName("callthewholethingoff");
    comp1->addVariable(v1);
    comp2->addVariable(v2);
    comp1->setName("comp1");
    comp2->setName("comp2");
    m->addComponent(comp1);
    m->addComponent(comp2);

    // u1 = u2: testing that cancelled units become dimensionless.
    libcellml::UnitsPtr u1 = libcellml::Units::create();
    u1->setName("metrepermetre");
    u1->addUnit("metre");
    u1->addUnit("metre", -1.0);
    libcellml::UnitsPtr u2 = libcellml::Units::create();
    u2->setName("ratio");
    u2->addUnit("dimensionless");

    v1->setUnits(u1);
    v2->setUnits(u2);

    m->addUnits(u1);
    m->addUnits(u2);

    libcellml::Variable::addEquivalence(v1, v2);

    validator->validateModel(m);
    EXPECT_EQ(size_t(0), validator->issueCount());
}

TEST(Validator, unitEquivalenceDimensionlessUnits)
{
    libcellml::ValidatorPtr validator = libcellml::Validator::create();
    libcellml::ModelPtr m = libcellml::Model::create();
    libcellml::ComponentPtr comp1 = libcellml::Component::create();
    libcellml::ComponentPtr comp2 = libcellml::Component::create();
    libcellml::ComponentPtr comp3 = libcellml::Component::create();

    libcellml::VariablePtr v1 = libcellml::Variable::create();
    libcellml::VariablePtr v2 = libcellml::Variable::create();
    libcellml::VariablePtr v3 = libcellml::Variable::create();

    v1->setName("tomayto");
    v2->setName("tomahto");
    v3->setName("tomaat");

    m->setName("callthewholethingoff");
    comp1->addVariable(v1);
    comp2->addVariable(v2);
    comp3->addVariable(v3);
    comp1->setName("comp1");
    comp2->setName("comp2");
    comp3->setName("comp3");
    m->addComponent(comp1);
    m->addComponent(comp2);
    m->addComponent(comp3);

    // u1 = u2 = u3: testing that cancelled units become dimensionless and equivalent to radians, steradians, etc.
    libcellml::UnitsPtr u1 = libcellml::Units::create();
    u1->setName("testunit5");
    u1->addUnit("metre", -2.0);
    u1->addUnit("metre", 2.0);
    libcellml::UnitsPtr u2 = libcellml::Units::create();
    u2->setName("testunit6");
    u2->addUnit("dimensionless");
    libcellml::UnitsPtr u3 = libcellml::Units::create();
    u3->setName("testunit7");
    u3->addUnit("steradian");

    v1->setUnits(u1);
    v2->setUnits(u2);
    v3->setUnits(u3);

    m->addUnits(u1);
    m->addUnits(u2);
    m->addUnits(u3);

    libcellml::Variable::addEquivalence(v1, v2);
    libcellml::Variable::addEquivalence(v2, v3);

    m->fixVariableInterfaces();

    validator->validateModel(m);
    EXPECT_EQ(size_t(0), validator->issueCount());
}

TEST(Validator, unitEquivalenceMultiplierPrefix)
{
    libcellml::ValidatorPtr validator = libcellml::Validator::create();
    libcellml::ModelPtr m = libcellml::Model::create();
    libcellml::ComponentPtr comp1 = libcellml::Component::create();
    libcellml::ComponentPtr comp2 = libcellml::Component::create();
    libcellml::ComponentPtr comp3 = libcellml::Component::create();

    libcellml::VariablePtr v1 = libcellml::Variable::create();
    libcellml::VariablePtr v2 = libcellml::Variable::create();
    libcellml::VariablePtr v3 = libcellml::Variable::create();

    v1->setName("tomayto");
    v2->setName("tomahto");
    v3->setName("tomaat");

    m->setName("callthewholethingoff");
    comp1->setName("comp1");
    comp2->setName("comp2");
    comp3->setName("comp3");
    m->addComponent(comp1);
    m->addComponent(comp2);
    m->addComponent(comp3);

    // u1 = u2 = u3: testing multiplier or prefix don't affect base unit equivalence.
    libcellml::UnitsPtr u1 = libcellml::Units::create();
    u1->setName("testunit10");
    u1->addUnit("gram", 2, 1000.0);
    libcellml::UnitsPtr u2 = libcellml::Units::create();
    u2->setName("testunit11");
    u2->addUnit("kilogram", 2.0);
    libcellml::UnitsPtr u3 = libcellml::Units::create();
    u3->setName("testunit12");
    u3->addUnit("gram", "kilo", 2.0);

    v1->setUnits(u1);
    v2->setUnits(u2);
    v3->setUnits(u3);

    m->addUnits(u1);
    m->addUnits(u2);
    m->addUnits(u3);

    libcellml::Variable::addEquivalence(v1, v2);
    libcellml::Variable::addEquivalence(v2, v3);

    validator->validateModel(m);
    EXPECT_EQ(size_t(0), validator->issueCount());
}

TEST(Validator, unitEquivalenceComplicatedNestedUnits)
{
    const std::vector<std::string> expectedIssues = {
        "Variable 'pjs' in component 'yousay' has units of 'testunit13' and an equivalent variable 'pajamas' in component 'wesay' with non-matching units of 'testunit14'. The mismatch is: metre^1, multiplication factor of 10^3.",
    };

    libcellml::ValidatorPtr validator = libcellml::Validator::create();
    libcellml::ModelPtr m = libcellml::Model::create();
    libcellml::ComponentPtr comp1 = libcellml::Component::create();
    libcellml::ComponentPtr comp2 = libcellml::Component::create();
    libcellml::ComponentPtr comp3 = libcellml::Component::create();

    libcellml::VariablePtr v1 = libcellml::Variable::create();
    libcellml::VariablePtr v8 = libcellml::Variable::create();
    libcellml::VariablePtr v9 = libcellml::Variable::create();
    libcellml::VariablePtr v13 = libcellml::Variable::create();
    libcellml::VariablePtr v14 = libcellml::Variable::create();

    v1->setName("tomayto");
    v8->setName("neether");
    v9->setName("nyther");
    v13->setName("pjs");
    v14->setName("pajamas");

    comp1->setName("isay");
    comp2->setName("yousay");
    comp3->setName("wesay");

    m->setName("callthewholethingoff");

    comp1->addVariable(v1);
    comp2->addVariable(v8);
    comp3->addVariable(v9);
    comp2->addVariable(v13);
    comp3->addVariable(v14);

    m->addComponent(comp1);
    m->addComponent(comp2);
    m->addComponent(comp3);

    libcellml::UnitsPtr u1 = libcellml::Units::create();
    u1->setName("testunit1");
    u1->addUnit("metre");

    // u8 = u9: testing more complicated compound units, newton/(sievert.pascal) = second^2.radian^3.steradian^-4.
    libcellml::UnitsPtr u8 = libcellml::Units::create();
    u8->setName("testunit8");
    u8->addUnit("newton", 1.0);
    u8->addUnit("pascal", -1.0);
    u8->addUnit("sievert", -1.0);
    libcellml::UnitsPtr u9 = libcellml::Units::create();
    u9->setName("testunit9");
    u9->addUnit("second", 2.0);
    u9->addUnit("radian", -4.0);
    u9->addUnit("steradian", 2.0);

    // u13 != u14: testing that the mismatch is reported correctly.
    libcellml::UnitsPtr u13 = libcellml::Units::create();
    u13->setName("testunit13");
    u13->addUnit("testunit1", "kilo", 2.0);
    u13->addUnit("testunit8", 2.0);
    libcellml::UnitsPtr u14 = libcellml::Units::create();
    u14->setName("testunit14");
    u14->addUnit("testunit1", 1.0);
    u14->addUnit("testunit9", 2.0);

    v1->setUnits(u1);
    v8->setUnits(u8);
    v9->setUnits(u9);
    v13->setUnits(u13);
    v14->setUnits(u14);

    m->addUnits(u1);
    m->addUnits(u8);
    m->addUnits(u9);
    m->addUnits(u13);
    m->addUnits(u14);

    // This one is fine but complicated: newton/(sievert.pascal) = second^2.radian^3.steradian^-4.
    libcellml::Variable::addEquivalence(v8, v9);

    // Off by (metre)^1: testing nested unit equivalence.
    libcellml::Variable::addEquivalence(v13, v14);

    m->fixVariableInterfaces();

    validator->validateModel(m);

    EXPECT_EQ_ISSUES(expectedIssues, validator);
}

TEST(Validator, unitUserCreatedUnitsBananasAndApples)
{
    const std::vector<std::string> expectedIssues = {
        "Variable 'v1' in component 'c1' has units of 'bushell_of_apples' and an equivalent variable 'v2' in component 'c2' with non-matching units of 'bunch_of_bananas'. The mismatch is: apple^10, banana^-5.",
    };

    libcellml::ValidatorPtr validator = libcellml::Validator::create();
    libcellml::ModelPtr m = createModelTwoComponentsWithOneVariableEach("m", "c1", "c2", "v1", "v2");
    auto c1 = m->component(0);
    auto c2 = m->component(1);
    auto v1 = c1->variable(0);
    auto v2 = c2->variable(0);

    libcellml::UnitsPtr uApple = libcellml::Units::create();
    uApple->setName("apple");

    libcellml::UnitsPtr uBanana = libcellml::Units::create();
    uBanana->setName("banana");

    libcellml::UnitsPtr u1 = libcellml::Units::create();
    u1->setName("bushell_of_apples");
    u1->addUnit("apple", 10.0);

    libcellml::UnitsPtr u2 = libcellml::Units::create();
    u2->setName("bunch_of_bananas");
    u2->addUnit("banana", 5.0);

    v1->setUnits(u1);
    v2->setUnits(u2);

    m->addUnits(uApple);
    m->addUnits(uBanana);
    m->addUnits(u1);
    m->addUnits(u2);

    libcellml::Variable::addEquivalence(v1, v2); // Bushell of apples != bunch of bananas.

    validator->validateModel(m);

    EXPECT_EQ_ISSUES(expectedIssues, validator);
}

TEST(Validator, unitMissingEquivalentUnits)
{
    const std::vector<std::string> expectedIssues = {
        "Variable 'v1' in component 'c1' does not have any units specified.",
    };

    libcellml::ValidatorPtr validator = libcellml::Validator::create();
    libcellml::ModelPtr m = createModelTwoComponentsWithOneVariableEach("m", "c1", "c2", "v1", "v2");
    auto c1 = m->component(0);
    auto c2 = m->component(1);

    auto v1 = c1->variable(0);
    auto v2 = c2->variable(0);

    v2->setUnits("second");
    v2->setInterfaceType("public");

    libcellml::Variable::addEquivalence(v1, v2);
    validator->validateModel(m);
    EXPECT_EQ_ISSUES(expectedIssues, validator);
}
TEST(Validator, unitTwoMissingEquivalentUnits)
{
    const std::vector<std::string> expectedIssues = {
        "Variable 'v1' in component 'c1' does not have any units specified.",
        "Variable 'v2' in component 'c2' does not have any units specified.",
    };

    libcellml::ValidatorPtr validator = libcellml::Validator::create();
    libcellml::ModelPtr m = createModelTwoComponentsWithOneVariableEach("m", "c1", "c2", "v1", "v2");
    auto c1 = m->component(0);
    auto c2 = m->component(1);

    auto v1 = c1->variable(0);
    auto v2 = c2->variable(0);

    libcellml::Variable::addEquivalence(v1, v2);
    validator->validateModel(m);
    EXPECT_EQ_ISSUES(expectedIssues, validator);
}

TEST(Validator, mismatchedBaseUnitsEquivalentVariables)
{
    const std::vector<std::string> expectedIssues = {
        "Variable 'v1' in component 'c1' has units of 'metre' and an equivalent variable 'v3' in component 'c3' with non-matching units of 'second'. The mismatch is: metre^1, second^-1.",
    };

    libcellml::ValidatorPtr validator = libcellml::Validator::create();
    libcellml::ModelPtr m = createModelTwoComponentsWithOneVariableEach("m", "c1", "c2", "v1", "v2");
    auto c1 = m->component(0);
    auto c2 = m->component(1);

    auto v1 = c1->variable(0);
    auto v2 = c2->variable(0);
    v1->setUnits("metre");
    v2->setUnits("metre");

    m->addComponent(libcellml::Component::create("c3"));
    auto v3 = libcellml::Variable::create("v3");
    m->component("c3")->addVariable(v3);
    v3->setUnits("second");
    v3->setInterfaceType("public");

    libcellml::Variable::addEquivalence(v1, v2);
    libcellml::Variable::addEquivalence(v3, v1);

    validator->validateModel(m);
    EXPECT_EQ_ISSUES(expectedIssues, validator);
}

TEST(Validator, unitStandardUnitsWhichAreBaseUnits)
{
    const std::vector<std::string> expectedIssues = {
        "Variable 'v1' in component 'c1' has units of 'metre' and an equivalent variable 'v2' in component 'c2' with non-matching units of 'second'. The mismatch is: metre^1, second^-1.",
    };

    libcellml::ValidatorPtr validator = libcellml::Validator::create();
    libcellml::ModelPtr m = createModelTwoComponentsWithOneVariableEach("m", "c1", "c2", "v1", "v2");
    auto c1 = m->component(0);
    auto c2 = m->component(1);
    auto v1 = c1->variable(0);
    auto v2 = c2->variable(0);

    v1->setUnits("metre");
    v2->setUnits("second");

    libcellml::Variable::addEquivalence(v1, v2); // metre != second.

    validator->validateModel(m);

    EXPECT_EQ_ISSUES(expectedIssues, validator);
}

TEST(Validator, unitStandardUnitsWhichAreNotBaseUnits)
{
    const std::vector<std::string> expectedIssues = {
        "Variable 'v1' in component 'c1' has units of 'litre' and an equivalent variable 'v2' in component 'c2' with non-matching units of 'gram'. The mismatch is: kilogram^-1, metre^3.",
    };

    libcellml::ValidatorPtr validator = libcellml::Validator::create();
    libcellml::ModelPtr m = createModelTwoComponentsWithOneVariableEach("m", "c1", "c2", "v1", "v2");
    auto c1 = m->component(0);
    auto c2 = m->component(1);
    auto v1 = c1->variable(0);
    auto v2 = c2->variable(0);

    v1->setUnits("litre");
    v2->setUnits("gram");

    libcellml::Variable::addEquivalence(v1, v2); // litre != gram.

    validator->validateModel(m);

    EXPECT_EQ_ISSUES(expectedIssues, validator);
}

TEST(Validator, unitSimpleCycle)
{
    // Testing that indirect dependence is caught in the unit cycles. The network is:
    //
    //      grandfather(u1) <- father(u2) <- child (u3) <-+
    //           |                                        |
    //           +----------------------------------------+

    const std::vector<std::string> expectedIssues = {
        "Cyclic units exist: 'grandfather' -> 'child' -> 'father' -> 'grandfather'.",
    };

    libcellml::ValidatorPtr v = libcellml::Validator::create();
    libcellml::ModelPtr m = libcellml::Model::create();

    libcellml::UnitsPtr u1 = libcellml::Units::create();
    libcellml::UnitsPtr u2 = libcellml::Units::create();
    libcellml::UnitsPtr u3 = libcellml::Units::create();

    m->setName("model");

    m->addUnits(u1);
    m->addUnits(u2);
    m->addUnits(u3);

    u1->setName("grandfather"); // Base unit.

    u2->setName("father"); // First generation.
    u2->addUnit("grandfather");

    u3->setName("child"); // Second generation.
    u3->addUnit("father");

    // Network valid at this stage.
    v->validateModel(m);
    EXPECT_EQ(size_t(0), v->issueCount());

    // Time loop Grandfather paradox created! u1 no longer a base variable: u1 -> u3 -> u2 -> u1.
    u1->addUnit("child");
    v->validateModel(m);

    EXPECT_EQ_ISSUES(expectedIssues, v);
    auto issue = v->issue(0);
    EXPECT_EQ("grandfather", issue->item()->units()->name());
}

libcellml::ModelPtr unitComplexCycle(bool order)
{
    // Simple testing for the directional dependency of units. The first network is:
    //
    //                            <- brotherFromAnotherMother (u4)
    //                 <- father (u2)  <-+
    //     grandfather (u1)              | <- childOfIncest_ButThatsOKApparently (u5)
    //                 <- mother (u3)  <-+
    //                            <- sisterFromAnotherFather (u6)
    //
    // There is an _undirected_ loop between u1-u2-u3-u5 but the directionality of the
    // dependencies here means the network is still valid. Keeping this here to test that
    // the directionality does indeed protect it from forming a cycle.

    libcellml::ValidatorPtr v = libcellml::Validator::create();
    libcellml::ModelPtr m = libcellml::Model::create();

    libcellml::UnitsPtr u1 = libcellml::Units::create();
    libcellml::UnitsPtr u2 = libcellml::Units::create();
    libcellml::UnitsPtr u3 = libcellml::Units::create();
    libcellml::UnitsPtr u4 = libcellml::Units::create();
    libcellml::UnitsPtr u5 = libcellml::Units::create();
    libcellml::UnitsPtr u6 = libcellml::Units::create();

    m->setName("model");

    if (order) {
        m->addUnits(u4);
        m->addUnits(u1);
        m->addUnits(u2);
        m->addUnits(u3);
    } else {
        m->addUnits(u1);
        m->addUnits(u2);
        m->addUnits(u3);
        m->addUnits(u4);
    }
    m->addUnits(u5);
    m->addUnits(u6);

    u1->setName("grandfather"); // Base unit.

    u2->setName("father"); // First generation.
    u2->addUnit("grandfather");

    u3->setName("mother"); // First generation.
    u3->addUnit("grandfather");

    u4->setName("brotherFromAnotherMother"); // Second generation.
    u4->addUnit("father");

    // Second generation depending on both first gen children, still valid, no loops because of directionality.
    u5->setName("childOfIncest_ButThatsOKApparently");
    u5->addUnit("mother");
    u5->addUnit("father");

    u6->setName("sisterFromAnotherFather"); // Second generation.
    u6->addUnit("mother");

    v->validateModel(m);
    EXPECT_EQ(size_t(0), v->issueCount());

    // As soon as a dependency of the grandfather on the brotherFromAnotherMother is added, then a
    // _directed_ loop (u1->u2->u4->u1) is created and the network is no longer valid:
    //
    //     +----------------------------------------------------------+
    //     |                                                          |
    //     |                       <- brotherFromAnotherMother (u4) <-+
    //     |            <- father (u2)  <-+
    //     +- grandfather (u1)            | <- childOfIncest (u5)
    //                  <- mother (u3)  <-+
    //                             <- sisterFromAnotherFather (u6)

    // Time loop Grandfather paradox created! u1 no longer a base variable: u1 -> u4 -> u2 -> u1.
    u1->addUnit("brotherFromAnotherMother");

    return m;
}

TEST(Validator, unitComplexCycle)
{
    const std::vector<std::string> expectedIssues = {
        "Cyclic units exist: 'grandfather' -> 'brotherFromAnotherMother' -> 'father' -> 'grandfather'.",
    };

    libcellml::ValidatorPtr v = libcellml::Validator::create();
    libcellml::ModelPtr m = unitComplexCycle(false);

    v->validateModel(m);

    EXPECT_EQ_ISSUES(expectedIssues, v);
}

TEST(Validator, unitComplexCycleChangeOrderOfUnits)
{
    // Same test as unitComplexCycle except the order of the units
    // added to the model is different.  This changes the order
    // that the loop is detected in.
    const std::vector<std::string> expectedIssues = {
        "Cyclic units exist: 'brotherFromAnotherMother' -> 'father' -> 'grandfather' -> 'brotherFromAnotherMother'.",
    };

    libcellml::ValidatorPtr v = libcellml::Validator::create();
    libcellml::ModelPtr m = unitComplexCycle(true);

    v->validateModel(m);

    EXPECT_EQ_ISSUES(expectedIssues, v);
}

TEST(Validator, duplicatedCellMLUnitsOnCiElement)
{
    const std::string math =
        "<math xmlns:cellml=\"http://www.cellml.org/cellml/2.0#\" xmlns=\"http://www.w3.org/1998/Math/MathML\">\n"
        "  <ci cellml:units=\"dimensionless\" cellml:units=\"second\">B</ci>\n"
        "</math>\n";

    const std::vector<std::string> expectedIssues = {
        "LibXml2 error: Attribute cellml:units redefined.",
        "Could not get a valid XML root node from the math on component 'componentName'.",
    };

    libcellml::ValidatorPtr v = libcellml::Validator::create();
    libcellml::ModelPtr m = libcellml::Model::create();
    libcellml::ComponentPtr c = libcellml::Component::create();
    libcellml::VariablePtr v1 = libcellml::Variable::create();

    m->setName("modelName");
    c->setName("componentName");
    v1->setName("B");
    v1->setUnits("second");
    c->addVariable(v1);

    c->setMath(math);
    m->addComponent(c);

    v->validateModel(m);

    EXPECT_EQ_ISSUES(expectedIssues, v);
}

TEST(Validator, multipleDefinitionsOfCellMLNamespace)
{
    libcellml::ParserPtr parser = libcellml::Parser::create();
    libcellml::ModelPtr model = parser->parseModel(fileContents("multiplecellmlnamespaces.cellml"));

    libcellml::ValidatorPtr validator = libcellml::Validator::create();
    validator->validateModel(model);

    EXPECT_EQ(size_t(0), validator->issueCount());
}

TEST(Validator, validateModelWithoutAndWithMath)
{
    libcellml::ModelPtr model = libcellml::Model::create();
    libcellml::ComponentPtr c1 = libcellml::Component::create();
    libcellml::ComponentPtr c2 = libcellml::Component::create();
    libcellml::ComponentPtr c3 = libcellml::Component::create();

    libcellml::ValidatorPtr validator = libcellml::Validator::create();

    model->setName("model");
    c1->setName("c1");
    c2->setName("c2");
    c3->setName("c3");

    model->addComponent(c1);
    model->addComponent(c2);
    c2->addComponent(c3);

    libcellml::VariablePtr v = libcellml::Variable::create();
    v->setName("v");
    v->setUnits("dimensionless");
    c3->addVariable(v);

    validator->validateModel(model);
    EXPECT_EQ(size_t(0), validator->issueCount());

    const std::string math =
        "<math xmlns=\"http://www.w3.org/1998/Math/MathML\" xmlns:cellml=\"http://www.cellml.org/cellml/2.0#\">\n"
        "  <apply>\n"
        "    <eq/>\n"
        "    <ci>v</ci>\n"
        "    <cn cellml:units=\"dimensionless\">1</cn>\n"
        "  </apply>\n"
        "</math>\n";

    c3->setMath(math);

    validator->validateModel(model);
    EXPECT_EQ(size_t(0), validator->issueCount());
}

TEST(Validator, unfoundUnitsInEncapsulatedComponents)
{
    const std::vector<std::string> expectedIssues = {
        "Variable 'v' in component 'c3' has a units reference 'non_existent_deep' which is neither standard nor defined in the parent model.",
        "Variable 'v' in component 'c2' has a units reference 'non_existent_shallow' which is neither standard nor defined in the parent model.",
    };

    libcellml::ModelPtr model = libcellml::Model::create();
    libcellml::ComponentPtr c1 = libcellml::Component::create();
    libcellml::ComponentPtr c2 = libcellml::Component::create();
    libcellml::ComponentPtr c3 = libcellml::Component::create();

    libcellml::ValidatorPtr v = libcellml::Validator::create();

    model->setName("model");
    c1->setName("c1");
    c2->setName("c2");
    c3->setName("c3");

    model->addComponent(c1);
    model->addComponent(c2);
    c2->addComponent(c3);

    c1->addVariable(createVariableWithUnits("v", "dimensionless"));
    c2->addVariable(createVariableWithUnits("v", "non_existent_shallow"));
    c3->addVariable(createVariableWithUnits("v", "non_existent_deep"));

    EXPECT_TRUE(model->hasUnlinkedUnits());

    model->linkUnits();
    v->validateModel(model);

    EXPECT_EQ_ISSUES(expectedIssues, v);
}

TEST(Validator, variableEquivalenceValidNetwork)
{
    libcellml::ModelPtr model = libcellml::Model::create();
    libcellml::ComponentPtr c1 = libcellml::Component::create();
    libcellml::ComponentPtr c2 = libcellml::Component::create();
    libcellml::ComponentPtr c3 = libcellml::Component::create();

    libcellml::ValidatorPtr validator = libcellml::Validator::create();

    model->setName("model");
    c1->setName("c1");
    c2->setName("c2");
    c3->setName("c3");

    model->addComponent(c1);
    model->addComponent(c2);
    c2->addComponent(c3);

    libcellml::VariablePtr v1 = libcellml::Variable::create();
    v1->setName("v1");
    v1->setUnits("dimensionless");

    libcellml::VariablePtr v2 = libcellml::Variable::create();
    v2->setName("v2");
    v2->setUnits("dimensionless");

    libcellml::VariablePtr v3 = libcellml::Variable::create();
    v3->setName("v3");
    v3->setUnits("dimensionless");

    c1->addVariable(v1);
    c2->addVariable(v2);
    c3->addVariable(v3);

    libcellml::Variable::addEquivalence(v1, v2);
    libcellml::Variable::addEquivalence(v2, v3);

    v1->setInterfaceType("public");
    v2->setInterfaceType("public_and_private");
    v3->setInterfaceType("public");

    validator->validateModel(model);
    EXPECT_EQ(size_t(0), validator->errorCount());
}

TEST(Validator, variableEquivalenceUnreachable)
{
    const std::vector<std::string> expectedIssues {
        "The equivalence between 'v1' in component 'c1'  and 'v3' in component 'c3' is invalid. Component 'c1' and 'c3' are neither siblings nor in a parent/child relationship.",
    };

    libcellml::ModelPtr model = libcellml::Model::create();
    libcellml::ComponentPtr c1 = libcellml::Component::create();
    libcellml::ComponentPtr c2 = libcellml::Component::create();
    libcellml::ComponentPtr c3 = libcellml::Component::create();

    libcellml::ValidatorPtr validator = libcellml::Validator::create();

    model->setName("model");
    c1->setName("c1");
    c2->setName("c2");
    c3->setName("c3");

    model->addComponent(c1);
    model->addComponent(c2);
    c2->addComponent(c3);

    libcellml::VariablePtr v1 = libcellml::Variable::create();
    v1->setName("v1");
    v1->setUnits("dimensionless");

    libcellml::VariablePtr v2 = libcellml::Variable::create();
    v2->setName("v2");
    v2->setUnits("dimensionless");

    libcellml::VariablePtr v3 = libcellml::Variable::create();
    v3->setName("v3");
    v3->setUnits("dimensionless");

    c1->addVariable(v1);
    c2->addVariable(v2);
    c3->addVariable(v3);

    // invalid equivalence, too far away
    libcellml::Variable::addEquivalence(v1, v3);
    validator->validateModel(model);

    EXPECT_EQ_ISSUES(expectedIssues, validator);
}

TEST(Validator, variableEquivalenceUnreachableAndReachableTogether)
{
    const std::vector<std::string> expectedIssues = {
        "Variable 'v1' in component 'c1' has an interface type set to 'public' which is not the correct interface type for this variable. The interface type required is 'private'.",
        "The equivalence between 'v2' in component 'c2'  and 'v4' in component 'c4' is invalid. Component 'c2' and 'c4' are neither siblings nor in a parent/child relationship.",
    };

    libcellml::ModelPtr model = libcellml::Model::create();
    libcellml::ComponentPtr c1 = libcellml::Component::create();
    libcellml::ComponentPtr c2 = libcellml::Component::create();
    libcellml::ComponentPtr c3 = libcellml::Component::create();
    libcellml::ComponentPtr c4 = libcellml::Component::create();
    libcellml::ComponentPtr c5 = libcellml::Component::create();

    libcellml::ValidatorPtr validator = libcellml::Validator::create();

    model->setName("model");
    c1->setName("c1");
    c2->setName("c2");
    c3->setName("c3");
    c4->setName("c4");
    c5->setName("c5");

    model->addComponent(c1);
    c1->addComponent(c2);
    c1->addComponent(c3);
    c2->addComponent(c5);
    c3->addComponent(c4);

    libcellml::VariablePtr v1 = libcellml::Variable::create();
    v1->setName("v1");
    v1->setUnits("dimensionless");
    v1->setInterfaceType("public");

    libcellml::VariablePtr v2 = libcellml::Variable::create();
    v2->setName("v2");
    v2->setUnits("dimensionless");
    v2->setInterfaceType("public_and_private");

    libcellml::VariablePtr v3 = libcellml::Variable::create();
    v3->setName("v3");
    v3->setUnits("dimensionless");
    v3->setInterfaceType("public");

    libcellml::VariablePtr v4 = libcellml::Variable::create();
    v4->setName("v4");
    v4->setUnits("dimensionless");

    libcellml::VariablePtr v5 = libcellml::Variable::create();
    v5->setName("v5");
    v5->setUnits("dimensionless");
    v5->setInterfaceType("public");

    c1->addVariable(v1);
    c2->addVariable(v2);
    c3->addVariable(v3);
    c4->addVariable(v4);
    c5->addVariable(v5);

    libcellml::Variable::addEquivalence(v2, v4); // invalid equivalence, too far away
    libcellml::Variable::addEquivalence(v1, v2);
    libcellml::Variable::addEquivalence(v2, v3);
    libcellml::Variable::addEquivalence(v2, v5);

    validator->validateModel(model);

    EXPECT_EQ_ISSUES(expectedIssues, validator);
}

TEST(Validator, variableInterfaceShouldBePublic)
{
    const std::vector<std::string> expectedIssues = {
        "Variable 'v1' in component 'c1' has no interface type set. The interface type required is 'public'.",
        "Variable 'v2' in component 'c2' has an interface type set to 'private' which is not the correct interface type for this variable. The interface type required is 'public'.",
    };

    libcellml::ModelPtr model = libcellml::Model::create();
    libcellml::ComponentPtr c1 = libcellml::Component::create();
    libcellml::ComponentPtr c2 = libcellml::Component::create();

    libcellml::ValidatorPtr validator = libcellml::Validator::create();

    model->setName("model");
    c1->setName("c1");
    c2->setName("c2");

    model->addComponent(c1);
    model->addComponent(c2);

    libcellml::VariablePtr v1 = libcellml::Variable::create();
    v1->setName("v1");
    v1->setUnits("dimensionless");

    libcellml::VariablePtr v2 = libcellml::Variable::create();
    v2->setName("v2");
    v2->setUnits("dimensionless");

    c1->addVariable(v1);
    c2->addVariable(v2);

    libcellml::Variable::addEquivalence(v1, v2);

    v2->setInterfaceType(libcellml::Variable::InterfaceType::PRIVATE);

    validator->validateModel(model);

    EXPECT_EQ_ISSUES(expectedIssues, validator);
}

TEST(Validator, variableInterfaceShouldBePrivate)
{
    const std::vector<std::string> expectedIssues = {
        "Variable 'v1' in component 'c1' has an interface type set to 'public' which is not the correct interface type for this variable. The interface type required is 'private'.",
    };

    libcellml::ModelPtr model = libcellml::Model::create();
    libcellml::ComponentPtr c1 = libcellml::Component::create();
    libcellml::ComponentPtr c2 = libcellml::Component::create();

    libcellml::ValidatorPtr validator = libcellml::Validator::create();

    model->setName("model");
    c1->setName("c1");
    c2->setName("c2");

    model->addComponent(c1);
    c1->addComponent(c2);

    libcellml::VariablePtr v1 = libcellml::Variable::create();
    v1->setName("v1");
    v1->setUnits("dimensionless");

    libcellml::VariablePtr v2 = libcellml::Variable::create();
    v2->setName("v2");
    v2->setUnits("dimensionless");

    c1->addVariable(v1);
    c2->addVariable(v2);

    libcellml::Variable::addEquivalence(v1, v2);

    v1->setInterfaceType(libcellml::Variable::InterfaceType::PUBLIC);
    v2->setInterfaceType(libcellml::Variable::InterfaceType::PUBLIC);

    validator->validateModel(model);

    EXPECT_EQ_ISSUES(expectedIssues, validator);
}

TEST(Validator, variableInterfaceCouldBePrivateButSetToPublicAndPrivate)
{
    libcellml::ModelPtr model = libcellml::Model::create();
    libcellml::ComponentPtr c1 = libcellml::Component::create();
    libcellml::ComponentPtr c2 = libcellml::Component::create();

    libcellml::ValidatorPtr validator = libcellml::Validator::create();

    model->setName("model");
    c1->setName("c1");
    c2->setName("c2");

    model->addComponent(c1);
    c1->addComponent(c2);

    libcellml::VariablePtr v1 = libcellml::Variable::create();
    v1->setName("v1");
    v1->setUnits("dimensionless");

    libcellml::VariablePtr v2 = libcellml::Variable::create();
    v2->setName("v2");
    v2->setUnits("dimensionless");

    c1->addVariable(v1);
    c2->addVariable(v2);

    libcellml::Variable::addEquivalence(v1, v2);

    v1->setInterfaceType(libcellml::Variable::InterfaceType::PUBLIC_AND_PRIVATE);
    v2->setInterfaceType(libcellml::Variable::InterfaceType::PUBLIC_AND_PRIVATE);

    validator->validateModel(model);

    EXPECT_EQ(size_t(0), validator->issueCount());
}

TEST(Validator, variableInterfaceShouldBePublicAndPrivate)
{
    const std::vector<std::string> expectedIssues = {
        "Variable 'v2' in component 'c2' has an interface type set to 'private' which is not the correct interface type for this variable. The interface type required is 'public_and_private'.",
    };

    libcellml::ModelPtr model = libcellml::Model::create();
    libcellml::ComponentPtr c1 = libcellml::Component::create();
    libcellml::ComponentPtr c2 = libcellml::Component::create();
    libcellml::ComponentPtr c3 = libcellml::Component::create();

    libcellml::ValidatorPtr validator = libcellml::Validator::create();

    model->setName("model");
    c1->setName("c1");
    c2->setName("c2");
    c3->setName("c3");

    model->addComponent(c1);
    c1->addComponent(c2);
    c2->addComponent(c3);

    libcellml::VariablePtr v1 = libcellml::Variable::create();
    v1->setName("v1");
    v1->setUnits("dimensionless");

    libcellml::VariablePtr v2 = libcellml::Variable::create();
    v2->setName("v2");
    v2->setUnits("dimensionless");

    libcellml::VariablePtr v3 = libcellml::Variable::create();
    v3->setName("v3");
    v3->setUnits("dimensionless");

    c1->addVariable(v1);
    c2->addVariable(v2);
    c3->addVariable(v3);

    libcellml::Variable::addEquivalence(v1, v2);
    libcellml::Variable::addEquivalence(v2, v3);

    model->fixVariableInterfaces();

    v2->setInterfaceType(libcellml::Variable::InterfaceType::PRIVATE);

    validator->validateModel(model);

    EXPECT_EQ_ISSUES(expectedIssues, validator);
}

TEST(Validator, importedUnitsFoundByValidator)
{
    auto model = libcellml::Model::create("model");
    auto component = libcellml::Component::create("component");
    auto importSource = libcellml::ImportSource::create();
    importSource->setUrl("somewhere.cellml");
    model->addComponent(component);

    auto mV = libcellml::Units::create("mV");
    mV->setImportReference("mV");
    mV->setImportSource(importSource);
    model->addUnits(mV);

    auto v = libcellml::Variable::create("variable");
    v->setUnits(mV);
    component->addVariable(v);

    EXPECT_EQ(model, mV->parent());
    EXPECT_TRUE(model->hasUnits("mV"));

    auto validator = libcellml::Validator::create();
    validator->validateModel(model);
    EXPECT_EQ(size_t(0), validator->errorCount());
}

TEST(Validator, duplicateIdSimple)
{
    std::vector<std::string> e = {"Duplicated identifier attribute 'id' has been found in:\n"
                                  " - model 'model';\n"
                                  " - component 'c1' in model 'model';\n"
                                  " - variable 'v1' in component 'c1';\n"
                                  " - component 'c2' in component 'c1'; and\n"
                                  " - variable 'v2' in component 'c2'.\n"};

    auto model = createModelTwoComponentsWithOneVariableEach("model", "c1", "c2", "v1", "v2");
    model->setId("id");
    model->component(0)->setId("id");
    model->component(1)->setId("id");
    model->component(0)->variable(0)->setId("id");
    model->component(1)->variable(0)->setId("id");
    model->component(0)->variable(0)->setUnits("dimensionless");
    model->component(1)->variable(0)->setUnits("dimensionless");
    model->component(0)->addComponent(model->component(1));

    auto validator = libcellml::Validator::create();
    validator->validateModel(model);
    EXPECT_EQ_ISSUES(e, validator);
}

TEST(Validator, duplicateIdAll)
{
    std::vector<std::string> expectedIssues;
    expectedIssues.emplace_back("W3C MathML DTD error: ID id4 already defined.");
    expectedIssues.emplace_back("W3C MathML DTD error: ID id1 already defined.");
    expectedIssues.emplace_back(
        "Duplicated identifier attribute 'id1' has been found in:\n"
        " - model 'everything';\n"
        " - units 'units2' in model 'everything';\n"
        " - encapsulation in model 'everything';\n"
        " - variable 'variable2' in component 'component2';\n"
        " - MathML apply element in test_value in reset 0 in component 'component2';\n"
        " - MathML math element in reset_value in reset 0 in component 'component2';\n"
        " - MathML cn element in reset_value in reset 0 in component 'component2'; and\n"
        " - MathML ci element 'variable4' in math in component 'component3'.\n");
    expectedIssues.emplace_back(
        "Duplicated identifier attribute 'id2' has been found in:\n"
        " - unit in units 'units2' in model 'everything';\n"
        " - import source for component 'component1';\n"
        " - variable equivalence between variable 'variable1' in component 'component2' and variable 'variable4' in component 'component3';\n"
        " - reset at index 0 in component 'component2';\n"
        " - MathML eq element in test_value in reset 0 in component 'component2';\n"
        " - MathML ci element 'variable1' in reset_value in reset 0 in component 'component2';\n"
        " - encapsulation component_ref to component 'component2';\n"
        " - component 'component3' in component 'component2'; and\n"
        " - MathML eq element in math in component 'component3'.\n");
    expectedIssues.emplace_back(
        "Duplicated identifier attribute 'id3' has been found in:\n"
        " - units 'units3' in model 'everything';\n"
        " - imported component 'component1' in model 'everything';\n"
        " - test_value in reset at index 0 in component 'component2';\n"
        " - MathML ci element 'variable1' in test_value in reset 0 in component 'component2';\n"
        " - MathML eq element in reset_value in reset 0 in component 'component2';\n"
        " - variable 'variable2' in component 'component3';\n"
        " - MathML apply element in math in component 'component3'; and\n"
        " - encapsulation component_ref to component 'component3'.\n");
    expectedIssues.emplace_back(
        "Duplicated identifier attribute 'id4' has been found in:\n"
        " - import source for units 'units1';\n"
        " - component 'component2' in model 'everything';\n"
        " - connection between components 'component2' and 'component3' because of variable equivalence between variables 'variable1' and 'variable2';\n"
        " - MathML math element in test_value in reset 0 in component 'component2';\n"
        " - MathML cn element in test_value in reset 0 in component 'component2';\n"
        " - MathML apply element in reset_value in reset 0 in component 'component2'; and\n"
        " - MathML math element in math in component 'component3'.\n");
    expectedIssues.emplace_back(
        "Duplicated identifier attribute 'id5' has been found in:\n"
        " - imported units 'units1' in model 'everything';\n"
        " - variable 'variable1' in component 'component2';\n"
        " - variable equivalence between variable 'variable1' in component 'component2' and variable 'variable2' in component 'component3';\n"
        " - reset_value in reset at index 0 in component 'component2';\n"
        " - variable 'variable4' in component 'component3'; and\n"
        " - MathML cn element in math in component 'component3'.\n");

    const std::string in =
        "<?xml version=\"1.0\" encoding=\"UTF-8\"?>\n"
        "<model xmlns=\"http://www.cellml.org/cellml/2.0#\"  name=\"everything\" id=\"id1\">\n"
        "  <import xmlns:xlink=\"http://www.w3.org/1999/xlink\" xlink:href=\"some-other-model.xml\" id=\"id2\">\n"
        "    <component component_ref=\"a_component_in_that_model\" name=\"component1\" id=\"id3\"/>\n"
        "  </import>\n"
        "  <import xmlns:xlink=\"http://www.w3.org/1999/xlink\" xlink:href=\"some-other-model.xml\" id=\"id4\">\n"
        "    <units units_ref=\"a_units_in_that_model\" name=\"units1\" id=\"id5\"/>\n"
        "  </import>\n"
        "  <units name=\"units2\" id=\"id1\">\n"
        "    <unit units=\"second\" id=\"id2\"/>\n"
        "  </units>\n"
        "  <units name=\"units3\" id=\"id3\"/>\n"
        "  <units name=\"blob\"/>\n"
        "  <component name=\"component2\" id=\"id4\">\n"
        "    <variable name=\"variable1\" units=\"units2\" interface=\"private\" id=\"id5\"/>\n"
        "    <variable name=\"variable2\" units=\"units2\" id=\"id1\"/>\n"
        "    <reset variable=\"variable1\" test_variable=\"variable2\" order=\"1\" id=\"id2\">\n"
        "      <test_value id=\"id3\">\n"
        "        <math xmlns=\"http://www.w3.org/1998/Math/MathML\" xmlns:cellml=\"http://www.cellml.org/cellml/2.0#\" id=\"id4\">\n"
        "          <apply id=\"id1\">\n"
        "            <eq id=\"id2\"/>\n"
        "            <ci id=\"id3\">variable1</ci>\n"
        "            <cn id=\"id4\" cellml:units=\"units2\">3.4</cn>\n"
        "          </apply>\n"
        "        </math>\n"
        "      </test_value>\n"
        "      <reset_value id=\"id5\">\n"
        "        <math xmlns=\"http://www.w3.org/1998/Math/MathML\" xmlns:cellml=\"http://www.cellml.org/cellml/2.0#\" id=\"id1\">\n"
        "          <apply id=\"id4\">\n"
        "            <eq id=\"id3\"/>\n"
        "            <ci id=\"id2\">variable1</ci>\n"
        "            <cn id=\"id1\" cellml:units=\"units2\">9.0</cn>\n"
        "          </apply>\n"
        "        </math>\n"
        "      </reset_value>\n"
        "    </reset>\n"
        "  </component>\n"
        "  <component name=\"component3\" id=\"id2\">\n"
        "    <variable name=\"variable4\" units=\"units2\" interface=\"public\" id=\"id5\"/>\n"
        "    <variable name=\"variable2\" units=\"units2\" interface=\"public\" id=\"id3\"/>\n"
        "    <math xmlns=\"http://www.w3.org/1998/Math/MathML\" xmlns:cellml=\"http://www.cellml.org/cellml/2.0#\" id=\"id4\">\n"
        "      <apply id=\"id3\">\n"
        "        <eq id=\"id2\"/>\n"
        "        <ci id=\"id1\">variable4</ci>\n"
        "        <cn id=\"id5\" cellml:units=\"units2\">9.0</cn>\n"
        "      </apply>\n"
        "    </math>\n"
        "  </component>\n"
        "  <connection component_1=\"component2\" component_2=\"component3\" id=\"id4\">\n"
        "    <map_variables variable_1=\"variable1\" variable_2=\"variable2\" id=\"id5\"/>\n"
        "    <map_variables variable_1=\"variable1\" variable_2=\"variable4\" id=\"id2\"/>\n"
        "  </connection>\n"
        "  <encapsulation id=\"id1\">\n"
        "    <component_ref component=\"component2\" id=\"id2\">\n"
        "      <component_ref component=\"component3\" id=\"id3\"/>\n"
        "    </component_ref>\n"
        "  </encapsulation>\n"
        "</model>\n";

    auto parser = libcellml::Parser::create();
    auto model = parser->parseModel(in);
    auto validator = libcellml::Validator::create();
    validator->validateModel(model);
    EXPECT_EQ_ISSUES(expectedIssues, validator);
}

TEST(Validator, invalidIdsOnEveryElement)
{
    const std::vector<std::string> errorMessages = {
        "Model 'everything' does not have a valid 'id' attribute, 'model_1*'.",
        "Imported component 'component1' does not have a valid 'id' attribute, 'component_1@'.",
        "Import of component 'component1' does not have a valid 'id' attribute, '𒀦@'.",
        "Component 'component3' does not have a valid 'id' attribute, 'component_3$'.",
        "Variable 'variable1' does not have a valid 'id' attribute, 'variable_3$'.",
        "Variable 'variable2' does not have a valid 'id' attribute, 'variable_4$'.",
        "MathML ci element has the child text 'variable4' which does not correspond with any variable names present in component 'component3'.",
        "W3C MathML DTD error: Syntax of value for attribute id of math is not valid.",
        "W3C MathML DTD error: Syntax of value for attribute id of apply is not valid.",
        "W3C MathML DTD error: Syntax of value for attribute id of eq is not valid.",
        "W3C MathML DTD error: Syntax of value for attribute id of ci is not valid.",
        "W3C MathML DTD error: Syntax of value for attribute id of cn is not valid.",
        "Component 'component2' does not have a valid 'id' attribute, 'component_2!'.",
        "Variable 'variable1' does not have a valid 'id' attribute, 'ध!'.",
        "Variable 'variable2' does not have a valid 'id' attribute, 'variable_2]'.",
        "Reset in component 'component2' with order '1', ' does not have a valid 'id' attribute, 'reset_1['.",
        "W3C MathML DTD error: Syntax of value for attribute id of math is not valid.",
        "W3C MathML DTD error: Syntax of value for attribute id of apply is not valid.",
        "W3C MathML DTD error: Syntax of value for attribute id of eq is not valid.",
        "W3C MathML DTD error: Syntax of value for attribute id of ci is not valid.",
        "W3C MathML DTD error: Syntax of value for attribute id of cn is not valid.",
        "W3C MathML DTD error: Syntax of value for attribute id of math is not valid.",
        "W3C MathML DTD error: Syntax of value for attribute id of apply is not valid.",
        "W3C MathML DTD error: Syntax of value for attribute id of eq is not valid.",
        "W3C MathML DTD error: Syntax of value for attribute id of ci is not valid.",
        "W3C MathML DTD error: Syntax of value for attribute id of cn is not valid.",
        "Reset in component 'component2' with order '1', with variable 'variable1', with test_variable 'variable2', ' does not have a valid test_value 'id' attribute, 'test_value_1;'.",
        "Reset in component 'component2' with order '1', with variable 'variable1', with test_variable 'variable2', ' does not have a valid reset_value 'id' attribute, 'reset_value_1#'.",
        "Import of units 'units1' does not have a valid 'id' attribute, '今天@'.",
        "Imported units 'units1' does not have a valid 'id' attribute, '𒃵@'.",
        "Units 'units2' does not have a valid 'id' attribute, 'ऊ?'.",
        "Unit in units 'units2' does not have a valid 'id' attribute, 'ऊ?'.",
        "Units 'units3' does not have a valid 'id' attribute, '3456eight'.",
        "Units 'blob' does not have a valid 'id' attribute, 'units_4!'.",
        "Model 'everything' does not have a valid encapsulation 'id' attribute, 'encapsulation_1%'.",
        "Variable equivalence between variable 'variable1' in component 'component2' and variable 'variable1' in component 'component3', does not have a valid map_variables 'id' attribute, 'map_variables_1%'.",
        "Connection between components 'component2' and 'component3' because of variable equivalence between variables 'variable1' and 'variable1', does not have a valid connection 'id' attribute, 'connection_1%'.",
        "Variable equivalence between variable 'variable2' in component 'component2' and variable 'variable2' in component 'component3', does not have a valid map_variables 'id' attribute, 'map_variables_2%'.",
        "Component 'component2' does not have a valid encapsulation 'id' attribute, 'component_ref_θ%'.",
        "Component 'component3' does not have a valid encapsulation 'id' attribute, 'component_ref_⁇%'.",
    };

    auto parser = libcellml::Parser::create();
    auto validator = libcellml::Validator::create();
    auto model = parser->parseModel(fileContents("annotator/invalid_ids_on_every_element.cellml"));
    EXPECT_EQ(size_t(0), parser->issueCount());

    validator->validateModel(model);
    EXPECT_EQ(size_t(40), validator->errorCount());
    EXPECT_EQ_ISSUES(errorMessages, validator);
}

TEST(Validator, circularImportReferencesComponent)
{
    const std::string errorMessageImporter =
        std::string("Cyclic dependencies were found when attempting to resolve a component in the model 'circularImport1'. The dependency loop is:\n")
        + " - component 'i_am_cyclic' specifies an import from ':this:' to '" + resourcePath("importer/") + "circularImport_2.cellml';\n"
        + " - component 'c2' specifies an import from '" + resourcePath("importer/") + "circularImport_2.cellml' to '" + resourcePath("importer/") + "circularImport_3.cellml'; and\n"
        + " - component 'c3' specifies an import from '" + resourcePath("importer/") + "circularImport_3.cellml' to '" + resourcePath("importer/") + "circularImport_1.cellml'.";
    const std::string errorMessageValidator =
        "Cyclic dependencies were found when attempting to resolve a component in the model 'circularImport1'. The dependency loop is:\n"
        " - component 'i_am_cyclic' specifies an import from ':this:' to 'circularImport_2.cellml';\n"
        " - component 'c2' specifies an import from 'circularImport_2.cellml' to 'circularImport_3.cellml'; and\n"
        " - component 'c3' specifies an import from 'circularImport_3.cellml' to 'circularImport_1.cellml'.";

    auto parser = libcellml::Parser::create();
    auto validator = libcellml::Validator::create();
    auto importer = libcellml::Importer::create();

    auto model = parser->parseModel(fileContents("importer/circularImport_1.cellml"));
    EXPECT_EQ(size_t(0), parser->issueCount());

    validator->validateModel(model);
    EXPECT_EQ(size_t(0), validator->issueCount());

    importer->resolveImports(model, resourcePath("importer/"));
    EXPECT_EQ(size_t(1), importer->errorCount());
    EXPECT_EQ(errorMessageImporter, importer->error(0)->description());
    EXPECT_EQ(model->component(0), importer->issue(0)->item()->component());

    validator->validateModel(model);
    EXPECT_EQ(size_t(1), validator->errorCount());
    EXPECT_EQ(errorMessageValidator, validator->error(0)->description());
}

TEST(Validator, circularImportReferencesUnits)
{
    const std::string errorMessageImporter =
        std::string("Cyclic dependencies were found when attempting to resolve units in the model 'circularImport1'. The dependency loop is:\n")
        + " - units 'i_am_cyclic' specifies an import from ':this:' to '" + resourcePath("importer/") + "circularUnits_2.cellml';\n"
        + " - units 'u2' specifies an import from '" + resourcePath("importer/") + "circularUnits_2.cellml' to '" + resourcePath("importer/") + "circularUnits_3.cellml'; and\n"
        + " - units 'u3' specifies an import from '" + resourcePath("importer/") + "circularUnits_3.cellml' to '" + resourcePath("importer/") + "circularUnits_1.cellml'.";
    const std::string errorMessageValidator =
        "Cyclic dependencies were found when attempting to resolve units in the model 'circularImport1'. The dependency loop is:\n"
        " - units 'i_am_cyclic' references units 'u2' in 'circularUnits_2.cellml';\n"
        " - units 'u2' references units 'u3' in 'circularUnits_3.cellml'; and\n"
        " - units 'u3' references units 'i_am_cyclic' in 'circularUnits_1.cellml'.";

    auto parser = libcellml::Parser::create();
    auto validator = libcellml::Validator::create();
    auto importer = libcellml::Importer::create();

    auto model = parser->parseModel(fileContents("importer/circularUnits_1.cellml"));
    EXPECT_EQ(size_t(0), parser->issueCount());

    validator->validateModel(model);
    EXPECT_EQ(size_t(0), validator->issueCount());

    importer->resolveImports(model, resourcePath("importer/"));
    EXPECT_EQ(size_t(1), importer->errorCount());
    EXPECT_EQ(errorMessageImporter, importer->error(0)->description());
    EXPECT_EQ(model->units(0), importer->error(0)->item()->units());

    validator->validateModel(model);
    EXPECT_EQ(size_t(1), validator->errorCount());
    EXPECT_EQ(errorMessageImporter, importer->error(0)->description());
}

TEST(Validator, circularImportedUnitsDuplicateNames)
{
    const std::string errorMessageImporter =
        std::string("Cyclic dependencies were found when attempting to resolve units in the model 'circularImport1'. The dependency loop is:\n")
        + " - units 'i_am_duplicated' specifies an import from ':this:' to '" + resourcePath("importer/") + "circularUnits_2.cellml';\n"
        + " - units 'u2' specifies an import from '" + resourcePath("importer/") + "circularUnits_2.cellml' to '" + resourcePath("importer/") + "circularUnits_3.cellml';\n"
        + " - units 'u3' specifies an import from '" + resourcePath("importer/") + "circularUnits_3.cellml' to '" + resourcePath("importer/") + "circularUnits_1.cellml'; and\n"
        + " - units 'i_am_cyclic' specifies an import from '" + resourcePath("importer/") + "circularUnits_1.cellml' to '" + resourcePath("importer/") + "circularUnits_2.cellml'.";
    const std::vector<std::string> errorMessagesValidator = {
        "Cyclic dependencies were found when attempting to resolve units in the model 'circularImport1'. The dependency loop is:\n"
        " - units 'i_am_duplicated' specifies an import from ':this:' to 'circularUnits_2.cellml';\n"
        " - units 'u2' specifies an import from 'circularUnits_2.cellml' to 'circularUnits_3.cellml';\n"
        " - units 'u3' specifies an import from 'circularUnits_3.cellml' to 'circularUnits_1.cellml'; and\n"
        " - units 'i_am_cyclic' specifies an import from 'circularUnits_1.cellml' to 'circularUnits_2.cellml'.",
        "Model 'circularImport1' contains multiple units with the name 'i_am_duplicated'. Valid units names must be unique to their model.",
    };

    auto parser = libcellml::Parser::create();
    auto validator = libcellml::Validator::create();
    auto importer = libcellml::Importer::create();

    auto model = parser->parseModel(fileContents("importer/circularUnits_1_duplicated_name.cellml"));
    EXPECT_EQ(size_t(0), parser->issueCount());

    validator->validateModel(model);
    EXPECT_EQ(size_t(1), validator->issueCount());
    EXPECT_EQ(errorMessagesValidator[1], validator->issue(0)->description());
    EXPECT_EQ(model, validator->error(0)->item()->model());

    importer->resolveImports(model, resourcePath("importer/"));
    EXPECT_EQ(size_t(1), importer->errorCount());
    EXPECT_EQ(errorMessageImporter, importer->issue(0)->description());
    EXPECT_EQ(model->units(0), importer->issue(0)->item()->units());

    validator->validateModel(model);
    EXPECT_EQ_ISSUES(errorMessagesValidator, validator);
}

TEST(Validator, circularImportedComponentsDuplicateNames)
{
    const std::string errorMessageImporter =
        std::string("Cyclic dependencies were found when attempting to resolve a component in the model 'circularImport1'. The dependency loop is:\n")
        + " - component 'i_am_duplicated' specifies an import from ':this:' to '" + resourcePath("importer/") + "circularImport_2.cellml';\n"
        + " - component 'c2' specifies an import from '" + resourcePath("importer/") + "circularImport_2.cellml' to '" + resourcePath("importer/") + "circularImport_3.cellml';\n"
        + " - component 'c3' specifies an import from '" + resourcePath("importer/") + "circularImport_3.cellml' to '" + resourcePath("importer/") + "circularImport_1.cellml'; and\n"
        + " - component 'i_am_cyclic' specifies an import from '" + resourcePath("importer/") + "circularImport_1.cellml' to '" + resourcePath("importer/") + "circularImport_2.cellml'.";
    const std::vector<std::string> errorMessagesValidator = {
        "Cyclic dependencies were found when attempting to resolve a component in the model 'circularImport1'. The dependency loop is:\n"
        " - component 'i_am_duplicated' specifies an import from ':this:' to 'circularImport_2.cellml';\n"
        " - component 'c2' specifies an import from 'circularImport_2.cellml' to 'circularImport_3.cellml';\n"
        " - component 'c3' specifies an import from 'circularImport_3.cellml' to 'circularImport_1.cellml'; and\n"
        " - component 'i_am_cyclic' specifies an import from 'circularImport_1.cellml' to 'circularImport_2.cellml'.",
        "Model 'circularImport1' contains multiple components with the name 'i_am_duplicated'. Valid component names must be unique to their model.",
    };

    auto parser = libcellml::Parser::create();
    auto validator = libcellml::Validator::create();
    auto importer = libcellml::Importer::create();

    auto model = parser->parseModel(fileContents("importer/circularImport_1_duplicated_name.cellml"));
    EXPECT_EQ(size_t(0), parser->issueCount());

    validator->validateModel(model);
    EXPECT_EQ(size_t(1), validator->issueCount());
    EXPECT_EQ(errorMessagesValidator[1], validator->issue(0)->description());
    EXPECT_EQ(model, validator->error(0)->item()->model());

    importer->resolveImports(model, resourcePath("importer/"));
    EXPECT_EQ(size_t(1), importer->errorCount());
    EXPECT_EQ(errorMessageImporter, importer->issue(0)->description());
    EXPECT_EQ(model->units(0), importer->issue(0)->item()->units());

    validator->validateModel(model);
    EXPECT_EQ(size_t(2), validator->issueCount());
    EXPECT_EQ_ISSUES(errorMessagesValidator, validator);
}

TEST(Validator, importComponentWithInvalidName)
{
    const std::vector<std::string> errorMessages = {
        "Import of component 'c' has an invalid URI in the xlink:href attribute.",
        "The attempt to resolve imports with the model at '" + resourcePath("importer/") + "i am broken and invalid.cellml' failed: the file could not be opened.",
    };

    auto parser = libcellml::Parser::create();
    auto validator = libcellml::Validator::create();
    auto importer = libcellml::Importer::create();

    auto model = parser->parseModel(fileContents("importer/invalid_import_url.cellml"));
    EXPECT_EQ(size_t(0), parser->issueCount());

    validator->validateModel(model);
    EXPECT_EQ(size_t(1), validator->issueCount());
    EXPECT_EQ(errorMessages[0], validator->issue(0)->description());
    EXPECT_EQ(model->component("c")->importSource(), validator->error(0)->item()->importSource());

    importer->resolveImports(model, resourcePath("importer/"));
    EXPECT_EQ(size_t(1), importer->errorCount());
    EXPECT_EQ(errorMessages[1], importer->issue(0)->description());

    validator->validateModel(model);
    EXPECT_EQ(size_t(1), validator->issueCount());
    EXPECT_EQ(errorMessages[0], validator->issue(0)->description());
    EXPECT_EQ(model->component("c")->importSource(), validator->error(0)->item()->importSource());
}

TEST(Validator, importSecondGenComponentWithInvalidUri)
{
    const std::string errorMessageImporter =
        "The attempt to resolve imports with the model at '" + resourcePath("importer/") + "i am broken and invalid.cellml' failed: the file could not be opened.";
    const std::string errorMessageValidator =
        "Imported component 'c' is not valid because:\n"
        "  -> Component 'c' importing 'c' from 'invalid_import_url.cellml' has an error:\n"
        "   - Import of component 'c' has an invalid URI in the xlink:href attribute.";

    auto parser = libcellml::Parser::create();
    auto validator = libcellml::Validator::create();
    auto importer = libcellml::Importer::create();

    auto model = parser->parseModel(fileContents("importer/import_invalid_import_url.cellml"));
    EXPECT_EQ(size_t(0), parser->issueCount());

    validator->validateModel(model);
    EXPECT_EQ(size_t(0), validator->issueCount());

    importer->resolveImports(model, resourcePath("importer/"));
    EXPECT_EQ(size_t(1), importer->issueCount());
    EXPECT_EQ(errorMessageImporter, importer->issue(0)->description());
    EXPECT_EQ(model->component("c", true), importer->issue(0)->item()->component());

    validator->validateModel(model);
    EXPECT_EQ(size_t(1), validator->issueCount());
    EXPECT_EQ(errorMessageValidator, validator->issue(0)->description());
}

TEST(Validator, importedUnitBasedOnNonExistingUnit)
{
    const std::string errorMessageImporter =
        "Import of units 'i_am_bad' from '" + resourcePath("importer/") + "units_library.cellml' requires units named 'ps', which relies on child units named 'seconds', which cannot be found.";
    const std::string errorMessageValidator =
        "Imported units 'i_am_bad' is not valid because:\n"
        "  -> Units 'i_am_bad' importing 'ps' from 'units_library.cellml' has an error:\n"
        "   - Units reference 'seconds' in units 'ps' is not a valid reference to a local units or a standard unit type.";

    auto parser = libcellml::Parser::create();
    auto validator = libcellml::Validator::create();
    auto importer = libcellml::Importer::create();

    auto model = parser->parseModel(fileContents("importer/import_units_that_have_unknown_children.cellml"));
    EXPECT_EQ(size_t(0), parser->issueCount());

    validator->validateModel(model);
    EXPECT_EQ(size_t(0), validator->issueCount());

    importer->resolveImports(model, resourcePath("importer/"));
    EXPECT_EQ(size_t(1), importer->errorCount());
    EXPECT_EQ(errorMessageImporter, importer->error(0)->description());
    EXPECT_EQ(model->units(1), importer->issue(0)->item()->units());

    validator->validateModel(model);
    EXPECT_EQ(size_t(1), validator->issueCount());
    EXPECT_EQ(errorMessageValidator, validator->error(0)->description());
}

TEST(Validator, importInvalidUnitsNotDirectlyDeterminedFromImport)
{
    const std::string errorMessage =
        "Imported units 'i_am_bad' is not valid because:\n"
        "  -> Units 'i_am_bad' importing 'ps2' from 'units_library.cellml' has an error:\n"
        "   - Prefix 'plinco' of a unit referencing 'second' in units 'ps2' is not a valid integer or an SI prefix.";

    auto parser = libcellml::Parser::create();
    auto validator = libcellml::Validator::create();
    auto importer = libcellml::Importer::create();

    auto model = parser->parseModel(fileContents("importer/import_units_that_are_invalid.cellml"));
    EXPECT_EQ(size_t(0), parser->issueCount());

    auto unitsLibrary = parser->parseModel(fileContents("importer/units_library.cellml"));
    EXPECT_EQ(size_t(0), parser->issueCount());

    validator->validateModel(model);
    EXPECT_EQ(size_t(0), validator->issueCount());

    validator->validateModel(unitsLibrary);
    EXPECT_EQ(size_t(2), validator->issueCount());

    importer->resolveImports(model, resourcePath("importer/"));

    validator->validateModel(model);
    EXPECT_EQ(size_t(1), validator->errorCount());
    EXPECT_EQ(errorMessage, validator->issue(0)->description());
}

TEST(Validator, importInvalidUnitsReference)
{
    const std::string errorMessage =
        "Imported units 'i_am_bad' refers to units 'ps3' which does not appear in 'units_library.cellml'.";

    auto parser = libcellml::Parser::create();
    auto validator = libcellml::Validator::create();
    auto importer = libcellml::Importer::create();

    auto model = parser->parseModel(fileContents("importer/import_units_that_are_not_there.cellml"));
    EXPECT_EQ(size_t(0), parser->issueCount());

    auto unitsLibrary = parser->parseModel(fileContents("importer/units_library.cellml"));
    EXPECT_EQ(size_t(0), parser->issueCount());

    validator->validateModel(model);
    EXPECT_EQ(size_t(0), validator->issueCount());

    validator->validateModel(unitsLibrary);
    EXPECT_EQ(size_t(2), validator->issueCount());

    importer->resolveImports(model, resourcePath("importer/"));

    validator->validateModel(model);
    EXPECT_EQ(size_t(1), validator->errorCount());
    EXPECT_EQ(errorMessage, validator->issue(0)->description());
}

TEST(Validator, importInvalidComponentNotDirectlyDeterminedFromImport)
{
    const std::string errorMessage1 =
        "Component 'invalid_component' does not have a valid 'id' attribute, '8ioisfje+'.";
    const std::string errorMessage2 =
        "Imported component 'imported_component' is not valid because:\n"
        "  -> Component 'imported_component' importing 'invalid_component' from 'component_that_is_invalid.cellml' has an error:\n"
        "   - Component 'invalid_component' does not have a valid 'id' attribute, '8ioisfje+'.";

    auto parser = libcellml::Parser::create();
    auto validator = libcellml::Validator::create();
    auto importer = libcellml::Importer::create();

    auto model = parser->parseModel(fileContents("importer/importing_a_component_that_is_invalid.cellml"));
    EXPECT_EQ(size_t(0), parser->issueCount());

    auto invalidComponentModel = parser->parseModel(fileContents("importer/component_that_is_invalid.cellml"));
    EXPECT_EQ(size_t(0), parser->issueCount());

    validator->validateModel(model);
    EXPECT_EQ(size_t(0), validator->issueCount());

    validator->validateModel(invalidComponentModel);
    EXPECT_EQ(size_t(1), validator->issueCount());
    EXPECT_EQ(errorMessage1, validator->issue(0)->description());

    importer->resolveImports(model, resourcePath("importer/"));

    validator->validateModel(model);
    EXPECT_EQ(size_t(1), validator->errorCount());
    EXPECT_EQ(errorMessage2, validator->issue(0)->description());
}

TEST(Validator, importInvalidComponentReference)
{
    const std::string errorMessage =
        "Imported component 'imported_component' refers to component 'missing_component' which does not appear in 'component_that_is_invalid.cellml'.";

    auto parser = libcellml::Parser::create();
    auto validator = libcellml::Validator::create();
    auto importer = libcellml::Importer::create();

    auto model = parser->parseModel(fileContents("importer/importing_a_component_that_is_not_there.cellml"));
    EXPECT_EQ(size_t(0), parser->issueCount());

    validator->validateModel(model);
    EXPECT_EQ(size_t(0), validator->issueCount());

    importer->resolveImports(model, resourcePath("importer/"));

    validator->validateModel(model);
    EXPECT_EQ(size_t(1), validator->errorCount());
    EXPECT_EQ(errorMessage, validator->issue(0)->description());
}

TEST(Validator, unitsErrorInImportedComponent)
{
    const std::string errorMessage =
        "Imported component 'component1' is not valid because:\n"
        "  -> Component 'component1' importing 'component2' from 'model2.cellml' imports:\n"
        "  -> Component 'component2' importing 'component3' from 'model3.cellml' which has an error:\n"
        "   - Variable 'time' in component 'component3' has a units reference 'seconds' which is neither standard nor defined in the parent model.";

    auto model1 = libcellml::Model::create("model1");
    auto model2 = libcellml::Model::create("model2");
    auto model3 = libcellml::Model::create("model3");

    auto variable1 = libcellml::Variable::create("time");

    auto units1 = libcellml::Units::create("seconds");

    auto component1 = libcellml::Component::create("component1");
    auto component2 = libcellml::Component::create("component2");
    auto component3 = libcellml::Component::create("component3");

    auto imp1 = libcellml::ImportSource::create();
    auto imp2 = libcellml::ImportSource::create();

    imp1->setModel(model2);
    imp1->setUrl("model2.cellml");
    imp2->setModel(model3);
    imp2->setUrl("model3.cellml");

    model1->addComponent(component1);
    model2->addComponent(component2);
    model3->addComponent(component3);

    component3->addVariable(variable1);

    variable1->setUnits(units1);

    component1->setSourceComponent(imp1, "component2");
    component2->setSourceComponent(imp2, "component3");

    auto validator = libcellml::Validator::create();

    validator->validateModel(model1);
    EXPECT_EQ(size_t(1), validator->errorCount());
    EXPECT_EQ(errorMessage, validator->error(0)->description());
}

TEST(Validator, cImportThatIllustratesBadPractice)
{
    auto parser = libcellml::Parser::create();
    auto validator = libcellml::Validator::create();
    auto importer = libcellml::Importer::create();

    auto model = parser->parseModel(fileContents("importer/importing_bad_design_c_shape_import_hierarchy.cellml"));
    EXPECT_EQ(size_t(0), parser->issueCount());

    validator->validateModel(model);
    EXPECT_EQ(size_t(0), validator->issueCount());

    importer->resolveImports(model, resourcePath("importer/"));
    EXPECT_EQ(size_t(0), importer->issueCount());

    validator->validateModel(model);
    EXPECT_EQ(size_t(0), validator->errorCount());
}

TEST(Validator, zImportThatIllustratesBadPractice)
{
    const std::string errorMessage =
        std::string("Cyclic dependencies were found when attempting to resolve a component in the model 'import_component_from_library_and_another_component'. The dependency loop is:\n")
        + " - component 'c1' specifies an import from ':this:' to '" + resourcePath("importer/") + "component_library.cellml'; and\n"
        + " - component 'c1_imported' specifies an import from '" + resourcePath("importer/") + "component_library.cellml' to '" + resourcePath("importer/") + "layer1/importing_bad_design_z_import_hierarchy.cellml'.";

    auto parser = libcellml::Parser::create();
    auto validator = libcellml::Validator::create();
    auto importer = libcellml::Importer::create();

    auto model = parser->parseModel(fileContents("importer/importing_bad_design_z_import_hierarchy.cellml"));
    EXPECT_EQ(size_t(0), parser->issueCount());

    validator->validateModel(model);
    EXPECT_EQ(size_t(0), validator->issueCount());

    // The importer incorrectly thinks the 2nd import is the same as the original model because it cannot determine which file the
    // original model came from.  It should be noted that the 2nd import is the same as the original model but from a different directory.
    importer->resolveImports(model, resourcePath("importer/"));
    EXPECT_EQ(size_t(1), importer->errorCount());
    EXPECT_EQ(errorMessage, importer->error(0)->description());

    validator->validateModel(model);
    EXPECT_EQ(size_t(0), validator->errorCount());
}

TEST(Validator, zOffsetImportThatIllustratesBadPractice)
{
    auto parser = libcellml::Parser::create();
    auto validator = libcellml::Validator::create();
    auto importer = libcellml::Importer::create();

    auto model = parser->parseModel(fileContents("importer/importing_bad_design_z_offset_import_hierarchy.cellml"));
    EXPECT_EQ(size_t(0), parser->issueCount());

    validator->validateModel(model);
    EXPECT_EQ(size_t(0), validator->issueCount());

    // With the import offset the importer can correctly identify that the models are in fact from different locations.
    importer->resolveImports(model, resourcePath("importer/"));
    EXPECT_EQ(size_t(0), importer->errorCount());

    validator->validateModel(model);
    EXPECT_EQ(size_t(0), validator->errorCount());
}<|MERGE_RESOLUTION|>--- conflicted
+++ resolved
@@ -114,14 +114,7 @@
     const std::vector<std::string> expectedIssues = {
         "Model 'valid_name' does not have a valid 'id' attribute, '993-++$@'.",
     };
-<<<<<<< HEAD
-
-    const std::vector<std::string> expectedUrls = {
-        "https://cellml-specification.readthedocs.io/en/latest/reference/formal_and_informative/specA02.html?issue=XML",
-    };
-
-=======
->>>>>>> ff11fa1b
+
     const std::vector<std::string> expectedSpecificationHeadings = {
         "1.2.5",
     };
