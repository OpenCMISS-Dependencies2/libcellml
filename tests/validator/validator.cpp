/*
Copyright libCellML Contributors

Licensed under the Apache License, Version 2.0 (the "License");
you may not use this file except in compliance with the License.
You may obtain a copy of the License at

    http://www.apache.org/licenses/LICENSE-2.0

Unless required by applicable law or agreed to in writing, software
distributed under the License is distributed on an "AS IS" BASIS,
WITHOUT WARRANTIES OR CONDITIONS OF ANY KIND, either express or implied.
See the License for the specific language governing permissions and
limitations under the License.
*/

#include "test_utils.h"

#include "gtest/gtest.h"

#include <libcellml>

/*
 * The tests in this file are here to catch any branches of code that
 * are not picked up by the main tests testing the API of the library
 */

TEST(Validator, namedModel)
{
    libcellml::ValidatorPtr validator = libcellml::Validator::create();
    libcellml::ModelPtr model = libcellml::Model::create();
    model->setName("awesomeName");
    validator->validateModel(model);
    EXPECT_EQ(size_t(0), validator->issueCount());
}

TEST(Validator, unnamedModel)
{
    const std::vector<std::string> expectedIssues = {
        "CellML identifiers must contain one or more basic Latin alphabetic characters.",
        "Model does not have a valid name attribute.",
    };
    const std::vector<std::string> expectedSpecificationHeadings = {
        "3.1.3",
        "4.2.1",
    };
    libcellml::ValidatorPtr validator = libcellml::Validator::create();
    libcellml::ModelPtr model = libcellml::Model::create();
    validator->validateModel(model);
    EXPECT_EQ_ISSUES_SPECIFICATION_HEADINGS(expectedIssues, expectedSpecificationHeadings, validator);
}

TEST(Validator, invalidCellMLIdentifiersWithSpecificationHeading)
{
    const std::vector<std::string> expectedIssues = {
        "CellML identifiers must not begin with a European numeric character [0-9].",
        "Model does not have a valid name attribute.",
        "CellML identifiers must not contain any characters other than [a-zA-Z0-9_].",
        "Component does not have a valid name attribute.",
        "CellML identifiers must contain one or more basic Latin alphabetic characters.",
        "Component does not have a valid name attribute.",
        "CellML identifiers must not contain any characters other than [a-zA-Z0-9_].",
        "Component does not have a valid name attribute.",
        "CellML identifiers must contain one or more basic Latin alphabetic characters.",
        "Component does not have a valid name attribute.",
    };
    const std::vector<std::string> expectedSpecificationHeadings = {
        "3.1.4",
        "4.2.1",
        "3.1.2",
        "10.1.1",
        "3.1.3",
        "10.1.1",
        "3.1.2",
        "10.1.1",
        "3.1.3",
        "10.1.1",
    };

    libcellml::ValidatorPtr v = libcellml::Validator::create();
    libcellml::ModelPtr model = libcellml::Model::create();
    libcellml::ComponentPtr c1 = libcellml::Component::create();
    libcellml::ComponentPtr c2 = libcellml::Component::create();
    libcellml::ComponentPtr c3 = libcellml::Component::create();
    libcellml::ComponentPtr c4 = libcellml::Component::create();
    libcellml::ComponentPtr c5 = libcellml::Component::create();

    model->setName("9numbernine");
    c1->setName("try.this");
    c2->setName("");
    c3->setName("or this");
    c4->setName("nice_name");

    model->addComponent(c1);
    model->addComponent(c2);
    model->addComponent(c3);
    model->addComponent(c4);
    model->addComponent(c5);

    v->validateModel(model);

    EXPECT_EQ_ISSUES_SPECIFICATION_HEADINGS(expectedIssues, expectedSpecificationHeadings, v);
}

TEST(Validator, namedModelWithUnnamedComponent)
{
    const std::vector<std::string> expectedIssues = {
        "CellML identifiers must contain one or more basic Latin alphabetic characters.",
        "Component does not have a valid name attribute.",
    };
    libcellml::ValidatorPtr validator = libcellml::Validator::create();
    libcellml::ModelPtr model = libcellml::Model::create();
    libcellml::ComponentPtr component = libcellml::Component::create();
    model->setName("awesomeName");
    model->addComponent(component);
    validator->validateModel(model);
    EXPECT_EQ_ISSUES(expectedIssues, validator);
}

TEST(Validator, unnamedModelWithUnnamedComponentWithUnnamedUnits)
{
    const std::vector<std::string> expectedIssues = {
        "CellML identifiers must contain one or more basic Latin alphabetic characters.",
        "Model does not have a valid name attribute.",
        "CellML identifiers must contain one or more basic Latin alphabetic characters.",
        "Component does not have a valid name attribute.",
        "CellML identifiers must contain one or more basic Latin alphabetic characters.",
        "Units does not have a valid name attribute.",
    };

    libcellml::ValidatorPtr validator = libcellml::Validator::create();
    libcellml::ModelPtr model = libcellml::Model::create();
    libcellml::ComponentPtr component = libcellml::Component::create();
    libcellml::UnitsPtr units = libcellml::Units::create();
    model->addComponent(component);
    model->addUnits(units);
    validator->validateModel(model);

    EXPECT_EQ_ISSUES(expectedIssues, validator);
}

TEST(Validator, modelWithDuplicateComponentsAndUnits)
{
    const std::vector<std::string> expectedIssues = {
        "Model 'multiplicity' contains multiple components with the name 'michael'. Valid component names must be unique to their model.",
        "Model 'multiplicity' contains multiple units with the name 'keaton'. Valid units names must be unique to their model.",
    };

    libcellml::ValidatorPtr validator = libcellml::Validator::create();
    libcellml::ModelPtr model = libcellml::Model::create();
    libcellml::ComponentPtr c1 = libcellml::Component::create();
    libcellml::ComponentPtr c2 = libcellml::Component::create();
    libcellml::UnitsPtr u1 = libcellml::Units::create();
    libcellml::UnitsPtr u2 = libcellml::Units::create();
    model->addComponent(c1);
    model->addComponent(c2);
    model->addUnits(u1);
    model->addUnits(u2);

    model->setName("multiplicity");
    c1->setName("michael");
    c2->setName("michael");
    u1->setName("keaton");
    u2->setName("keaton");
    validator->validateModel(model);

    EXPECT_EQ_ISSUES(expectedIssues, validator);
}

TEST(Validator, unnamedAndDuplicateNamedVariablesWithAndWithoutValidUnits)
{
    const std::vector<std::string> expectedIssues = {
        "Component 'fargo' contains multiple variables with the name 'margie'. Valid variable names must be unique to their component.",
        "CellML identifiers must not begin with a European numeric character [0-9].",
        "Variable does not have a valid name attribute.",
        "CellML identifiers must contain one or more basic Latin alphabetic characters.",
        "Variable 'margie' does not have a valid units attribute.",
        "Variable 'ransom' in component 'fargo' has a units reference 'dollars' which is neither standard nor defined in the parent model.",
    };

    libcellml::ValidatorPtr validator = libcellml::Validator::create();
    libcellml::ModelPtr model = libcellml::Model::create();
    libcellml::ComponentPtr c1 = libcellml::Component::create();
    libcellml::VariablePtr v1 = libcellml::Variable::create();
    libcellml::VariablePtr v2 = libcellml::Variable::create();
    libcellml::VariablePtr v3 = libcellml::Variable::create();
    libcellml::VariablePtr v4 = libcellml::Variable::create();
    model->addComponent(c1);
    c1->addVariable(v1);
    c1->addVariable(v2);
    c1->addVariable(v3);
    c1->addVariable(v4);

    model->setName("minnesota");
    c1->setName("fargo");
    v1->setName("2cold");
    v1->setUnits("ampere");
    v2->setName("margie");
    v2->setUnits("ampere");
    v3->setName("margie");
    v4->setName("ransom");
    v4->setUnits("dollars");
    validator->validateModel(model);

    EXPECT_EQ_ISSUES(expectedIssues, validator);
}

TEST(Validator, invalidVariableInitialValuesAndInterfaces)
{
    const std::vector<std::string> expectedIssues = {
        "Variable 'candidate' has an invalid interface attribute value 'orange'.",
        "Variable 'candidate' has an invalid initial value 'trump'. Initial values must be a real number string or a variable reference.",
    };

    libcellml::ValidatorPtr validator = libcellml::Validator::create();
    libcellml::ModelPtr model = libcellml::Model::create();
    libcellml::ComponentPtr c1 = libcellml::Component::create();
    libcellml::VariablePtr v1 = libcellml::Variable::create();
    model->addComponent(c1);
    c1->addVariable(v1);

    model->setName("election");
    c1->setName("republican");
    v1->setName("candidate");
    v1->setUnits("ampere");
    v1->setInterfaceType("orange");
    v1->setInitialValue("trump");

    validator->validateModel(model);

    EXPECT_EQ_ISSUES(expectedIssues, validator);
}

TEST(Validator, importUnits)
{
    const std::vector<std::string> expectedIssues = {
        "CellML identifiers must contain one or more basic Latin alphabetic characters.",
        "Imported units 'invalid_imported_units_in_this_model' does not have a valid units_ref attribute.",
        "Import of units 'invalid_imported_units_in_this_model' does not have a valid locator xlink:href attribute.",
        "Model 'model_name' contains multiple imported units from 'some-other-model.xml' with the same units_ref attribute 'units_in_that_model'.",
        "CellML identifiers must contain one or more basic Latin alphabetic characters.",
        "Imported units does not have a valid name attribute.",
    };

    libcellml::ValidatorPtr v = libcellml::Validator::create();
    libcellml::ModelPtr m = libcellml::Model::create();
    m->setName("model_name");

    // Valid units import
    libcellml::ImportSourcePtr imp = libcellml::ImportSource::create();
    imp->setUrl("some-other-model.xml");
    libcellml::UnitsPtr importedUnits = libcellml::Units::create();
    importedUnits->setName("valid_imported_units_in_this_model");
    importedUnits->setSourceUnits(imp, "units_in_that_model");
    m->addUnits(importedUnits);
    v->validateModel(m);
    EXPECT_EQ(size_t(0), v->issueCount());

    // Invalid units import- missing refs
    libcellml::ImportSourcePtr imp2 = libcellml::ImportSource::create();
    libcellml::UnitsPtr importedUnits2 = libcellml::Units::create();
    importedUnits2->setName("invalid_imported_units_in_this_model");
    importedUnits2->setSourceUnits(imp2, "");
    m->addUnits(importedUnits2);
    v->validateModel(m);
    EXPECT_EQ(size_t(3), v->issueCount());

    // Invalid units import - duplicate refs
    libcellml::ImportSourcePtr imp3 = libcellml::ImportSource::create();
    imp3->setUrl("some-other-model.xml");
    libcellml::UnitsPtr importedUnits3 = libcellml::Units::create();
    importedUnits3->setName("duplicate_imported_units_in_this_model");
    importedUnits3->setSourceUnits(imp3, "units_in_that_model");
    m->addUnits(importedUnits3);
    v->validateModel(m);
    EXPECT_EQ(size_t(4), v->issueCount());

    // Invalid units import - unnamed units
    libcellml::ImportSourcePtr imp4 = libcellml::ImportSource::create();
    imp4->setUrl("some-other-different-model.xml");
    libcellml::UnitsPtr importedUnits4 = libcellml::Units::create();
    importedUnits4->setSourceUnits(imp4, "units_in_that_model");
    m->addUnits(importedUnits4);
    v->validateModel(m);

    // Check for expected error messages
    EXPECT_EQ_ISSUES(expectedIssues, v);
}

TEST(Validator, importComponents)
{
    const std::vector<std::string> expectedIssues = {
        "CellML identifiers must contain one or more basic Latin alphabetic characters.",
        "Imported component 'invalid_imported_component_in_this_model' does not have a valid component_ref attribute.",
        "Import of component 'invalid_imported_component_in_this_model' does not have a valid locator xlink:href attribute.",
        "CellML identifiers must contain one or more basic Latin alphabetic characters.",
        "Imported component does not have a valid name attribute.",
        "Import of component 'a_bad_imported_component' has an invalid URI in the href attribute.",
    };

    libcellml::ValidatorPtr v = libcellml::Validator::create();
    libcellml::ModelPtr m = libcellml::Model::create();
    m->setName("model_name");

    // Valid component import
    libcellml::ImportSourcePtr imp = libcellml::ImportSource::create();
    imp->setUrl("some-other-model.xml");
    libcellml::ComponentPtr importedComponent = libcellml::Component::create();
    importedComponent->setName("valid_imported_component_in_this_model");
    importedComponent->setSourceComponent(imp, "component_in_that_model");
    m->addComponent(importedComponent);
    v->validateModel(m);
    EXPECT_EQ(size_t(0), v->issueCount());

    // Another valid component import
    libcellml::ImportSourcePtr imp2 = libcellml::ImportSource::create();
    imp2->setUrl("yet-another-other-model.xml");
    libcellml::ComponentPtr importedComponent2 = libcellml::Component::create();
    importedComponent2->setName("another_valid_imported_component_in_this_model");
    importedComponent2->setSourceComponent(imp2, "new_shiny_component_ref");
    m->addComponent(importedComponent2);
    v->validateModel(m);
    EXPECT_EQ(size_t(0), v->issueCount());

    // Invalid component import - missing ref to source component
    libcellml::ImportSourcePtr imp3 = libcellml::ImportSource::create();
    libcellml::ComponentPtr importedComponent3 = libcellml::Component::create();
    importedComponent3->setName("invalid_imported_component_in_this_model");
    importedComponent3->setSourceComponent(imp3, "");
    m->addComponent(importedComponent3);
    v->validateModel(m);
    EXPECT_EQ(size_t(3), v->issueCount());

    // Valid component import - two components imported from the same place is allowed
    libcellml::ImportSourcePtr imp4 = libcellml::ImportSource::create();
    imp4->setUrl("some-other-model.xml");
    libcellml::ComponentPtr importedComponent4 = libcellml::Component::create();
    importedComponent4->setName("duplicate_imported_component_in_this_model");
    importedComponent4->setSourceComponent(imp4, "component_in_that_model");
    m->addComponent(importedComponent4);
    v->validateModel(m);
    EXPECT_EQ(size_t(3), v->issueCount());

    // Invalid - name missing from component
    libcellml::ImportSourcePtr imp5 = libcellml::ImportSource::create();
    imp5->setUrl("some-other-different-model.xml");
    libcellml::ComponentPtr importedComponent5 = libcellml::Component::create();
    importedComponent5->setSourceComponent(imp5, "component_in_that_model");
    m->addComponent(importedComponent5);
    v->validateModel(m);
    EXPECT_EQ(size_t(5), v->issueCount());

    // Valid - two components from the same source is allowed
    libcellml::ImportSourcePtr imp7 = libcellml::ImportSource::create();
    imp7->setUrl("yet-another-other-model.xml");
    libcellml::ComponentPtr importedComponent7 = libcellml::Component::create();
    importedComponent7->setName("another_duplicate_imported_component");
    importedComponent7->setSourceComponent(imp7, "new_shiny_component_ref");
    m->addComponent(importedComponent7);
    v->validateModel(m);
    EXPECT_EQ(size_t(5), v->issueCount());

    // Valid - duplicate component_ref from a different source
    libcellml::ImportSourcePtr imp8 = libcellml::ImportSource::create();
    imp8->setUrl("yet-another-other-model.xml"); // source used before
    libcellml::ComponentPtr importedComponent8 = libcellml::Component::create();
    importedComponent8->setName("a_good_imported_component");
    importedComponent8->setSourceComponent(imp8, "component_in_that_model");
    m->addComponent(importedComponent8);
    v->validateModel(m);
    EXPECT_EQ(size_t(5), v->issueCount());

    // Invalid: component_ref url is not valid html
    libcellml::ImportSourcePtr imp9 = libcellml::ImportSource::create();
    imp9->setUrl("not @ valid url");
    libcellml::ComponentPtr importedComponent9 = libcellml::Component::create();
    importedComponent9->setName("a_bad_imported_component");
    importedComponent9->setSourceComponent(imp9, "component_in_some_model");
    m->addComponent(importedComponent9);
    v->validateModel(m);

    // Check for expected error messages
    EXPECT_EQ_ISSUES(expectedIssues, v);
}

TEST(Validator, validMath)
{
    const std::string math =
        "<math xmlns=\"http://www.w3.org/1998/Math/MathML\">\n"
        "  <apply>\n"
        "    <eq/>\n"
        "    <ci>C</ci>\n"
        "    <apply>\n"
        "      <plus/>\n"
        "      <ci>A</ci>\n"
        "      <ci>B</ci>\n"
        "    </apply>\n"
        "  </apply>\n"
        "</math>\n";

    libcellml::ValidatorPtr v = libcellml::Validator::create();
    libcellml::ModelPtr m = libcellml::Model::create();
    libcellml::ComponentPtr c = libcellml::Component::create();
    libcellml::VariablePtr v1 = libcellml::Variable::create();
    libcellml::VariablePtr v2 = libcellml::Variable::create();
    libcellml::VariablePtr v3 = libcellml::Variable::create();

    m->setName("modelName");
    c->setName("componentName");
    v1->setName("A");
    v2->setName("B");
    v3->setName("C");
    v1->setInitialValue("1.0");
    v2->setInitialValue("-1.0");
    v1->setUnits("dimensionless");
    v2->setUnits("dimensionless");
    v3->setUnits("dimensionless");

    c->addVariable(v1);
    c->addVariable(v2);
    c->addVariable(v3);
    c->setMath(math);
    m->addComponent(c);

    v->validateModel(m);
    EXPECT_EQ(size_t(0), v->issueCount());
}

TEST(Validator, invalidMath)
{
    const std::string math1 =
        "<math>\n"
        "  <invalid_xml></not_valid>\n"
        "</math>\n";
    const std::string math2 = "<invalid_math/>\n";
    const std::vector<std::string> expectedIssues = {
        "LibXml2 error: Opening and ending tag mismatch: invalid_xml line 2 and not_valid.",
        "Could not get a valid XML root node from the math on component 'componentName1'.",
        "Math root node is of invalid type 'invalid_math' on component 'componentName2'. A valid math root node should be of type 'math'.",
    };

    libcellml::ValidatorPtr v = libcellml::Validator::create();
    libcellml::ModelPtr m = libcellml::Model::create();
    libcellml::ComponentPtr c1 = libcellml::Component::create();
    libcellml::ComponentPtr c2 = libcellml::Component::create();

    m->setName("modelName");
    c1->setName("componentName1");
    c2->setName("componentName2");

    c1->setMath(math1);
    c2->setMath(math2);
    m->addComponent(c1);
    m->addComponent(c2);

    v->validateModel(m);

    EXPECT_EQ_ISSUES(expectedIssues, v);
}

TEST(Validator, invalidMathMLElements)
{
    const std::string math =
        "<math xmlns=\"http://www.w3.org/1998/Math/MathML\">\n"
        "  <apply>\n"
        "    <equals/>\n"
        "    <ci>C</ci>\n"
        "    <apply>\n"
        "      <addition/>\n"
        "      <ci>A</ci>\n"
        "      <ci>B</ci>\n"
        "    </apply>\n"
        "  </apply>\n"
        "</math>\n";
    const std::vector<std::string> expectedIssues = {
        "Math has a 'equals' element that is not a supported MathML element.",
        "Math has a 'addition' element that is not a supported MathML element.",
        "No declaration for element equals.",
        "No declaration for element addition.",
    };
    // Note: the MathML DTD also gives issues that list every possible operator when an
    //       invalid option is given. We'll just explicitly check the less verbose issues here.

    libcellml::ValidatorPtr v = libcellml::Validator::create();
    libcellml::ModelPtr m = libcellml::Model::create();
    libcellml::ComponentPtr c = libcellml::Component::create();
    libcellml::VariablePtr v1 = libcellml::Variable::create();
    libcellml::VariablePtr v2 = libcellml::Variable::create();
    libcellml::VariablePtr v3 = libcellml::Variable::create();

    m->setName("modelName");
    c->setName("componentName");
    v1->setName("A");
    v2->setName("B");
    v3->setName("C");
    v1->setInitialValue("1.0");
    v2->setInitialValue("-1.0");
    v1->setUnits("dimensionless");
    v2->setUnits("dimensionless");
    v3->setUnits("dimensionless");

    c->addVariable(v1);
    c->addVariable(v2);
    c->addVariable(v3);
    c->setMath(math);
    m->addComponent(c);

    v->validateModel(m);

    // Check for two expected error messages (see note above).
    for (size_t i = 0; i < 2; ++i) {
        EXPECT_EQ(expectedIssues.at(i), v->issue(i)->description());
    }
}

TEST(Validator, invalidMathMLVariables)
{
    const std::string math =
        "<math xmlns=\"http://www.w3.org/1998/Math/MathML\">\n"
        "  <apply>\n"
        "    <eq/>\n"
        "    <ci>answer</ci>\n"
        "    <partialdiff/>\n"
        "    <apply>\n"
        "      <plus/>\n"
        "      <ci>A</ci>\n"
        "      <apply>\n"
        "        <plus/>\n"
        "        <bvar>\n"
        "          <ci>new_bvar</ci>\n"
        "        </bvar>\n"
        "        <apply>\n"
        "          <plus/>\n"
        "          <ci>   </ci>\n"
        "          <apply>\n"
        "            <plus/>\n"
        "            <ci><nonsense/></ci>\n"
        "            <apply>\n"
        "              <plus/>\n"
        "              <ci/>\n"
        "              <bvar>\n"
        "                <ci>\n"
        "                  <!-- Invalid bvar -->\n"
        "                  B\n"
        "                </ci>\n"
        "              </bvar>\n"
        "            </apply>\n"
        "          </apply>\n"
        "        </apply>\n"
        "      </apply>\n"
        "    </apply>\n"
        "  </apply>\n"
        "</math>\n";
    const std::vector<std::string> expectedIssues = {
        "Math has a 'partialdiff' element that is not a supported MathML element.",
        "Math has a 'nonsense' element that is not a supported MathML element.",
        "MathML ci element has the child text 'answer' which does not correspond with any variable names present in component 'componentName'.",
        "MathML ci element has the child text 'new_bvar' which does not correspond with any variable names present in component 'componentName'.",
        "W3C MathML DTD error: No declaration for element nonsense.",
        "W3C MathML DTD error: Element nonsense is not declared in ci list of possible children.",
    };

    libcellml::ValidatorPtr v = libcellml::Validator::create();
    libcellml::ModelPtr m = libcellml::Model::create();
    libcellml::ComponentPtr c = libcellml::Component::create();
    libcellml::VariablePtr v1 = libcellml::Variable::create();
    libcellml::VariablePtr v2 = libcellml::Variable::create();
    libcellml::VariablePtr v3 = libcellml::Variable::create();

    m->setName("modelName");
    c->setName("componentName");
    v1->setName("A");
    v2->setName("B");
    v3->setName("C");
    v1->setInitialValue("1.0");
    v2->setInitialValue("-1.0");
    v1->setUnits("dimensionless");
    v2->setUnits("dimensionless");
    v3->setUnits("dimensionless");

    c->addVariable(v1);
    c->addVariable(v2);
    c->addVariable(v3);
    c->setMath(math);
    m->addComponent(c);

    v->validateModel(m);

    EXPECT_EQ_ISSUES(expectedIssues, v);
}

TEST(Validator, invalidSimpleMathmlCellMLUnits)
{
    const std::string math =
        "<math xmlns:cellml=\"http://www.cellml.org/cellml/2.0#\" xmlns=\"http://www.w3.org/1998/Math/MathML\">\n"
        "  <apply>\""
        "    <bvar>\n"
        "      <ci cellml:units=\"dimensionless\">B</ci>\n"
        "    </bvar>\n"
        "  </apply>\n"
        "</math>";
    const std::vector<std::string> expectedIssues = {
        "CellML identifiers must contain one or more basic Latin alphabetic characters.",
        "Model does not have a valid name attribute.",
        "CellML identifiers must contain one or more basic Latin alphabetic characters.",
        "Component does not have a valid name attribute.",
        "MathML ci element has the child text 'B' which does not correspond with any variable names present in component ''.",
        "W3C MathML DTD error: No declaration for attribute units of element ci.",
        "W3C MathML DTD error: Element apply content does not follow the DTD, expecting (csymbol | ci | cn | apply | reln | lambda | condition | declare | sep | semantics | annotation | annotation-xml | integers | reals | rationals | naturalnumbers | complexes | primes | exponentiale | imaginaryi | notanumber | true | false | emptyset | pi | eulergamma | infinity | interval | list | matrix | matrixrow | set | vector | piecewise | lowlimit | uplimit | bvar | degree | logbase | momentabout | domainofapplication | inverse | ident | domain | codomain | image | abs | conjugate | exp | factorial | arg | real | imaginary | floor | ceiling | not | ln | sin | cos | tan | sec | csc | cot | sinh | cosh | tanh | sech | csch | coth | arcsin | arccos | arctan | arccosh | arccot | arccoth | arccsc | arccsch | arcsec | arcsech | arcsinh | arctanh | determinant | transpose | card | quotient | divide | power | rem | implies | vectorproduct | scalarproduct | outerproduct | setdiff | fn | compose | plus | times | max | min | gcd | lcm | and | or | xor | union | intersect | cartesianproduct | mean | sdev | variance | median | mode | selector | root | minus | log | int | diff | partialdiff | divergence | grad | curl | laplacian | sum | product | limit | moment | exists | forall | neq | factorof | in | notin | notsubset | notprsubset | tendsto | eq | leq | lt | geq | gt | equivalent | approx | subset | prsubset | mi | mn | mo | mtext | ms | mspace | mrow | mfrac | msqrt | mroot | menclose | mstyle | merror | mpadded | mphantom | mfenced | msub | msup | msubsup | munder | mover | munderover | mmultiscripts | mtable | mtr | mlabeledtr | mtd | maligngroup | malignmark | maction)*, got (CDATA bvar ).",
    };
    libcellml::ValidatorPtr v = libcellml::Validator::create();
    libcellml::ModelPtr m = libcellml::Model::create();
    libcellml::ComponentPtr c = libcellml::Component::create();

    c->setMath(math);
    m->addComponent(c);

    v->validateModel(m);
    EXPECT_EQ_ISSUES(expectedIssues, v);
}

TEST(Validator, invalidMathmlCellMLNsOnNode)
{
    const std::string math =
        "<math  xmlns:cellml=\"http://www.cellml.org/cellml/2.0#\" xmlns=\"http://www.w3.org/1998/Math/MathML\"><apply><cellml:bvar><ci cellml:units=\"dimensionless\">B</ci></cellml:bvar></apply></math>";
    const std::vector<std::string> expectedIssues = {
        "CellML identifiers must contain one or more basic Latin alphabetic characters.",
        "Model does not have a valid name attribute.",
        "CellML identifiers must contain one or more basic Latin alphabetic characters.",
        "Component does not have a valid name attribute.",
        "Math has a 'bvar' element that is not a supported MathML element.",
        "MathML ci element has the child text 'B' which does not correspond with any variable names present in component ''.",
        "W3C MathML DTD error: No declaration for attribute units of element ci.",
    };
    libcellml::ValidatorPtr v = libcellml::Validator::create();
    libcellml::ModelPtr m = libcellml::Model::create();
    libcellml::ComponentPtr c = libcellml::Component::create();

    c->setMath(math);
    m->addComponent(c);

    v->validateModel(m);
    EXPECT_EQ_ISSUES(expectedIssues, v);
}

TEST(Validator, invalidMathMLCiAndCnElementsWithCellMLUnits)
{
    const std::string math =
        "<math xmlns:cellml=\"http://www.cellml.org/cellml/2.0#\" xmlns=\"http://www.w3.org/1998/Math/MathML\">\n"
        "  <apply>\n"
        "    <eq/>\n"
        "    <cn cellml:units=\"invalid\" cellml:value=\"zero\">oops</cn>\n"
        "    <apply>\n"
        "      <plus/>\n"
        "      <ci>A</ci>\n"
        "      <apply>\n"
        "        <plus/>\n"
        "        <bvar>\n"
        "          <ci cellml:units=\"dimensionless\">new_bvar</ci>\n"
        "        </bvar>\n"
        "        <apply>\n"
        "          <plus/>\n"
        "          <ci>   </ci>\n"
        "          <apply>\n"
        "            <plus/>\n"
        "            <ci>undefined_variable</ci>\n"
        "            <apply>\n"
        "              <plus/>\n"
        "              <ci/>\n"
        "              <bvar>\n"
        "                <ci cellml:units=\"9wayswrong\">B</ci>\n"
        "              </bvar>\n"
        "              <apply>\n"
        "                <plus/>\n"
        "                <cn>2.0</cn>\n"
        "              </apply>\n"
        "            </apply>\n"
        "          </apply>\n"
        "        </apply>\n"
        "      </apply>\n"
        "    </apply>\n"
        "  </apply>\n"
        "</math>\n";
    const std::vector<std::string> expectedIssues = {
        "Math cn element has an invalid attribute type 'value' in the cellml namespace.  Attribute 'units' is the only CellML namespace attribute allowed.",
        "Math has a cn element with a cellml:units attribute 'invalid' that is not a valid reference to units in the model 'modelName' or a standard unit.",
        "MathML ci element has the child text 'new_bvar' which does not correspond with any variable names present in component 'componentName'.",
        "MathML ci element has the child text 'undefined_variable' which does not correspond with any variable names present in component 'componentName'.",
        "CellML identifiers must contain one or more basic Latin alphabetic characters.",
        "Math cn element with the value '2.0' does not have a valid cellml:units attribute.",
        "W3C MathML DTD error: No declaration for attribute units of element ci.",
        "W3C MathML DTD error: No declaration for attribute units of element ci.",
    };

    libcellml::ValidatorPtr v = libcellml::Validator::create();
    libcellml::ModelPtr m = libcellml::Model::create();
    libcellml::ComponentPtr c = libcellml::Component::create();
    libcellml::VariablePtr v1 = libcellml::Variable::create();
    libcellml::VariablePtr v2 = libcellml::Variable::create();
    libcellml::VariablePtr v3 = libcellml::Variable::create();

    m->setName("modelName");
    c->setName("componentName");
    v1->setName("A");
    v2->setName("B");
    v3->setName("C");
    v1->setInitialValue("1.0");
    v2->setInitialValue("-1.0");
    v1->setUnits("dimensionless");
    v2->setUnits("dimensionless");
    v3->setUnits("dimensionless");

    c->addVariable(v1);
    c->addVariable(v2);
    c->addVariable(v3);
    c->setMath(math);
    m->addComponent(c);

    v->validateModel(m);

    EXPECT_EQ_ISSUES(expectedIssues, v);
}

TEST(Validator, validMathMLCiAndCnElementsWithCellMLUnits)
{
    const std::string math =
        "<?xml version=\"1.0\" encoding=\"UTF-8\"?>\n"
        "<math xmlns=\"http://www.w3.org/1998/Math/MathML\" xmlns:cellml=\"http://www.cellml.org/cellml/2.0#\">\n"
        "  <apply>\n"
        "    <eq/>\n"
        "    <cn cellml:units=\"dimensionless\">3</cn>\n"
        "    <apply>\n"
        "      <plus/>\n"
        "      <ci>A</ci>\n"
        "      <apply>\n"
        "        <plus/>\n"
        "        <ci>C</ci>\n"
        "        <cn cellml:units=\"dimensionless\">7</cn>\n"
        "      </apply>\n"
        "    </apply>\n"
        "  </apply>\n"
        "</math>\n";

    libcellml::ValidatorPtr v = libcellml::Validator::create();
    libcellml::ModelPtr m = libcellml::Model::create();
    libcellml::ComponentPtr c = libcellml::Component::create();
    libcellml::VariablePtr v1 = libcellml::Variable::create();
    libcellml::VariablePtr v2 = libcellml::Variable::create();
    libcellml::VariablePtr v3 = libcellml::Variable::create();

    m->setName("modelName");
    c->setName("componentName");
    v1->setName("A");
    v2->setName("B");
    v3->setName("C");
    v1->setInitialValue("1.0");
    v2->setInitialValue("-1.0");
    v1->setUnits("dimensionless");
    v2->setUnits("dimensionless");
    v3->setUnits("dimensionless");

    c->addVariable(v1);
    c->addVariable(v2);
    c->addVariable(v3);
    c->setMath(math);
    m->addComponent(c);

    v->validateModel(m);
    EXPECT_EQ(size_t(0), v->issueCount());
}

TEST(Validator, parseAndValidateInvalidUnitIssues)
{
    const std::string input =
        "<?xml version=\"1.0\" encoding=\"UTF-8\"?>\n"
        "<model xmlns=\"http://www.cellml.org/cellml/2.0#\" name=\"asoiaf\">\n"
        "  <units name=\"ampere\"/>\n"
        "  <units name=\"north\"/>\n"
        "  <units name=\"stark\">\n"
        "    <unit units=\"volt\" prefix=\"mega\" multiplier=\"1000.0\"/>\n"
        "    <unit units=\"north\"/>\n"
        "    <unit units=\"ned\"/>\n"
        "    <unit units=\"king in the north\"/>\n"
        "    <unit prefix=\"wolf\" units=\"metre\"/>\n"
        "  </units>\n"
        "</model>\n";
    const std::vector<std::string> expectedIssues = {
        "Units is named 'ampere' which is a protected standard unit name.",
        "Units reference 'ned' in units 'stark' is not a valid reference to a local units or a standard unit type.",
        "CellML identifiers must not contain any characters other than [a-zA-Z0-9_].",
        "Unit in units 'stark' does not have a valid units reference.",
        "Prefix 'wolf' of a unit referencing 'metre' in units 'stark' is not a valid integer or an SI prefix.",
    };

    libcellml::ParserPtr p = libcellml::Parser::create();
    libcellml::ModelPtr m = p->parseModel(input);
    EXPECT_EQ(size_t(0), p->issueCount());

    libcellml::ValidatorPtr v = libcellml::Validator::create();
    v->validateModel(m);
    EXPECT_EQ_ISSUES(expectedIssues, v);
}

TEST(Validator, validateInvalidConnectionsVariableWithoutParentComponent)
{
    const std::vector<std::string> expectedIssues = {
        "Variable 'variable2' is an equivalent variable to 'variable1' but 'variable2' has no parent component.",
    };
    libcellml::ModelPtr m = libcellml::Model::create();
    libcellml::ComponentPtr comp1 = libcellml::Component::create();
    libcellml::ComponentPtr comp2 = libcellml::Component::create();
    libcellml::VariablePtr v1 = libcellml::Variable::create();
    libcellml::VariablePtr v2 = libcellml::Variable::create();

    m->setName("modelName");
    comp1->setName("component1");
    comp2->setName("component2");

    v1->setName("variable1");
    v2->setName("variable2");
    v1->setUnits("dimensionless");
    v2->setUnits("dimensionless");

    comp1->addVariable(v1);
    comp2->addVariable(v2);

    m->addComponent(comp1);
    m->addComponent(comp2);

    libcellml::Variable::addEquivalence(v1, v2);

    comp2->removeVariable(v2);

    libcellml::ValidatorPtr v = libcellml::Validator::create();
    v->validateModel(m);
    EXPECT_EQ_ISSUES(expectedIssues, v);
}

TEST(Validator, validateInvalidConnectionsDanglingReciprocalEquivalence)
{
    libcellml::ValidatorPtr v = libcellml::Validator::create();
    libcellml::ModelPtr m = libcellml::Model::create();
    libcellml::ComponentPtr comp1 = libcellml::Component::create();
    libcellml::ComponentPtr comp2 = libcellml::Component::create();
    libcellml::ComponentPtr comp3 = libcellml::Component::create();
    libcellml::ComponentPtr comp4 = libcellml::Component::create();
    libcellml::VariablePtr v1_1 = libcellml::Variable::create();
    libcellml::VariablePtr v1_2 = libcellml::Variable::create();
    libcellml::VariablePtr v2 = libcellml::Variable::create();
    libcellml::VariablePtr v3 = libcellml::Variable::create();
    libcellml::VariablePtr v4 = libcellml::Variable::create();

    m->setName("modelName");
    comp1->setName("component1");
    comp2->setName("component2");
    comp3->setName("component3");
    comp4->setName("component4");
    v1_1->setName("variable1_1");
    v1_2->setName("variable1_2");
    v2->setName("variable2");
    v3->setName("variable3");
    v4->setName("variable4");

    v1_1->setUnits("dimensionless");
    v1_2->setUnits("dimensionless");
    v2->setUnits("dimensionless");
    v3->setUnits("dimensionless");
    v4->setUnits("dimensionless");

    comp1->addVariable(v1_1);
    comp1->addVariable(v1_2);
    comp2->addVariable(v2);
    comp3->addVariable(v3);
    comp4->addVariable(v4);
    m->addComponent(comp1);
    m->addComponent(comp2);
    m->addComponent(comp3);
    m->addComponent(comp4);

    // Valid connections.
    libcellml::Variable::addEquivalence(v1_1, v2);
    libcellml::Variable::addEquivalence(v1_2, v2);
    libcellml::Variable::addEquivalence(v1_1, v3);
    libcellml::Variable::addEquivalence(v1_1, v4);
    libcellml::Variable::addEquivalence(v2, v3);
    libcellml::Variable::addEquivalence(v1_1, v3);

    // Remove all connections on v1_2, leaving no dangling reciprocal connections.
    v1_2->removeAllEquivalences();

    v->validateModel(m);
    EXPECT_EQ(size_t(0), v->issueCount());
}

TEST(Validator, integerStrings)
{
    const std::string input =
        "<?xml version=\"1.0\" encoding=\"UTF-8\"?>\n"
        "<model xmlns=\"http://www.cellml.org/cellml/2.0#\" name=\"asoiaf\">\n"
        "  <component name=\"component\">\n"
        "    <variable name=\"variable\" units=\"dimensionless\"/>\n"
        "    <variable name=\"other_variable\" units=\"dimensionless\"/>\n"
        "    <reset variable=\"variable\" test_variable=\"other_variable\" order=\"1\">\n"
        "      <test_value>\n"
        "        <math xmlns=\"http://www.w3.org/1998/Math/MathML\">\n"
        "        </math>\n"
        "      </test_value>\n"
        "      <reset_value>\n"
        "        <math xmlns=\"http://www.w3.org/1998/Math/MathML\">\n"
        "        </math>\n"
        "      </reset_value>\n"
        "    </reset>\n"
        "    <reset variable=\"variable\" test_variable=\"other_variable\" order=\"+1\">\n"
        "      <test_value>\n"
        "        <math xmlns=\"http://www.w3.org/1998/Math/MathML\">\n"
        "        </math>\n"
        "      </test_value>\n"
        "      <reset_value>\n"
        "        <math xmlns=\"http://www.w3.org/1998/Math/MathML\">\n"
        "        </math>\n"
        "      </reset_value>\n"
        "    </reset>\n"
        "    <reset variable=\"variable\" test_variable=\"other_variable\" order=\"\">\n"
        "      <test_value>\n"
        "        <math xmlns=\"http://www.w3.org/1998/Math/MathML\">\n"
        "        </math>\n"
        "      </test_value>\n"
        "      <reset_value>\n"
        "        <math xmlns=\"http://www.w3.org/1998/Math/MathML\">\n"
        "        </math>\n"
        "      </reset_value>\n"
        "    </reset>\n"
        "    <reset variable=\"variable\" test_variable=\"other_variable\" order=\"-\">\n"
        "      <test_value>\n"
        "        <math xmlns=\"http://www.w3.org/1998/Math/MathML\">\n"
        "        </math>\n"
        "      </test_value>\n"
        "      <reset_value>\n"
        "        <math xmlns=\"http://www.w3.org/1998/Math/MathML\">\n"
        "        </math>\n"
        "      </reset_value>\n"
        "    </reset>\n"
        "    <reset variable=\"variable\" test_variable=\"other_variable\" order=\"odd\">\n"
        "      <test_value>\n"
        "        <math xmlns=\"http://www.w3.org/1998/Math/MathML\">\n"
        "        </math>\n"
        "      </test_value>\n"
        "      <reset_value>\n"
        "        <math xmlns=\"http://www.w3.org/1998/Math/MathML\">\n"
        "        </math>\n"
        "      </reset_value>\n"
        "    </reset>\n"
        "  </component>\n"
        "</model>\n";

    const std::vector<std::string> expectedParsingErrors = {
        "Reset in component 'component' referencing variable 'variable' has a non-integer order value '+1'.",
        "Reset in component 'component' referencing variable 'variable' has a non-integer order value ''.",
        "Reset in component 'component' referencing variable 'variable' has a non-integer order value '-'.",
        "Reset in component 'component' referencing variable 'variable' has a non-integer order value 'odd'.",
    };

    const std::vector<std::string> expectedValidationErrors = {
        "Reset in component 'component' with variable 'variable', with test_variable 'other_variable', does not have an order set.",
        "Reset in component 'component' with variable 'variable', with test_variable 'other_variable', does not have an order set.",
        "Reset in component 'component' with variable 'variable', with test_variable 'other_variable', does not have an order set.",
        "Reset in component 'component' with variable 'variable', with test_variable 'other_variable', does not have an order set.",
    };

    libcellml::ParserPtr p = libcellml::Parser::create();
    libcellml::ModelPtr m = p->parseModel(input);

    EXPECT_EQ_ISSUES(expectedParsingErrors, p);

    libcellml::ValidatorPtr v = libcellml::Validator::create();
    v->validateModel(m);

    EXPECT_EQ_ISSUES(expectedValidationErrors, v);
}

TEST(Validator, resetValid)
{
    libcellml::ModelPtr m = libcellml::Model::create();
    libcellml::ComponentPtr c = libcellml::Component::create();
    libcellml::VariablePtr v1 = libcellml::Variable::create();
    libcellml::VariablePtr v2 = libcellml::Variable::create();
    libcellml::ResetPtr r = libcellml::Reset::create();

    r->setVariable(v1);
    r->setTestVariable(v2);
    r->setOrder(1);
    r->setResetValue(NON_EMPTY_MATH);
    r->setTestValue(NON_EMPTY_MATH);

    c->setName("comp");
    v1->setName("var");
    v1->setUnits("second");
    v2->setName("var2");
    v2->setUnits("second");

    c->addVariable(v1);
    c->addVariable(v2);

    c->addReset(r);

    m->setName("main");
    m->addComponent(c);

    libcellml::ValidatorPtr validator = libcellml::Validator::create();
    validator->validateModel(m);

    EXPECT_EQ(size_t(0), validator->issueCount());
}

TEST(Validator, resetNoVariable)
{
    const std::string expectedError =
        "Reset in component 'comp' with order '3', with test_variable 'var2', does not reference a variable.";

    libcellml::ModelPtr m = libcellml::Model::create();
    libcellml::ComponentPtr c = libcellml::Component::create();
    libcellml::VariablePtr v1 = libcellml::Variable::create();
    libcellml::VariablePtr v2 = libcellml::Variable::create();
    libcellml::ResetPtr r = libcellml::Reset::create();

    // No variable
    r->setTestVariable(v2);
    r->setOrder(3);
    r->setResetValue(NON_EMPTY_MATH);
    r->setTestValue(NON_EMPTY_MATH);

    c->setName("comp");
    v1->setName("var");
    v1->setUnits("second");
    v2->setName("var2");
    v2->setUnits("second");

    c->addVariable(v1);
    c->addVariable(v2);

    c->addReset(r);

    m->setName("main");
    m->addComponent(c);

    libcellml::ValidatorPtr validator = libcellml::Validator::create();
    validator->validateModel(m);

    EXPECT_EQ(size_t(1), validator->issueCount());
    EXPECT_EQ(expectedError, validator->issue(0)->description());
}

TEST(Validator, resetNoTestVariable)
{
    const std::string expectedError =
        "Reset in component 'comp' with order '4', with variable 'var', does not reference a test_variable.";

    libcellml::ModelPtr m = libcellml::Model::create();
    libcellml::ComponentPtr c = libcellml::Component::create();
    libcellml::VariablePtr v1 = libcellml::Variable::create();
    libcellml::VariablePtr v2 = libcellml::Variable::create();
    libcellml::ResetPtr r = libcellml::Reset::create();

    // No test_variable
    r->setVariable(v1);
    r->setOrder(4);
    r->setResetValue(NON_EMPTY_MATH);
    r->setTestValue(NON_EMPTY_MATH);

    c->setName("comp");
    v1->setName("var");
    v1->setUnits("second");
    v2->setName("var2");
    v2->setUnits("second");

    c->addVariable(v1);
    c->addVariable(v2);

    c->addReset(r);

    m->setName("main");
    m->addComponent(c);

    libcellml::ValidatorPtr validator = libcellml::Validator::create();
    validator->validateModel(m);

    EXPECT_EQ(size_t(1), validator->issueCount());
    EXPECT_EQ(expectedError, validator->issue(0)->description());
}

TEST(Validator, resetNoOrder)
{
    const std::string expectedError =
        "Reset in component 'comp' with variable 'var', with test_variable 'var2', does not have an order set.";

    libcellml::ModelPtr m = libcellml::Model::create();
    libcellml::ComponentPtr c = libcellml::Component::create();
    libcellml::VariablePtr v1 = libcellml::Variable::create();
    libcellml::VariablePtr v2 = libcellml::Variable::create();
    libcellml::ResetPtr r = libcellml::Reset::create();

    // No order
    r->setVariable(v1);
    r->setTestVariable(v2);
    r->setResetValue(NON_EMPTY_MATH);
    r->setTestValue(NON_EMPTY_MATH);

    c->setName("comp");
    v1->setName("var");
    v1->setUnits("second");
    v2->setName("var2");
    v2->setUnits("second");

    c->addVariable(v1);
    c->addVariable(v2);

    c->addReset(r);

    m->setName("main");
    m->addComponent(c);

    libcellml::ValidatorPtr validator = libcellml::Validator::create();
    validator->validateModel(m);
    EXPECT_EQ(size_t(1), validator->issueCount());
    EXPECT_EQ(expectedError, validator->issue(0)->description());
}

TEST(Validator, resetNoResetValue)
{
    const std::string expectedError = "Reset in component 'comp' with order '6', with variable 'var', with test_variable 'var2', does not have a reset_value specified.";

    libcellml::ModelPtr m = libcellml::Model::create();
    libcellml::ComponentPtr c = libcellml::Component::create();
    libcellml::VariablePtr v1 = libcellml::Variable::create();
    libcellml::VariablePtr v2 = libcellml::Variable::create();
    libcellml::ResetPtr r = libcellml::Reset::create();

    // No reset_value
    r->setVariable(v1);
    r->setTestVariable(v2);
    r->setOrder(6);
    r->setTestValue(NON_EMPTY_MATH);

    c->setName("comp");
    v1->setName("var");
    v1->setUnits("second");
    v2->setName("var2");
    v2->setUnits("second");

    c->addVariable(v1);
    c->addVariable(v2);

    c->addReset(r);

    m->setName("main");
    m->addComponent(c);

    libcellml::ValidatorPtr validator = libcellml::Validator::create();
    validator->validateModel(m);

    EXPECT_EQ(size_t(1), validator->issueCount());
    EXPECT_EQ(expectedError, validator->issue(0)->description());
}

TEST(Validator, resetNoTestValue)
{
    const std::vector<std::string> expectedIssues = {
        "Reset in component 'comp' with order '7', with variable 'var', with test_variable 'var2', does not have a test_value specified.",
    };

    libcellml::ModelPtr m = libcellml::Model::create();
    libcellml::ComponentPtr c = libcellml::Component::create();
    libcellml::VariablePtr v1 = libcellml::Variable::create();
    libcellml::VariablePtr v2 = libcellml::Variable::create();
    libcellml::ResetPtr r = libcellml::Reset::create();

    // No test_value
    r->setVariable(v1);
    r->setTestVariable(v2);
    r->setOrder(7);
    r->setResetValue(NON_EMPTY_MATH);

    c->setName("comp");
    v1->setName("var");
    v1->setUnits("second");
    v2->setName("var2");
    v2->setUnits("second");

    c->addVariable(v1);
    c->addVariable(v2);

    c->addReset(r);

    m->setName("main");
    m->addComponent(c);

    libcellml::ValidatorPtr validator = libcellml::Validator::create();
    validator->validateModel(m);

    EXPECT_EQ_ISSUES(expectedIssues, validator);
}

TEST(Validator, resetWhitespaceAsMaths)
{
    const std::vector<std::string> expectedIssues = {
        "Reset in component 'comp' with order '8', with variable 'var', with test_variable 'var2', does not have a test_value specified.",
        "Reset in component 'comp' with order '8', with variable 'var', with test_variable 'var2', does not have a reset_value specified.",
    };

    libcellml::ModelPtr m = libcellml::Model::create();
    libcellml::ComponentPtr c = libcellml::Component::create();
    libcellml::VariablePtr v1 = libcellml::Variable::create();
    libcellml::VariablePtr v2 = libcellml::Variable::create();
    libcellml::ResetPtr r = libcellml::Reset::create();

    // Whitespace test_value and reset_value
    r->setVariable(v1);
    r->setTestVariable(v2);
    r->setOrder(8);
    r->setResetValue(" ");
    r->setTestValue(" ");

    c->setName("comp");
    v1->setName("var");
    v1->setUnits("second");
    v2->setName("var2");
    v2->setUnits("second");

    c->addVariable(v1);
    c->addVariable(v2);

    c->addReset(r);

    m->setName("main");
    m->addComponent(c);

    libcellml::ValidatorPtr validator = libcellml::Validator::create();
    validator->validateModel(m);

    EXPECT_EQ_ISSUES(expectedIssues, validator);
}

TEST(Validator, resetEmptyMathML)
{
    libcellml::ModelPtr m = libcellml::Model::create();
    libcellml::ComponentPtr c = libcellml::Component::create();
    libcellml::VariablePtr v1 = libcellml::Variable::create();
    libcellml::VariablePtr v2 = libcellml::Variable::create();
    libcellml::ResetPtr r = libcellml::Reset::create();

    // Empty test_value and reset_value math block
    // TODO: For now, empty maths blocks are valid. Issue #365
    r->setVariable(v1);
    r->setTestVariable(v2);
    r->setOrder(9);
    r->setResetValue(EMPTY_MATH);
    r->setTestValue(EMPTY_MATH);

    c->setName("comp");
    v1->setName("var");
    v1->setUnits("second");
    v2->setName("var2");
    v2->setUnits("second");

    c->addVariable(v1);
    c->addVariable(v2);

    c->addReset(r);

    m->setName("main");
    m->addComponent(c);

    libcellml::ValidatorPtr validator = libcellml::Validator::create();
    validator->validateModel(m);

    EXPECT_EQ(size_t(0), validator->issueCount());
}

TEST(Validator, resetNegativeOrder)
{
    libcellml::ModelPtr m = libcellml::Model::create();
    libcellml::ComponentPtr c = libcellml::Component::create();
    libcellml::VariablePtr v1 = libcellml::Variable::create();
    libcellml::VariablePtr v2 = libcellml::Variable::create();
    libcellml::ResetPtr r = libcellml::Reset::create();

    // Negative order value should be allowed
    r->setVariable(v1);
    r->setTestVariable(v2);
    r->setOrder(-100);
    r->setResetValue(NON_EMPTY_MATH);
    r->setTestValue(NON_EMPTY_MATH);

    c->setName("comp");
    v1->setName("var");
    v1->setUnits("second");
    v2->setName("var2");
    v2->setUnits("second");

    c->addVariable(v1);
    c->addVariable(v2);

    c->addReset(r);

    m->setName("main");
    m->addComponent(c);

    libcellml::ValidatorPtr validator = libcellml::Validator::create();
    validator->validateModel(m);

    EXPECT_EQ(size_t(0), validator->issueCount());
}

TEST(Validator, resetVariableOutsideComponent)
{
    const std::vector<std::string> expectedIssues = {
        "Reset in component 'c1' with order '1', with variable 'v2', with test_variable 'v1', refers to a variable 'v2' in a different component 'c2'.",
        "Reset in component 'c2' with order '1', with variable 'v2', with test_variable 'v1', refers to a test_variable 'v1' in a different component 'c1'."};

    libcellml::ModelPtr m = libcellml::Model::create();
    libcellml::ComponentPtr c1 = libcellml::Component::create();
    libcellml::ComponentPtr c2 = libcellml::Component::create();
    libcellml::VariablePtr v1 = libcellml::Variable::create();
    libcellml::VariablePtr v2 = libcellml::Variable::create();
    libcellml::ResetPtr r1 = libcellml::Reset::create();
    libcellml::ResetPtr r2 = libcellml::Reset::create();
    libcellml::ValidatorPtr validator = libcellml::Validator::create();

    v1->setName("v1");
    v1->setUnits("dimensionless");
    v2->setName("v2");
    v2->setUnits("dimensionless");

    c1->setName("c1");
    c2->setName("c2");

    c1->addVariable(v1);
    c2->addVariable(v2);

    c1->addReset(r1);
    c2->addReset(r2);

    r1->setVariable(v2); // variable outside parent component
    r1->setTestVariable(v1);
    r1->setOrder(1);
    r1->setResetValue(EMPTY_MATH);
    r1->setTestValue(EMPTY_MATH);

    r2->setVariable(v2);
    r2->setTestVariable(v1); // test_variable outside parent component
    r2->setOrder(1);
    r2->setResetValue(EMPTY_MATH);
    r2->setTestValue(EMPTY_MATH);

    m->setName("model");
    m->addComponent(c1);
    m->addComponent(c2);

    validator->validateModel(m);

    EXPECT_EQ_ISSUES(expectedIssues, validator);
}

TEST(Validator, validMathCnElements)
{
    const std::string math =
        "<math xmlns:cellml=\"http://www.cellml.org/cellml/2.0#\" xmlns=\"http://www.w3.org/1998/Math/MathML\">\n"
        "  <apply>\n"
        "    <eq/>\n"
        "    <ci>C</ci>\n"
        "    <apply>\n"
        "      <plus/>\n"
        "      <cn cellml:units=\"dimensionless\">3.44<sep/>2</cn>\n"
        "      <cn cellml:units=\"dimensionless\">-9.612</cn>\n"
        "    </apply>\n"
        "  </apply>\n"
        "</math>\n";

    libcellml::ValidatorPtr v = libcellml::Validator::create();
    libcellml::ModelPtr m = libcellml::Model::create();
    libcellml::ComponentPtr c = libcellml::Component::create();
    libcellml::VariablePtr v1 = libcellml::Variable::create();

    m->setName("modelName");
    c->setName("componentName");
    v1->setName("C");
    v1->setInitialValue("3.5");
    v1->setUnits("dimensionless");

    c->addVariable(v1);
    c->setMath(math);
    m->addComponent(c);

    v->validateModel(m);
    EXPECT_EQ(size_t(0), v->issueCount());
}

TEST(Validator, validMathCnElementsMissingCellMLNamespace)
{
    const std::string math =
        "<math xmlns=\"http://www.w3.org/1998/Math/MathML\">\n"
        "  <apply>\n"
        "    <eq/>\n"
        "    <ci>C</ci>\n"
        "    <apply>\n"
        "      <plus/>\n"
        "      <cn cellml:units=\"dimensionless\">3.44<sep/>2</cn>\n"
        "      <cn cellml:units=\"dimensionless\">-9.612</cn>\n"
        "    </apply>\n"
        "  </apply>\n"
        "</math>\n";

    const std::vector<std::string> expectedIssues {
        "LibXml2 error: Namespace prefix cellml for units on cn is not defined.",
        "LibXml2 error: Namespace prefix cellml for units on cn is not defined.",
        "CellML identifiers must contain one or more basic Latin alphabetic characters.",
        "Math cn element with the value '3.44' does not have a valid cellml:units attribute.",
        "CellML identifiers must contain one or more basic Latin alphabetic characters.",
        "Math cn element with the value '-9.612' does not have a valid cellml:units attribute.",
        "W3C MathML DTD error: Namespace prefix cellml for units on cn is not defined.",
        "W3C MathML DTD error: No declaration for attribute cellml:units of element cn.",
        "W3C MathML DTD error: Namespace prefix cellml for units on cn is not defined.",
        "W3C MathML DTD error: No declaration for attribute cellml:units of element cn.",
    };

    libcellml::ValidatorPtr v = libcellml::Validator::create();
    libcellml::ModelPtr m = libcellml::Model::create();
    libcellml::ComponentPtr c = libcellml::Component::create();
    libcellml::VariablePtr v1 = libcellml::Variable::create();

    m->setName("modelName");
    c->setName("componentName");
    v1->setName("C");
    v1->setInitialValue("3.5");
    v1->setUnits("dimensionless");

    c->addVariable(v1);
    c->setMath(math);
    m->addComponent(c);

    v->validateModel(m);
    EXPECT_EQ_ISSUES(expectedIssues, v);
}

TEST(Validator, unitAmericanSpellingOfUnitsRemoved)
{
    libcellml::ValidatorPtr validator = libcellml::Validator::create();
    libcellml::ModelPtr m = libcellml::Model::create();
    libcellml::ComponentPtr comp1 = libcellml::Component::create();
    libcellml::ComponentPtr comp2 = libcellml::Component::create();

    libcellml::VariablePtr v1 = libcellml::Variable::create();
    libcellml::VariablePtr v2 = libcellml::Variable::create();

    v1->setName("tomayto");
    v2->setName("tomahto");
    m->setName("callthewholethingoff");
    comp1->addVariable(v1);
    comp2->addVariable(v2);
    comp1->setName("comp1");
    comp2->setName("comp2");
    m->addComponent(comp1);
    m->addComponent(comp2);

    // u1 = u2: different spelling of meter/metre.
    libcellml::UnitsPtr u1 = libcellml::Units::create();
    u1->setName("testunit1");
    u1->addUnit("metre");
    libcellml::UnitsPtr u2 = libcellml::Units::create();
    u2->setName("testunit2");
    u2->addUnit("meter");

    v1->setUnits(u1);
    v2->setUnits(u2);
    m->addUnits(u1);
    m->addUnits(u2);

<<<<<<< HEAD
    const std::vector<std::string> expectedIssues = {
=======
    const std::vector<std::string> expectedErrors = {
        "Variable 'tomahto' in component 'comp2' has a units reference 'testunit2' which is neither standard nor defined in the parent model.",
>>>>>>> bf6f7058
        "Units reference 'meter' in units 'testunit2' is not a valid reference to a local units or a standard unit type.",
        "Variable 'tomayto' has units of 'testunit1' and an equivalent variable 'tomahto' with non-matching units of 'testunit2'. The mismatch is: metre^1.",
    };

    // This one is now an issue.
    libcellml::Variable::addEquivalence(v1, v2);
    validator->validateModel(m);

    EXPECT_EQ_ISSUES(expectedIssues, validator);
}

TEST(Validator, unitEquivalenceStandardUnitsToBaseUnits)
{
    libcellml::ValidatorPtr validator = libcellml::Validator::create();
    libcellml::ModelPtr m = libcellml::Model::create();
    libcellml::ComponentPtr comp1 = libcellml::Component::create();
    libcellml::ComponentPtr comp2 = libcellml::Component::create();
    libcellml::VariablePtr v1 = libcellml::Variable::create();
    libcellml::VariablePtr v2 = libcellml::Variable::create();
    libcellml::UnitsPtr base = libcellml::Units::create();
    libcellml::UnitsPtr standard = libcellml::Units::create();

    const std::map<std::string, std::map<std::string, double>> standardToBaseUnitList = {
        {"ampere", {{"ampere", 1.0}}},
        {"becquerel", {{"second", -1.0}}},
        {"candela", {{"candela", 1.0}}},
        {"coulomb", {{"ampere", -1.0}, {"second", 1.0}}},
        {"dimensionless", {{"dimensionless", 1.0}}},
        {"farad", {{"ampere", 2.0}, {"kilogram", -1.0}, {"metre", -2.0}, {"second", -4.0}}},
        {"gram", {{"kilogram", 1.0}}},
        {"gray", {{"metre", 2.0}, {"second", -2.0}}},
        {"henry", {{"ampere", -2.0}, {"kilogram", 1.0}, {"metre", 2.0}, {"second", -2.0}}},
        {"hertz", {{"second", -1.0}}},
        {"joule", {{"kilogram", 1.0}, {"metre", 2.0}, {"second", -2.0}}},
        {"katal", {{"mole", 1.0}, {"second", -1.0}}},
        {"kelvin", {{"kelvin", 1.0}}},
        {"kilogram", {{"kilogram", 1.0}}},
        {"litre", {{"metre", 3.0}}},
        {"lumen", {{"candela", 1.0}}},
        {"lux", {{"candela", 1.0}, {"metre", -2.0}}},
        {"metre", {{"metre", 1.0}}},
        {"mole", {{"mole", 1.0}}},
        {"newton", {{"kilogram", 1.0}, {"metre", 1.0}, {"second", -2.0}}},
        {"ohm", {{"ampere", -2.0}, {"kilogram", 1.0}, {"metre", 2.0}, {"second", -3.0}}},
        {"pascal", {{"kilogram", 1.0}, {"metre", -1.0}, {"second", -2.0}}},
        {"radian", {{"dimensionless", 1.0}}},
        {"second", {{"second", 1.0}}},
        {"siemens", {{"ampere", 2.0}, {"kilogram", -1.0}, {"metre", -2.0}, {"second", 3.0}}},
        {"sievert", {{"metre", 2.0}, {"second", -2.0}}},
        {"steradian", {{"dimensionless", 1.0}}},
        {"tesla", {{"ampere", -1.0}, {"kilogram", 1.0}, {"second", -2.0}}},
        {"volt", {{"ampere", -1.0}, {"kilogram", 1.0}, {"metre", 2.0}, {"second", -3.0}}},
        {"watt", {{"kilogram", 1.0}, {"metre", 2.0}, {"second", -3.0}}},
        {"weber", {{"ampere", -1.0}, {"kilogram", 1.0}, {"metre", 2.0}, {"second", -2.0}}}};

    v1->setName("tomayto");
    v2->setName("tomahto");
    m->setName("callthewholethingoff");
    comp1->addVariable(v1);
    comp2->addVariable(v2);
    comp1->setName("comp1");
    comp2->setName("comp2");
    m->addComponent(comp1);
    m->addComponent(comp2);
    base->setName("base");
    standard->setName("standard");
    v1->setUnits(base);
    v2->setUnits(standard);
    m->addUnits(base);
    m->addUnits(standard);

    for (const auto &line : standardToBaseUnitList) {
        standard->removeAllUnits();
        base->removeAllUnits();
        standard->addUnit(line.first);
        for (const auto &baseUnits : line.second) {
            base->addUnit(baseUnits.first, 0, baseUnits.second, 1.0);
        }
        validator->validateModel(m);
        EXPECT_EQ(size_t(0), validator->issueCount());
    }
}

TEST(Validator, unitEquivalenceBasicDimensionlessUnits)
{
    libcellml::ValidatorPtr validator = libcellml::Validator::create();
    libcellml::ModelPtr m = libcellml::Model::create();
    libcellml::ComponentPtr comp1 = libcellml::Component::create();
    libcellml::ComponentPtr comp2 = libcellml::Component::create();

    libcellml::VariablePtr v1 = libcellml::Variable::create();
    libcellml::VariablePtr v2 = libcellml::Variable::create();

    v1->setName("tomayto");
    v2->setName("tomahto");

    m->setName("callthewholethingoff");
    comp1->addVariable(v1);
    comp2->addVariable(v2);
    comp1->setName("comp1");
    comp2->setName("comp2");
    m->addComponent(comp1);
    m->addComponent(comp2);

    // u1 = u2: testing that cancelled units become dimensionless.
    libcellml::UnitsPtr u1 = libcellml::Units::create();
    u1->setName("metrepermetre");
    u1->addUnit("metre");
    u1->addUnit("metre", -1.0);
    libcellml::UnitsPtr u2 = libcellml::Units::create();
    u2->setName("ratio");
    u2->addUnit("dimensionless");

    v1->setUnits(u1);
    v2->setUnits(u2);

    m->addUnits(u1);
    m->addUnits(u2);

    libcellml::Variable::addEquivalence(v1, v2);

    validator->validateModel(m);
    EXPECT_EQ(size_t(0), validator->issueCount());
}

TEST(Validator, unitEquivalenceDimensionlessUnits)
{
    libcellml::ValidatorPtr validator = libcellml::Validator::create();
    libcellml::ModelPtr m = libcellml::Model::create();
    libcellml::ComponentPtr comp1 = libcellml::Component::create();
    libcellml::ComponentPtr comp2 = libcellml::Component::create();
    libcellml::ComponentPtr comp3 = libcellml::Component::create();

    libcellml::VariablePtr v1 = libcellml::Variable::create();
    libcellml::VariablePtr v2 = libcellml::Variable::create();
    libcellml::VariablePtr v3 = libcellml::Variable::create();

    v1->setName("tomayto");
    v2->setName("tomahto");
    v3->setName("tomaat");

    m->setName("callthewholethingoff");
    comp1->addVariable(v1);
    comp2->addVariable(v2);
    comp3->addVariable(v3);
    comp1->setName("comp1");
    comp2->setName("comp2");
    comp3->setName("comp3");
    m->addComponent(comp1);
    m->addComponent(comp2);
    m->addComponent(comp3);

    // u1 = u2 = u3: testing that cancelled units become dimensionless and equivalent to radians, steradians, etc.
    libcellml::UnitsPtr u1 = libcellml::Units::create();
    u1->setName("testunit5");
    u1->addUnit("metre", -2.0);
    u1->addUnit("metre", 2.0);
    libcellml::UnitsPtr u2 = libcellml::Units::create();
    u2->setName("testunit6");
    u2->addUnit("dimensionless");
    libcellml::UnitsPtr u3 = libcellml::Units::create();
    u3->setName("testunit7");
    u3->addUnit("steradian");

    v1->setUnits(u1);
    v2->setUnits(u2);
    v3->setUnits(u3);

    m->addUnits(u1);
    m->addUnits(u2);
    m->addUnits(u3);

    libcellml::Variable::addEquivalence(v1, v2);
    libcellml::Variable::addEquivalence(v2, v3);

    validator->validateModel(m);
    EXPECT_EQ(size_t(0), validator->issueCount());
}

TEST(Validator, unitEquivalenceMultiplierPrefix)
{
    libcellml::ValidatorPtr validator = libcellml::Validator::create();
    libcellml::ModelPtr m = libcellml::Model::create();
    libcellml::ComponentPtr comp1 = libcellml::Component::create();
    libcellml::ComponentPtr comp2 = libcellml::Component::create();
    libcellml::ComponentPtr comp3 = libcellml::Component::create();

    libcellml::VariablePtr v1 = libcellml::Variable::create();
    libcellml::VariablePtr v2 = libcellml::Variable::create();
    libcellml::VariablePtr v3 = libcellml::Variable::create();

    v1->setName("tomayto");
    v2->setName("tomahto");
    v3->setName("tomaat");

    m->setName("callthewholethingoff");
    comp1->setName("comp1");
    comp2->setName("comp2");
    comp3->setName("comp3");
    m->addComponent(comp1);
    m->addComponent(comp2);
    m->addComponent(comp3);

    // u1 = u2 = u3: testing multiplier or prefix don't affect base unit equivalence.
    libcellml::UnitsPtr u1 = libcellml::Units::create();
    u1->setName("testunit10");
    u1->addUnit("gram", 2, 1000.0);
    libcellml::UnitsPtr u2 = libcellml::Units::create();
    u2->setName("testunit11");
    u2->addUnit("kilogram", 2.0);
    libcellml::UnitsPtr u3 = libcellml::Units::create();
    u3->setName("testunit12");
    u3->addUnit("gram", "kilo", 2.0);

    v1->setUnits(u1);
    v2->setUnits(u2);
    v3->setUnits(u3);

    m->addUnits(u1);
    m->addUnits(u2);
    m->addUnits(u3);

    libcellml::Variable::addEquivalence(v1, v2);
    libcellml::Variable::addEquivalence(v2, v3);

    validator->validateModel(m);
    EXPECT_EQ(size_t(0), validator->issueCount());
}

TEST(Validator, unitEquivalenceComplicatedNestedUnits)
{
    const std::vector<std::string> expectedIssues = {
        "Variable 'pjs' has units of 'testunit13' and an equivalent variable 'pajamas' with non-matching units of 'testunit14'. The mismatch is: metre^1, multiplication factor of 10^3.",
    };

    libcellml::ValidatorPtr validator = libcellml::Validator::create();
    libcellml::ModelPtr m = libcellml::Model::create();
    libcellml::ComponentPtr comp1 = libcellml::Component::create();
    libcellml::ComponentPtr comp2 = libcellml::Component::create();
    libcellml::ComponentPtr comp3 = libcellml::Component::create();

    libcellml::VariablePtr v1 = libcellml::Variable::create();
    libcellml::VariablePtr v8 = libcellml::Variable::create();
    libcellml::VariablePtr v9 = libcellml::Variable::create();
    libcellml::VariablePtr v13 = libcellml::Variable::create();
    libcellml::VariablePtr v14 = libcellml::Variable::create();

    v1->setName("tomayto");
    v8->setName("neether");
    v9->setName("nyther");
    v13->setName("pjs");
    v14->setName("pajamas");

    comp1->setName("isay");
    comp2->setName("yousay");
    comp3->setName("wesay");

    m->setName("callthewholethingoff");

    comp1->addVariable(v1);
    comp2->addVariable(v8);
    comp3->addVariable(v9);
    comp2->addVariable(v13);
    comp3->addVariable(v14);

    m->addComponent(comp1);
    m->addComponent(comp2);
    m->addComponent(comp3);

    libcellml::UnitsPtr u1 = libcellml::Units::create();
    u1->setName("testunit1");
    u1->addUnit("metre");

    // u8 = u9: testing more complicated compound units, newton/(sievert.pascal) = second^2.radian^3.steradian^-4.
    libcellml::UnitsPtr u8 = libcellml::Units::create();
    u8->setName("testunit8");
    u8->addUnit("newton", 1.0);
    u8->addUnit("pascal", -1.0);
    u8->addUnit("sievert", -1.0);
    libcellml::UnitsPtr u9 = libcellml::Units::create();
    u9->setName("testunit9");
    u9->addUnit("second", 2.0);
    u9->addUnit("radian", -4.0);
    u9->addUnit("steradian", 2.0);

    // u13 != u14: testing that the mismatch is reported correctly.
    libcellml::UnitsPtr u13 = libcellml::Units::create();
    u13->setName("testunit13");
    u13->addUnit("testunit1", "kilo", 2.0);
    u13->addUnit("testunit8", 2.0);
    libcellml::UnitsPtr u14 = libcellml::Units::create();
    u14->setName("testunit14");
    u14->addUnit("testunit1", 1.0);
    u14->addUnit("testunit9", 2.0);

    v1->setUnits(u1);
    v8->setUnits(u8);
    v9->setUnits(u9);
    v13->setUnits(u13);
    v14->setUnits(u14);

    m->addUnits(u1);
    m->addUnits(u8);
    m->addUnits(u9);
    m->addUnits(u13);
    m->addUnits(u14);

    // This one is fine but complicated: newton/(sievert.pascal) = second^2.radian^3.steradian^-4.
    libcellml::Variable::addEquivalence(v8, v9);

    // Off by (metre)^1: testing nested unit equivalence.
    libcellml::Variable::addEquivalence(v13, v14);

    validator->validateModel(m);

    EXPECT_EQ_ISSUES(expectedIssues, validator);
}

TEST(Validator, unitEquivalenceExponentMultiplierPrefixExponent)
{
    // This test is intended to demonstrate that the effect of different multiplicator sources (prefix, multiplier term)
    // does not affect the equivalence of the underlying base variables.

    libcellml::ValidatorPtr validator = libcellml::Validator::create();
    libcellml::ModelPtr model = libcellml::Model::create();

    libcellml::ComponentPtr comp1 = libcellml::Component::create();
    libcellml::ComponentPtr comp2 = libcellml::Component::create();

    libcellml::VariablePtr v1 = libcellml::Variable::create();
    libcellml::VariablePtr v2 = libcellml::Variable::create();

    v1->setName("v1");
    v2->setName("v2");

    // millimetres
    libcellml::UnitsPtr u1 = libcellml::Units::create();
    u1->setName("u1");
    u1->addUnit("metre", "milli"); // standard, prefix.

    // mm^3
    libcellml::UnitsPtr u2 = libcellml::Units::create();
    u2->setName("u2");
    u2->addUnit("u1", 3.0); // standard, exponent.

    // mm^6
    libcellml::UnitsPtr u3 = libcellml::Units::create();
    u3->setName("u3");
    u3->addUnit("u2", 2.0); // standard, exponent.

    // m^6
    libcellml::UnitsPtr u4 = libcellml::Units::create();
    u4->setName("u4");
    u4->addUnit("u3", 15, 1.0); // standard, prefix, exponent.

    libcellml::UnitsPtr u5 = libcellml::Units::create();
    u5->setName("u5");
    u5->addUnit("metre", 6.0); // standard, exponent.

    // u4 ~= u5: Units will be equivalent, testing that prefix, multiplier, and exponent validation is correct.
    // Note: there is a factor of 1000 between u4 and u5 since u4 = 10^15*u3 (rather than 10^18*u3), which is
    //       fine since we only need units to be equivalent for validation.
    // TODO: see issue in specification: https://github.com/cellml/cellml-specification/issues/19.
    v1->setUnits(u4);
    v2->setUnits(u5);

    comp1->setName("component1");
    comp1->addVariable(v1);

    comp2->setName("component2");
    comp2->addVariable(v2);

    model->setName("model");
    model->addComponent(comp1);
    model->addComponent(comp2);

    model->addUnits(u1);
    model->addUnits(u2);
    model->addUnits(u3);
    model->addUnits(u4);
    model->addUnits(u5);

    libcellml::Variable::addEquivalence(v1, v2);

    validator->validateModel(model);

    EXPECT_EQ(size_t(0), validator->issueCount());
    EXPECT_EQ(size_t(0), validator->errorCount());
    EXPECT_EQ(size_t(0), validator->hintCount());
    EXPECT_EQ(size_t(0), validator->warningCount());
}

TEST(Validator, unitUserCreatedUnitsBananasAndApples)
{
    const std::vector<std::string> expectedIssues = {
        "Variable 'v1' has units of 'bushell_of_apples' and an equivalent variable 'v2' with non-matching units of 'bunch_of_bananas'. The mismatch is: apple^10, banana^-5.",
    };

    libcellml::ValidatorPtr validator = libcellml::Validator::create();
    libcellml::ModelPtr m = createModelTwoComponentsWithOneVariableEach("m", "c1", "c2", "v1", "v2");
    auto c1 = m->component(0);
    auto c2 = m->component(1);
    auto v1 = c1->variable(0);
    auto v2 = c2->variable(0);

    libcellml::UnitsPtr uApple = libcellml::Units::create();
    uApple->setName("apple");

    libcellml::UnitsPtr uBanana = libcellml::Units::create();
    uBanana->setName("banana");

    libcellml::UnitsPtr u1 = libcellml::Units::create();
    u1->setName("bushell_of_apples");
    u1->addUnit("apple", 10.0);

    libcellml::UnitsPtr u2 = libcellml::Units::create();
    u2->setName("bunch_of_bananas");
    u2->addUnit("banana", 5.0);

    v1->setUnits(u1);
    v2->setUnits(u2);

    m->addUnits(uApple);
    m->addUnits(uBanana);
    m->addUnits(u1);
    m->addUnits(u2);

    libcellml::Variable::addEquivalence(v1, v2); // Bushell of apples != bunch of bananas.

    validator->validateModel(m);

    EXPECT_EQ_ISSUES(expectedIssues, validator);
}

TEST(Validator, unitIllDefinedEquivalentUnits)
{
    const std::vector<std::string> expectedIssues = {
        "CellML identifiers must contain one or more basic Latin alphabetic characters.",
        "Variable 'v1' does not have a valid units attribute.",
        "CellML identifiers must contain one or more basic Latin alphabetic characters.",
        "Variable 'v2' does not have a valid units attribute.",
        "Variable 'v1' has units of '' and an equivalent variable 'v2' with non-matching units of ''. The mismatch is: ",
    };

    libcellml::ValidatorPtr validator = libcellml::Validator::create();
    libcellml::ModelPtr m = createModelTwoComponentsWithOneVariableEach("m", "c1", "c2", "v1", "v2");
    auto c1 = m->component(0);
    auto c2 = m->component(1);
    auto v1 = c1->variable(0);
    auto v2 = c2->variable(0);

    libcellml::Variable::addEquivalence(v1, v2);

    validator->validateModel(m);

    EXPECT_EQ_ISSUES(expectedIssues, validator);
}

TEST(Validator, unitStandardUnitsWhichAreBaseUnits)
{
    const std::vector<std::string> expectedIssues = {
        "Variable 'v1' has units of 'metre' and an equivalent variable 'v2' with non-matching units of 'second'. The mismatch is: metre^1, second^-1.",
    };

    libcellml::ValidatorPtr validator = libcellml::Validator::create();
    libcellml::ModelPtr m = createModelTwoComponentsWithOneVariableEach("m", "c1", "c2", "v1", "v2");
    auto c1 = m->component(0);
    auto c2 = m->component(1);
    auto v1 = c1->variable(0);
    auto v2 = c2->variable(0);

    v1->setUnits("metre");
    v2->setUnits("second");

    libcellml::Variable::addEquivalence(v1, v2); // metre != second.

    validator->validateModel(m);

    EXPECT_EQ_ISSUES(expectedIssues, validator);
}

TEST(Validator, unitStandardUnitsWhichAreNotBaseUnits)
{
    const std::vector<std::string> expectedIssues = {
        "Variable 'v1' has units of 'litre' and an equivalent variable 'v2' with non-matching units of 'gram'. The mismatch is: kilogram^-1, metre^3.",
    };

    libcellml::ValidatorPtr validator = libcellml::Validator::create();
    libcellml::ModelPtr m = createModelTwoComponentsWithOneVariableEach("m", "c1", "c2", "v1", "v2");
    auto c1 = m->component(0);
    auto c2 = m->component(1);
    auto v1 = c1->variable(0);
    auto v2 = c2->variable(0);

    v1->setUnits("litre");
    v2->setUnits("gram");

    libcellml::Variable::addEquivalence(v1, v2); // litre != gram.

    validator->validateModel(m);

    EXPECT_EQ_ISSUES(expectedIssues, validator);
}

TEST(Validator, unitMultiplierFactorDifference)
{
    libcellml::ValidatorPtr validator = libcellml::Validator::create();
    libcellml::ModelPtr m = createModelTwoComponentsWithOneVariableEach("m", "c1", "c2", "v1", "v2");
    auto c1 = m->component(0);
    auto c2 = m->component(1);
    auto v1 = c1->variable(0);
    auto v2 = c2->variable(0);

    v1->setUnits("litre");

    libcellml::UnitsPtr u = libcellml::Units::create();
    u->setName("big_barrel");
    u->addUnit("metre", 3.0);
    m->addUnits(u);

    v2->setUnits("big_barrel");

    libcellml::Variable::addEquivalence(v1, v2); // 1000L = 1m^3

    m->linkUnits();

    validator->validateModel(m);

    EXPECT_EQ(size_t(0), validator->issueCount());
    EXPECT_EQ(size_t(0), validator->errorCount());
    EXPECT_EQ(size_t(0), validator->warningCount());
    EXPECT_EQ(size_t(0), validator->hintCount());
}

TEST(Validator, unitStandardMultipliersLitre)
{
    libcellml::ValidatorPtr validator = libcellml::Validator::create();
    libcellml::ModelPtr m = createModelTwoComponentsWithOneVariableEach("m", "c1", "c2", "v1", "v2");
    auto c1 = m->component(0);
    auto c2 = m->component(1);
    auto v1 = c1->variable(0);
    auto v2 = c2->variable(0);

    v1->setUnits("litre");

    libcellml::UnitsPtr u = libcellml::Units::create();
    u->setName("decimetre_cubed");
    u->addUnit("metre", "deci", 3.0); // a litre is a (0.1m)^3
    m->addUnits(u);

    v2->setUnits("decimetre_cubed");

    libcellml::Variable::addEquivalence(v1, v2); // litre = dm^3 .

    m->linkUnits();

    validator->validateModel(m);
    printIssues(validator);

    EXPECT_EQ(size_t(0), validator->issueCount());
}

TEST(Validator, unitStandardMultipliersGram)
{
    libcellml::ValidatorPtr validator = libcellml::Validator::create();
    libcellml::ModelPtr m = createModelTwoComponentsWithOneVariableEach("m", "c1", "c2", "v1", "v2");
    auto c1 = m->component(0);
    auto c2 = m->component(1);
    auto v1 = c1->variable(0);
    auto v2 = c2->variable(0);

    v1->setUnits("kilogram");

    libcellml::UnitsPtr u = libcellml::Units::create();
    u->setName("thousand_grams");
    u->addUnit("gram", "kilo");
    m->addUnits(u);
    v2->setUnits(u);

    libcellml::Variable::addEquivalence(v1, v2);

    m->linkUnits();
    validator->validateModel(m);
    EXPECT_EQ(size_t(0), validator->issueCount());
}

TEST(Validator, unitSimpleCycle)
{
    // Testing that indirect dependence is caught in the unit cycles. The network is:
    //
    //      grandfather(u1) <- father(u2) <- child (u3) <-+
    //           |                                        |
    //           +----------------------------------------+

    const std::vector<std::string> expectedIssues = {
        "Cyclic units exist: 'grandfather' -> 'child' -> 'father' -> 'grandfather'",
    };

    libcellml::ValidatorPtr v = libcellml::Validator::create();
    libcellml::ModelPtr m = libcellml::Model::create();

    libcellml::UnitsPtr u1 = libcellml::Units::create();
    libcellml::UnitsPtr u2 = libcellml::Units::create();
    libcellml::UnitsPtr u3 = libcellml::Units::create();

    m->setName("model");

    m->addUnits(u1);
    m->addUnits(u2);
    m->addUnits(u3);

    u1->setName("grandfather"); // Base unit.

    u2->setName("father"); // First generation.
    u2->addUnit("grandfather");

    u3->setName("child"); // Second generation.
    u3->addUnit("father");

    // Network valid at this stage.
    v->validateModel(m);
    EXPECT_EQ(size_t(0), v->issueCount());

    // Time loop Grandfather paradox created! u1 no longer a base variable: u1 -> u3 -> u2 -> u1.
    u1->addUnit("child");
    v->validateModel(m);

    EXPECT_EQ_ISSUES(expectedIssues, v);
}

TEST(Validator, unitComplexCycle)
{
    // Simple testing for the directional dependency of units. The first network is:
    //
    //                            <- brotherFromAnotherMother (u4)
    //                 <- father (u2)  <-+
    //     grandfather (u1)              | <- childOfIncest (u5)
    //                 <- mother (u3)  <-+
    //                            <- sisterFromAnotherFather (u6)
    //
    // There is an _undirected_ loop between u1-u2-u3-u5 but the directionality of the
    // dependencies here means the network is still valid. Keeping this here to test that
    // the directionality does indeed protect it from forming a cycle.

    libcellml::ValidatorPtr v = libcellml::Validator::create();
    libcellml::ModelPtr m = libcellml::Model::create();

    libcellml::UnitsPtr u1 = libcellml::Units::create();
    libcellml::UnitsPtr u2 = libcellml::Units::create();
    libcellml::UnitsPtr u3 = libcellml::Units::create();
    libcellml::UnitsPtr u4 = libcellml::Units::create();
    libcellml::UnitsPtr u5 = libcellml::Units::create();
    libcellml::UnitsPtr u6 = libcellml::Units::create();

    m->setName("model");

    m->addUnits(u1);
    m->addUnits(u2);
    m->addUnits(u3);
    m->addUnits(u4);
    m->addUnits(u5);
    m->addUnits(u6);

    u1->setName("grandfather"); // Base unit.

    u2->setName("father"); // First generation.
    u2->addUnit("grandfather");

    u3->setName("mother"); // First generation.
    u3->addUnit("grandfather");

    u4->setName("brotherFromAnotherMother"); // Second generation.
    u4->addUnit("father");

    // Second generation depending on both first gen children, still valid, no loops because of directionality.
    u5->setName("childOfIncest_ButThatsOKApparently");
    u5->addUnit("mother");
    u5->addUnit("father");

    u6->setName("sisterFromAnotherFather"); // Second generation.
    u6->addUnit("mother");

    v->validateModel(m);
    EXPECT_EQ(size_t(0), v->issueCount());

    // As soon as a dependency of the grandfather on the brotherFromAnotherMother is added, then a
    // _directed_ loop (u1->u2->u4->u1) is created and the network is no longer valid:
    //
    //     +----------------------------------------------------------+
    //     |                                                          |
    //     |                       <- brotherFromAnotherMother (u4) <-+
    //     |            <- father (u2)  <-+
    //     +- grandfather (u1)            | <- childOfIncest (u5)
    //                  <- mother (u3)  <-+
    //                             <- sisterFromAnotherFather (u6)

    const std::vector<std::string> expectedIssues = {
        "Cyclic units exist: 'grandfather' -> 'brotherFromAnotherMother' -> 'father' -> 'grandfather'",
    };

    // Time loop Grandfather paradox created! u1 no longer a base variable: u1 -> u4 -> u2 -> u1.
    u1->addUnit("brotherFromAnotherMother");
    v->validateModel(m);

    EXPECT_EQ_ISSUES(expectedIssues, v);
}

TEST(Validator, duplicatedCellMLUnitsOnCiElement)
{
    const std::string math =
        "<math xmlns:cellml=\"http://www.cellml.org/cellml/2.0#\" xmlns=\"http://www.w3.org/1998/Math/MathML\">\n"
        "  <ci cellml:units=\"dimensionless\" cellml:units=\"second\">B</ci>\n"
        "</math>\n";

    const std::vector<std::string> expectedIssues = {
        "LibXml2 error: Attribute cellml:units redefined.",
        "Could not get a valid XML root node from the math on component 'componentName'.",
    };

    libcellml::ValidatorPtr v = libcellml::Validator::create();
    libcellml::ModelPtr m = libcellml::Model::create();
    libcellml::ComponentPtr c = libcellml::Component::create();
    libcellml::VariablePtr v1 = libcellml::Variable::create();

    m->setName("modelName");
    c->setName("componentName");
    v1->setName("B");
    v1->setUnits("second");
    c->addVariable(v1);

    c->setMath(math);
    m->addComponent(c);

    v->validateModel(m);

    EXPECT_EQ_ISSUES(expectedIssues, v);
}

TEST(Validator, multipleDefinitionsOfCellMLNamespace)
{
    libcellml::ParserPtr parser = libcellml::Parser::create();
    libcellml::ModelPtr model = parser->parseModel(fileContents("multiplecellmlnamespaces.cellml"));

    libcellml::ValidatorPtr validator = libcellml::Validator::create();
    validator->validateModel(model);

    EXPECT_EQ(size_t(0), validator->issueCount());
}

TEST(Validator, validateModelWithoutAndWithMath)
{
    libcellml::ModelPtr model = libcellml::Model::create();
    libcellml::ComponentPtr c1 = libcellml::Component::create();
    libcellml::ComponentPtr c2 = libcellml::Component::create();
    libcellml::ComponentPtr c3 = libcellml::Component::create();

    libcellml::ValidatorPtr validator = libcellml::Validator::create();

    model->setName("model");
    c1->setName("c1");
    c2->setName("c2");
    c3->setName("c3");

    model->addComponent(c1);
    model->addComponent(c2);
    c2->addComponent(c3);

    libcellml::VariablePtr v = libcellml::Variable::create();
    v->setName("v");
    v->setUnits("dimensionless");
    c3->addVariable(v);

    validator->validateModel(model);
    EXPECT_EQ(size_t(0), validator->issueCount());

    const std::string math =
        "<math xmlns=\"http://www.w3.org/1998/Math/MathML\" xmlns:cellml=\"http://www.cellml.org/cellml/2.0#\">\n"
        "  <apply>\n"
        "    <eq/>\n"
        "    <ci>v</ci>\n"
        "    <cn cellml:units=\"dimensionless\">1</cn>\n"
        "  </apply>\n"
        "</math>\n";

    c3->setMath(math);

    validator->validateModel(model);
    EXPECT_EQ(size_t(0), validator->issueCount());
}

TEST(Validator, unitEquivalenceMultiplier)
{
    libcellml::ValidatorPtr validator = libcellml::Validator::create();
    libcellml::ModelPtr m = libcellml::Model::create();
    libcellml::ComponentPtr comp1 = libcellml::Component::create();
    libcellml::ComponentPtr comp2 = libcellml::Component::create();
    libcellml::VariablePtr v1 = libcellml::Variable::create();
    libcellml::VariablePtr v2 = libcellml::Variable::create();

    v1->setName("v1");
    v2->setName("v2");
    m->setName("model");
    comp1->setName("comp1");
    comp2->setName("comp2");
    comp1->addVariable(v1);
    comp2->addVariable(v2);
    m->addComponent(comp1);
    m->addComponent(comp2);

    // u1 = 10*u2
    libcellml::UnitsPtr u1 = libcellml::Units::create();
    u1->setName("u1");
    u1->addUnit("metre", 1, 1.0, 10.0);
    libcellml::UnitsPtr u2 = libcellml::Units::create();
    u2->setName("u2");
    u2->addUnit("metre", 1, 1.0, 1.0);

    v1->setUnits(u1);
    v2->setUnits(u2);

    m->addUnits(u1);
    m->addUnits(u2);

    libcellml::Variable::addEquivalence(v1, v2);

    validator->validateModel(m);

    EXPECT_EQ(size_t(0), validator->issueCount());
    EXPECT_EQ(size_t(0), validator->errorCount());
    EXPECT_EQ(size_t(0), validator->warningCount());
    EXPECT_EQ(size_t(0), validator->hintCount());
}

TEST(Validator, unfoundUnitsInEncapsulatedComponents)
{
    const std::vector<std::string> expectedIssues = {
        "Variable 'v' in component 'c3' has a units reference 'non_existent_deep' which is neither standard nor defined in the parent model.",
        "Variable 'v' in component 'c2' has a units reference 'non_existent_shallow' which is neither standard nor defined in the parent model.",
    };

    libcellml::ModelPtr model = libcellml::Model::create();
    libcellml::ComponentPtr c1 = libcellml::Component::create();
    libcellml::ComponentPtr c2 = libcellml::Component::create();
    libcellml::ComponentPtr c3 = libcellml::Component::create();

    libcellml::ValidatorPtr v = libcellml::Validator::create();

    model->setName("model");
    c1->setName("c1");
    c2->setName("c2");
    c3->setName("c3");

    model->addComponent(c1);
    model->addComponent(c2);
    c2->addComponent(c3);

    c1->addVariable(createVariableWithUnits("v", "dimensionless"));
    c2->addVariable(createVariableWithUnits("v", "non_existent_shallow"));
    c3->addVariable(createVariableWithUnits("v", "non_existent_deep"));

    EXPECT_TRUE(model->hasUnlinkedUnits());

    model->linkUnits();
    v->validateModel(model);

    EXPECT_EQ_ISSUES(expectedIssues, v);
}

TEST(Validator, mismatchedMultipliersInUnits)
{
    auto model = libcellml::Model::create("Gulliver");
    auto c1 = libcellml::Component::create("Brobdingnag");
    auto c2 = libcellml::Component::create("Lilliput");
    auto v1 = libcellml::Variable::create("v1");
    auto v2 = libcellml::Variable::create("v2");

    auto u1 = libcellml::Units::create("megametre");
    u1->addUnit("metre", "mega");

    auto u2 = libcellml::Units::create("millimetre");
    u2->addUnit("metre", "milli");

    v1->setUnits(u1);
    v2->setUnits(u2);
    c1->addVariable(v1);
    c2->addVariable(v2);
    model->addComponent(c1);
    model->addComponent(c2);
    model->addUnits(u1);
    model->addUnits(u2);

    libcellml::Variable::addEquivalence(v1, v2);

    auto validator = libcellml::Validator::create();
    validator->validateModel(model);

    EXPECT_EQ(size_t(0), validator->issueCount());
    EXPECT_EQ(size_t(0), validator->errorCount());
    EXPECT_EQ(size_t(0), validator->warningCount());
    EXPECT_EQ(size_t(0), validator->hintCount());
}

TEST(Validator, refToUnitsByNameNeedsLinkUnitsToValidate)
{
    auto parser = libcellml::Parser::create();
    auto validator = libcellml::Validator::create();

    std::string in = "<?xml version=\"1.0\" encoding=\"UTF-8\"?>"
                     "<model xmlns=\"http://www.cellml.org/cellml/2.0#\" name=\"error_in_units\">"
                     "  <units name=\"millisecond\">"
                     "    <unit prefix=\"milli\" units=\"second\"/>"
                     "  </units>"
                     "  <component name=\"IonChannel\">"
                     "    <variable name=\"t\" units=\"millisecond\"/>"
                     "  </component>"
                     "</model>";

    auto model = parser->parseModel(in);
    validator->validateModel(model);
    EXPECT_EQ(size_t(0), validator->errorCount());

    auto nGate = libcellml::Component::create("nGate");
    model->addComponent(nGate);

    // Adding the variable *before* its units are added results in unfound units in the validator
    auto t2 = libcellml::Variable::create("t2");
    nGate->addVariable(t2);
    t2->setUnits("millisecond");

    validator->validateModel(model);
    EXPECT_EQ(size_t(1), validator->errorCount());

    // Linking the units to the model fixes the problem
    model->linkUnits();
    validator->validateModel(model);
    EXPECT_EQ(size_t(0), validator->errorCount());
}<|MERGE_RESOLUTION|>--- conflicted
+++ resolved
@@ -1475,12 +1475,8 @@
     m->addUnits(u1);
     m->addUnits(u2);
 
-<<<<<<< HEAD
-    const std::vector<std::string> expectedIssues = {
-=======
-    const std::vector<std::string> expectedErrors = {
+    const std::vector<std::string> expectedIssues = {
         "Variable 'tomahto' in component 'comp2' has a units reference 'testunit2' which is neither standard nor defined in the parent model.",
->>>>>>> bf6f7058
         "Units reference 'meter' in units 'testunit2' is not a valid reference to a local units or a standard unit type.",
         "Variable 'tomayto' has units of 'testunit1' and an equivalent variable 'tomahto' with non-matching units of 'testunit2'. The mismatch is: metre^1.",
     };
