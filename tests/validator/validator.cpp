--- conflicted
+++ resolved
@@ -1764,7 +1764,6 @@
     EXPECT_EQ_ERRORS(expectedErrors, v);
 }
 
-<<<<<<< HEAD
 TEST(Validator, unitEquivalenceMultiplier)
 {
     libcellml::Validator validator;
@@ -1805,7 +1804,8 @@
     printErrors(validator);
 
     EXPECT_EQ(size_t(0), validator.errorCount());
-=======
+}
+
 TEST(Validator, unfoundUnitsInEncapsulatedComponents)
 {
     const std::vector<std::string> expectedErrors = {
@@ -1836,5 +1836,4 @@
     v.validateModel(model);
 
     EXPECT_EQ_ERRORS(expectedErrors, v);
->>>>>>> b76d9a2f
 }