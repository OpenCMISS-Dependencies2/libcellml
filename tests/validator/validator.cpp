--- conflicted
+++ resolved
@@ -2291,15 +2291,9 @@
 
 TEST(Validator, variableEquivalenceUnreachable)
 {
-<<<<<<< HEAD
-    const std::vector<std::string> expectedErrors = {
-        "The equivalence between 'v1' on component 'c1'  and 'v3' on component 'c3' is invalid. Component 'c1' and 'c3' are neither siblings nor have a parent/child relationship.",
-        "The equivalence between 'v3' on component 'c3'  and 'v1' on component 'c1' is invalid. Component 'c3' and 'c1' are neither siblings nor have a parent/child relationship.",
-=======
-    const std::vector<std::string> e {
+    const std::vector<std::string> expectedErrors {
         "The equivalence between 'v1' in component 'c1'  and 'v3' in component 'c3' is invalid. Component 'c1' and 'c3' are neither siblings nor in a parent/child relationship.",
         "The equivalence between 'v3' in component 'c3'  and 'v1' in component 'c1' is invalid. Component 'c3' and 'c1' are neither siblings nor in a parent/child relationship.",
->>>>>>> a9d83825
     };
 
     libcellml::ModelPtr model = libcellml::Model::create();
