--- conflicted
+++ resolved
@@ -3612,10 +3612,7 @@
         "Math has a 'cn' element which is not of 'real' or 'e-notation' type.",
         "Math has a 'cn' element of 'real' type with no valid text node (representing a basic number) as a child.",
         "Math has a 'cn' element of 'real' type with no valid text node (representing a basic number) as a child.",
-<<<<<<< HEAD
-=======
         "Math has a 'cn' element of 'real' type with no valid text node (representing a basic number) as a child.",
->>>>>>> 70ef4de4
         "Math has a 'cn' element of 'e-notation' type with no valid text node (representing a basic number), no 'sep' element, and/or no valid text node (representing an integer) as children.",
         "Math has a 'cn' element of 'e-notation' type with no valid text node (representing a basic number), no 'sep' element, and/or no valid text node (representing an integer) as children.",
         "Math has a 'cn' element of 'e-notation' type with no valid text node (representing a basic number), no 'sep' element, and/or no valid text node (representing an integer) as children.",
