/*
Copyright libCellML Contributors

Licensed under the Apache License, Version 2.0 (the "License");
you may not use this file except in compliance with the License.
You may obtain a copy of the License at

    http://www.apache.org/licenses/LICENSE-2.0

Unless required by applicable law or agreed to in writing, software
distributed under the License is distributed on an "AS IS" BASIS,
WITHOUT WARRANTIES OR CONDITIONS OF ANY KIND, either express or implied.
See the License for the specific language governing permissions and
limitations under the License.
*/

#include "gtest/gtest.h"

#include <libcellml>

#include "test_utils.h"

/*
 * The tests in this file are here to catch any branches of code that
 * are not picked up by the main tests testing the API of the library
 */

TEST(Validator, namedModel)
{
    libcellml::ValidatorPtr validator = libcellml::Validator::create();
    libcellml::ModelPtr model = libcellml::Model::create();
    model->setName("awesomeName");
    validator->validateModel(model);
    EXPECT_EQ(size_t(0), validator->issueCount());
}

TEST(Validator, unnamedModel)
{
    const std::vector<std::string> expectedIssues = {
        "CellML identifiers must contain one or more basic Latin alphabetic characters.",
        "Model does not have a valid name attribute.",
    };
    const std::vector<std::string> expectedSpecificationHeadings = {
        "3.1.3",
        "4.2.1",
    };
    libcellml::ValidatorPtr validator = libcellml::Validator::create();
    libcellml::ModelPtr model = libcellml::Model::create();
    validator->validateModel(model);
    EXPECT_EQ_ISSUES_SPECIFICATION_HEADINGS(expectedIssues, expectedSpecificationHeadings, validator);
}

TEST(Validator, invalidCellMLIdentifiersWithSpecificationHeading)
{
    const std::vector<std::string> expectedIssues = {
        "CellML identifiers must not begin with a European numeric character [0-9].",
        "Model does not have a valid name attribute.",
        "CellML identifiers must not contain any characters other than [a-zA-Z0-9_].",
        "Component does not have a valid name attribute.",
        "CellML identifiers must contain one or more basic Latin alphabetic characters.",
        "Component does not have a valid name attribute.",
        "CellML identifiers must not contain any characters other than [a-zA-Z0-9_].",
        "Component does not have a valid name attribute.",
        "CellML identifiers must contain one or more basic Latin alphabetic characters.",
        "Component does not have a valid name attribute.",
    };
    const std::vector<std::string> expectedSpecificationHeadings = {
        "3.1.4",
        "4.2.1",
        "3.1.2",
        "10.1.1",
        "3.1.3",
        "10.1.1",
        "3.1.2",
        "10.1.1",
        "3.1.3",
        "10.1.1",
    };

    libcellml::ValidatorPtr v = libcellml::Validator::create();
    libcellml::ModelPtr model = libcellml::Model::create();
    libcellml::ComponentPtr c1 = libcellml::Component::create();
    libcellml::ComponentPtr c2 = libcellml::Component::create();
    libcellml::ComponentPtr c3 = libcellml::Component::create();
    libcellml::ComponentPtr c4 = libcellml::Component::create();
    libcellml::ComponentPtr c5 = libcellml::Component::create();

    model->setName("9numbernine");
    c1->setName("try.this");
    c2->setName("");
    c3->setName("or this");
    c4->setName("nice_name");

    model->addComponent(c1);
    model->addComponent(c2);
    model->addComponent(c3);
    model->addComponent(c4);
    model->addComponent(c5);

    v->validateModel(model);

    EXPECT_EQ_ISSUES_SPECIFICATION_HEADINGS(expectedIssues, expectedSpecificationHeadings, v);
}

TEST(Validator, namedModelWithUnnamedComponent)
{
    const std::vector<std::string> expectedIssues = {
        "CellML identifiers must contain one or more basic Latin alphabetic characters.",
        "Component does not have a valid name attribute.",
    };
    libcellml::ValidatorPtr validator = libcellml::Validator::create();
    libcellml::ModelPtr model = libcellml::Model::create();
    libcellml::ComponentPtr component = libcellml::Component::create();
    model->setName("awesomeName");
    model->addComponent(component);
    validator->validateModel(model);
    EXPECT_EQ_ISSUES(expectedIssues, validator);
}

TEST(Validator, unnamedModelWithUnnamedComponentWithUnnamedUnits)
{
    const std::vector<std::string> expectedIssues = {
        "CellML identifiers must contain one or more basic Latin alphabetic characters.",
        "Model does not have a valid name attribute.",
        "CellML identifiers must contain one or more basic Latin alphabetic characters.",
        "Component does not have a valid name attribute.",
        "CellML identifiers must contain one or more basic Latin alphabetic characters.",
        "Units does not have a valid name attribute.",
    };

    libcellml::ValidatorPtr validator = libcellml::Validator::create();
    libcellml::ModelPtr model = libcellml::Model::create();
    libcellml::ComponentPtr component = libcellml::Component::create();
    libcellml::UnitsPtr units = libcellml::Units::create();
    model->addComponent(component);
    model->addUnits(units);
    validator->validateModel(model);

    EXPECT_EQ_ISSUES(expectedIssues, validator);
}

TEST(Validator, modelWithDuplicateComponentsAndUnits)
{
    const std::vector<std::string> expectedIssues = {
        "Model 'multiplicity' contains multiple components with the name 'michael'. Valid component names must be unique to their model.",
        "Model 'multiplicity' contains multiple units with the name 'keaton'. Valid units names must be unique to their model.",
    };

    libcellml::ValidatorPtr validator = libcellml::Validator::create();
    libcellml::ModelPtr model = libcellml::Model::create();
    libcellml::ComponentPtr c1 = libcellml::Component::create();
    libcellml::ComponentPtr c2 = libcellml::Component::create();
    libcellml::UnitsPtr u1 = libcellml::Units::create();
    libcellml::UnitsPtr u2 = libcellml::Units::create();
    model->addComponent(c1);
    model->addComponent(c2);
    model->addUnits(u1);
    model->addUnits(u2);

    model->setName("multiplicity");
    c1->setName("michael");
    c2->setName("michael");
    u1->setName("keaton");
    u2->setName("keaton");
    validator->validateModel(model);

    EXPECT_EQ_ISSUES(expectedIssues, validator);
}

TEST(Validator, unnamedAndDuplicateNamedVariablesWithAndWithoutValidUnits)
{
    const std::vector<std::string> expectedIssues = {
        "Component 'fargo' contains multiple variables with the name 'margie'. Valid variable names must be unique to their component.",
        "CellML identifiers must not begin with a European numeric character [0-9].",
        "Variable does not have a valid name attribute.",
        "CellML identifiers must contain one or more basic Latin alphabetic characters.",
        "Variable 'margie' does not have a valid units attribute.",
        "Variable 'ransom' in component 'fargo' has a units reference 'dollars' which is neither standard nor defined in the parent model.",
    };

    libcellml::ValidatorPtr validator = libcellml::Validator::create();
    libcellml::ModelPtr model = libcellml::Model::create();
    libcellml::ComponentPtr c1 = libcellml::Component::create();
    libcellml::VariablePtr v1 = libcellml::Variable::create();
    libcellml::VariablePtr v2 = libcellml::Variable::create();
    libcellml::VariablePtr v3 = libcellml::Variable::create();
    libcellml::VariablePtr v4 = libcellml::Variable::create();
    model->addComponent(c1);
    c1->addVariable(v1);
    c1->addVariable(v2);
    c1->addVariable(v3);
    c1->addVariable(v4);

    model->setName("minnesota");
    c1->setName("fargo");
    v1->setName("2cold");
    v1->setUnits("ampere");
    v2->setName("margie");
    v2->setUnits("ampere");
    v3->setName("margie");
    v4->setName("ransom");
    v4->setUnits("dollars");
    validator->validateModel(model);

    EXPECT_EQ_ISSUES(expectedIssues, validator);
}

TEST(Validator, invalidVariableInitialValuesAndInterfaces)
{
    const std::vector<std::string> expectedIssues = {
        "Variable 'candidate' has an invalid interface attribute value 'orange'.",
        "Variable 'candidate' has an invalid initial value 'trump'. Initial values must be a real number string or a variable reference.",
    };

    libcellml::ValidatorPtr validator = libcellml::Validator::create();
    libcellml::ModelPtr model = libcellml::Model::create();
    libcellml::ComponentPtr c1 = libcellml::Component::create();
    libcellml::VariablePtr v1 = libcellml::Variable::create();
    model->addComponent(c1);
    c1->addVariable(v1);

    model->setName("election");
    c1->setName("republican");
    v1->setName("candidate");
    v1->setUnits("ampere");
    v1->setInterfaceType("orange");
    v1->setInitialValue("trump");

    validator->validateModel(model);

    EXPECT_EQ_ISSUES(expectedIssues, validator);
}

TEST(Validator, importUnits)
{
    const std::vector<std::string> expectedIssues = {
        "CellML identifiers must contain one or more basic Latin alphabetic characters.",
        "Imported units 'invalid_imported_units_in_this_model' does not have a valid units_ref attribute.",
        "Import of units 'invalid_imported_units_in_this_model' does not have a valid locator xlink:href attribute.",
        "Model 'model_name' contains multiple imported units from 'some-other-model.xml' with the same units_ref attribute 'units_in_that_model'.",
        "CellML identifiers must contain one or more basic Latin alphabetic characters.",
        "Imported units does not have a valid name attribute.",
    };

    libcellml::ValidatorPtr v = libcellml::Validator::create();
    libcellml::ModelPtr m = libcellml::Model::create();
    m->setName("model_name");

    // Valid units import
    libcellml::ImportSourcePtr imp = libcellml::ImportSource::create();
    imp->setUrl("some-other-model.xml");
    libcellml::UnitsPtr importedUnits = libcellml::Units::create();
    importedUnits->setName("valid_imported_units_in_this_model");
    importedUnits->setSourceUnits(imp, "units_in_that_model");
    m->addUnits(importedUnits);
    v->validateModel(m);
    EXPECT_EQ(size_t(0), v->issueCount());

    // Invalid units import- missing refs
    libcellml::ImportSourcePtr imp2 = libcellml::ImportSource::create();
    libcellml::UnitsPtr importedUnits2 = libcellml::Units::create();
    importedUnits2->setName("invalid_imported_units_in_this_model");
    importedUnits2->setSourceUnits(imp2, "");
    m->addUnits(importedUnits2);
    v->validateModel(m);
    EXPECT_EQ(size_t(3), v->issueCount());

    // Invalid units import - duplicate refs
    libcellml::ImportSourcePtr imp3 = libcellml::ImportSource::create();
    imp3->setUrl("some-other-model.xml");
    libcellml::UnitsPtr importedUnits3 = libcellml::Units::create();
    importedUnits3->setName("duplicate_imported_units_in_this_model");
    importedUnits3->setSourceUnits(imp3, "units_in_that_model");
    m->addUnits(importedUnits3);
    v->validateModel(m);
    EXPECT_EQ(size_t(4), v->issueCount());

    // Invalid units import - unnamed units
    libcellml::ImportSourcePtr imp4 = libcellml::ImportSource::create();
    imp4->setUrl("some-other-different-model.xml");
    libcellml::UnitsPtr importedUnits4 = libcellml::Units::create();
    importedUnits4->setSourceUnits(imp4, "units_in_that_model");
    m->addUnits(importedUnits4);
    v->validateModel(m);

    // Check for expected error messages
    EXPECT_EQ_ISSUES(expectedIssues, v);
}

TEST(Validator, importComponents)
{
    const std::vector<std::string> expectedIssues = {
        "CellML identifiers must contain one or more basic Latin alphabetic characters.",
        "Imported component 'invalid_imported_component_in_this_model' does not have a valid component_ref attribute.",
        "Import of component 'invalid_imported_component_in_this_model' does not have a valid locator xlink:href attribute.",
        "CellML identifiers must contain one or more basic Latin alphabetic characters.",
        "Imported component does not have a valid name attribute.",
        "Import of component 'a_bad_imported_component' has an invalid URI in the href attribute.",
    };

    libcellml::ValidatorPtr v = libcellml::Validator::create();
    libcellml::ModelPtr m = libcellml::Model::create();
    m->setName("model_name");

    // Valid component import
    libcellml::ImportSourcePtr imp = libcellml::ImportSource::create();
    imp->setUrl("some-other-model.xml");
    libcellml::ComponentPtr importedComponent = libcellml::Component::create();
    importedComponent->setName("valid_imported_component_in_this_model");
    importedComponent->setSourceComponent(imp, "component_in_that_model");
    m->addComponent(importedComponent);
    v->validateModel(m);
    EXPECT_EQ(size_t(0), v->issueCount());

    // Another valid component import
    libcellml::ImportSourcePtr imp2 = libcellml::ImportSource::create();
    imp2->setUrl("yet-another-other-model.xml");
    libcellml::ComponentPtr importedComponent2 = libcellml::Component::create();
    importedComponent2->setName("another_valid_imported_component_in_this_model");
    importedComponent2->setSourceComponent(imp2, "new_shiny_component_ref");
    m->addComponent(importedComponent2);
    v->validateModel(m);
    EXPECT_EQ(size_t(0), v->issueCount());

    // Invalid component import - missing ref to source component
    libcellml::ImportSourcePtr imp3 = libcellml::ImportSource::create();
    libcellml::ComponentPtr importedComponent3 = libcellml::Component::create();
    importedComponent3->setName("invalid_imported_component_in_this_model");
    importedComponent3->setSourceComponent(imp3, "");
    m->addComponent(importedComponent3);
    v->validateModel(m);
    EXPECT_EQ(size_t(3), v->issueCount());

    // Valid component import - two components imported from the same place is allowed
    libcellml::ImportSourcePtr imp4 = libcellml::ImportSource::create();
    imp4->setUrl("some-other-model.xml");
    libcellml::ComponentPtr importedComponent4 = libcellml::Component::create();
    importedComponent4->setName("duplicate_imported_component_in_this_model");
    importedComponent4->setSourceComponent(imp4, "component_in_that_model");
    m->addComponent(importedComponent4);
    v->validateModel(m);
    EXPECT_EQ(size_t(3), v->issueCount());

    // Invalid - name missing from component
    libcellml::ImportSourcePtr imp5 = libcellml::ImportSource::create();
    imp5->setUrl("some-other-different-model.xml");
    libcellml::ComponentPtr importedComponent5 = libcellml::Component::create();
    importedComponent5->setSourceComponent(imp5, "component_in_that_model");
    m->addComponent(importedComponent5);
    v->validateModel(m);
    EXPECT_EQ(size_t(5), v->issueCount());

    // Valid - two components from the same source is allowed
    libcellml::ImportSourcePtr imp7 = libcellml::ImportSource::create();
    imp7->setUrl("yet-another-other-model.xml");
    libcellml::ComponentPtr importedComponent7 = libcellml::Component::create();
    importedComponent7->setName("another_duplicate_imported_component");
    importedComponent7->setSourceComponent(imp7, "new_shiny_component_ref");
    m->addComponent(importedComponent7);
    v->validateModel(m);
    EXPECT_EQ(size_t(5), v->issueCount());

    // Valid - duplicate component_ref from a different source
    libcellml::ImportSourcePtr imp8 = libcellml::ImportSource::create();
    imp8->setUrl("yet-another-other-model.xml"); // source used before
    libcellml::ComponentPtr importedComponent8 = libcellml::Component::create();
    importedComponent8->setName("a_good_imported_component");
    importedComponent8->setSourceComponent(imp8, "component_in_that_model");
    m->addComponent(importedComponent8);
    v->validateModel(m);
    EXPECT_EQ(size_t(5), v->issueCount());

    // Invalid: component_ref url is not valid html
    libcellml::ImportSourcePtr imp9 = libcellml::ImportSource::create();
    imp9->setUrl("not @ valid url");
    libcellml::ComponentPtr importedComponent9 = libcellml::Component::create();
    importedComponent9->setName("a_bad_imported_component");
    importedComponent9->setSourceComponent(imp9, "component_in_some_model");
    m->addComponent(importedComponent9);
    v->validateModel(m);

    // Check for expected error messages
    EXPECT_EQ_ISSUES(expectedIssues, v);
}

TEST(Validator, validMath)
{
    const std::string math =
        "<math xmlns=\"http://www.w3.org/1998/Math/MathML\">\n"
        "  <apply>\n"
        "    <eq/>\n"
        "    <ci>C</ci>\n"
        "    <apply>\n"
        "      <plus/>\n"
        "      <ci>A</ci>\n"
        "      <ci>B</ci>\n"
        "    </apply>\n"
        "  </apply>\n"
        "</math>\n";

    libcellml::ValidatorPtr v = libcellml::Validator::create();
    libcellml::ModelPtr m = libcellml::Model::create();
    libcellml::ComponentPtr c = libcellml::Component::create();
    libcellml::VariablePtr v1 = libcellml::Variable::create();
    libcellml::VariablePtr v2 = libcellml::Variable::create();
    libcellml::VariablePtr v3 = libcellml::Variable::create();

    m->setName("modelName");
    c->setName("componentName");
    v1->setName("A");
    v2->setName("B");
    v3->setName("C");
    v1->setInitialValue("1.0");
    v2->setInitialValue("-1.0");
    v1->setUnits("dimensionless");
    v2->setUnits("dimensionless");
    v3->setUnits("dimensionless");

    c->addVariable(v1);
    c->addVariable(v2);
    c->addVariable(v3);
    c->setMath(math);
    m->addComponent(c);

    v->validateModel(m);
    EXPECT_EQ(size_t(0), v->issueCount());
}

TEST(Validator, validMathInMultipleMathMLBlocks)
{
    const std::string math =
        "<math xmlns:cellml=\"http://www.cellml.org/cellml/2.0#\" xmlns=\"http://www.w3.org/1998/Math/MathML\">\n"
        "  <apply>\n"
        "    <eq/>\n"
        "    <ci>A</ci>\n"
        "    <apply>\n"
        "      <cn cellml:units=\"dimensionless\">1</cn>\n"
        "    </apply>\n"
        "  </apply>\n"
        "</math>\n"
        "<math xmlns:cellml=\"http://www.cellml.org/cellml/2.0#\" xmlns=\"http://www.w3.org/1998/Math/MathML\">\n"
        "  <apply>\n"
        "    <eq/>\n"
        "    <ci>B</ci>\n"
        "    <apply>\n"
        "      <cn cellml:units=\"dimensionless\">2</cn>\n"
        "    </apply>\n"
        "  </apply>\n"
        "</math>\n";

    libcellml::ValidatorPtr v = libcellml::Validator::create();
    libcellml::ModelPtr m = libcellml::Model::create();
    libcellml::ComponentPtr c = libcellml::Component::create();
    libcellml::VariablePtr v1 = libcellml::Variable::create();
    libcellml::VariablePtr v2 = libcellml::Variable::create();

    m->setName("modelName");
    c->setName("componentName");
    v1->setName("A");
    v2->setName("B");
    v1->setUnits("dimensionless");
    v2->setUnits("dimensionless");

    c->addVariable(v1);
    c->addVariable(v2);
    c->setMath(math);
    m->addComponent(c);

    v->validateModel(m);
    EXPECT_EQ(size_t(0), v->errorCount());
}

TEST(Validator, invalidMath)
{
    const std::string math1 =
        "<math>\n"
        "  <invalid_xml></not_valid>\n"
        "</math>\n";
    const std::string math2 = "<invalid_math/>\n";
    const std::vector<std::string> expectedIssues = {
        "LibXml2 error: Opening and ending tag mismatch: invalid_xml line 2 and not_valid.",
        "Could not get a valid XML root node from the math on component 'componentName1'.",
        "Math root node is of invalid type 'invalid_math' on component 'componentName2'. A valid math root node should be of type 'math'.",
    };

    libcellml::ValidatorPtr v = libcellml::Validator::create();
    libcellml::ModelPtr m = libcellml::Model::create();
    libcellml::ComponentPtr c1 = libcellml::Component::create();
    libcellml::ComponentPtr c2 = libcellml::Component::create();

    m->setName("modelName");
    c1->setName("componentName1");
    c2->setName("componentName2");

    c1->setMath(math1);
    c2->setMath(math2);
    m->addComponent(c1);
    m->addComponent(c2);

    v->validateModel(m);

    EXPECT_EQ_ISSUES(expectedIssues, v);
}

TEST(Validator, invalidMathMLElements)
{
    const std::string math =
        "<math xmlns=\"http://www.w3.org/1998/Math/MathML\">\n"
        "  <apply>\n"
        "    <equals/>\n"
        "    <ci>C</ci>\n"
        "    <apply>\n"
        "      <addition/>\n"
        "      <ci>A</ci>\n"
        "      <ci>B</ci>\n"
        "    </apply>\n"
        "  </apply>\n"
        "</math>\n";
    const std::vector<std::string> expectedIssues = {
        "Math has a 'equals' element that is not a supported MathML element.",
        "Math has a 'addition' element that is not a supported MathML element.",
        "No declaration for element equals.",
        "No declaration for element addition.",
    };
    // Note: the MathML DTD also gives issues that list every possible operator when an
    //       invalid option is given. We'll just explicitly check the less verbose issues here.

    libcellml::ValidatorPtr v = libcellml::Validator::create();
    libcellml::ModelPtr m = libcellml::Model::create();
    libcellml::ComponentPtr c = libcellml::Component::create();
    libcellml::VariablePtr v1 = libcellml::Variable::create();
    libcellml::VariablePtr v2 = libcellml::Variable::create();
    libcellml::VariablePtr v3 = libcellml::Variable::create();

    m->setName("modelName");
    c->setName("componentName");
    v1->setName("A");
    v2->setName("B");
    v3->setName("C");
    v1->setInitialValue("1.0");
    v2->setInitialValue("-1.0");
    v1->setUnits("dimensionless");
    v2->setUnits("dimensionless");
    v3->setUnits("dimensionless");

    c->addVariable(v1);
    c->addVariable(v2);
    c->addVariable(v3);
    c->setMath(math);
    m->addComponent(c);

    v->validateModel(m);

    // Check for two expected error messages (see note above).
    for (size_t i = 0; i < 2; ++i) {
        EXPECT_EQ(expectedIssues.at(i), v->issue(i)->description());
    }
}

TEST(Validator, invalidMathMLVariables)
{
    const std::string math =
        "<math xmlns=\"http://www.w3.org/1998/Math/MathML\">\n"
        "  <apply>\n"
        "    <eq/>\n"
        "    <ci>answer</ci>\n"
        "    <partialdiff/>\n"
        "    <apply>\n"
        "      <plus/>\n"
        "      <ci>A</ci>\n"
        "      <apply>\n"
        "        <plus/>\n"
        "        <bvar>\n"
        "          <ci>new_bvar</ci>\n"
        "        </bvar>\n"
        "        <apply>\n"
        "          <plus/>\n"
        "          <ci>   </ci>\n"
        "          <apply>\n"
        "            <plus/>\n"
        "            <ci><nonsense/></ci>\n"
        "            <apply>\n"
        "              <plus/>\n"
        "              <ci/>\n"
        "              <bvar>\n"
        "                <ci>\n"
        "                  <!-- Invalid bvar -->\n"
        "                  B\n"
        "                </ci>\n"
        "              </bvar>\n"
        "            </apply>\n"
        "          </apply>\n"
        "        </apply>\n"
        "      </apply>\n"
        "    </apply>\n"
        "  </apply>\n"
        "</math>\n";
    const std::vector<std::string> expectedIssues = {
        "Math has a 'partialdiff' element that is not a supported MathML element.",
        "Math has a 'nonsense' element that is not a supported MathML element.",
        "MathML ci element has the child text 'answer' which does not correspond with any variable names present in component 'componentName'.",
        "MathML ci element has the child text 'new_bvar' which does not correspond with any variable names present in component 'componentName'.",
        "W3C MathML DTD error: No declaration for element nonsense.",
        "W3C MathML DTD error: Element nonsense is not declared in ci list of possible children.",
    };

    libcellml::ValidatorPtr v = libcellml::Validator::create();
    libcellml::ModelPtr m = libcellml::Model::create();
    libcellml::ComponentPtr c = libcellml::Component::create();
    libcellml::VariablePtr v1 = libcellml::Variable::create();
    libcellml::VariablePtr v2 = libcellml::Variable::create();
    libcellml::VariablePtr v3 = libcellml::Variable::create();

    m->setName("modelName");
    c->setName("componentName");
    v1->setName("A");
    v2->setName("B");
    v3->setName("C");
    v1->setInitialValue("1.0");
    v2->setInitialValue("-1.0");
    v1->setUnits("dimensionless");
    v2->setUnits("dimensionless");
    v3->setUnits("dimensionless");

    c->addVariable(v1);
    c->addVariable(v2);
    c->addVariable(v3);
    c->setMath(math);
    m->addComponent(c);

    v->validateModel(m);

    EXPECT_EQ_ISSUES(expectedIssues, v);
}

TEST(Validator, invalidSimpleMathmlCellMLUnits)
{
    const std::string math =
        "<math xmlns:cellml=\"http://www.cellml.org/cellml/2.0#\" xmlns=\"http://www.w3.org/1998/Math/MathML\">\n"
        "  <apply>\""
        "    <bvar>\n"
        "      <ci cellml:units=\"dimensionless\">B</ci>\n"
        "    </bvar>\n"
        "  </apply>\n"
        "</math>";
    const std::vector<std::string> expectedIssues = {
        "CellML identifiers must contain one or more basic Latin alphabetic characters.",
        "Model does not have a valid name attribute.",
        "CellML identifiers must contain one or more basic Latin alphabetic characters.",
        "Component does not have a valid name attribute.",
        "MathML ci element has the child text 'B' which does not correspond with any variable names present in component ''.",
        "W3C MathML DTD error: No declaration for attribute units of element ci.",
        "W3C MathML DTD error: Element apply content does not follow the DTD, expecting (csymbol | ci | cn | apply | reln | lambda | condition | declare | sep | semantics | annotation | annotation-xml | integers | reals | rationals | naturalnumbers | complexes | primes | exponentiale | imaginaryi | notanumber | true | false | emptyset | pi | eulergamma | infinity | interval | list | matrix | matrixrow | set | vector | piecewise | lowlimit | uplimit | bvar | degree | logbase | momentabout | domainofapplication | inverse | ident | domain | codomain | image | abs | conjugate | exp | factorial | arg | real | imaginary | floor | ceiling | not | ln | sin | cos | tan | sec | csc | cot | sinh | cosh | tanh | sech | csch | coth | arcsin | arccos | arctan | arccosh | arccot | arccoth | arccsc | arccsch | arcsec | arcsech | arcsinh | arctanh | determinant | transpose | card | quotient | divide | power | rem | implies | vectorproduct | scalarproduct | outerproduct | setdiff | fn | compose | plus | times | max | min | gcd | lcm | and | or | xor | union | intersect | cartesianproduct | mean | sdev | variance | median | mode | selector | root | minus | log | int | diff | partialdiff | divergence | grad | curl | laplacian | sum | product | limit | moment | exists | forall | neq | factorof | in | notin | notsubset | notprsubset | tendsto | eq | leq | lt | geq | gt | equivalent | approx | subset | prsubset | mi | mn | mo | mtext | ms | mspace | mrow | mfrac | msqrt | mroot | menclose | mstyle | merror | mpadded | mphantom | mfenced | msub | msup | msubsup | munder | mover | munderover | mmultiscripts | mtable | mtr | mlabeledtr | mtd | maligngroup | malignmark | maction)*, got (CDATA bvar ).",
    };
    libcellml::ValidatorPtr v = libcellml::Validator::create();
    libcellml::ModelPtr m = libcellml::Model::create();
    libcellml::ComponentPtr c = libcellml::Component::create();

    c->setMath(math);
    m->addComponent(c);

    v->validateModel(m);
    EXPECT_EQ_ISSUES(expectedIssues, v);
}

TEST(Validator, invalidMathmlCellMLNsOnNode)
{
    const std::string math =
        "<math  xmlns:cellml=\"http://www.cellml.org/cellml/2.0#\" xmlns=\"http://www.w3.org/1998/Math/MathML\"><apply><cellml:bvar><ci cellml:units=\"dimensionless\">B</ci></cellml:bvar></apply></math>";
    const std::vector<std::string> expectedIssues = {
        "CellML identifiers must contain one or more basic Latin alphabetic characters.",
        "Model does not have a valid name attribute.",
        "CellML identifiers must contain one or more basic Latin alphabetic characters.",
        "Component does not have a valid name attribute.",
        "Math has a 'bvar' element that is not a supported MathML element.",
        "MathML ci element has the child text 'B' which does not correspond with any variable names present in component ''.",
        "W3C MathML DTD error: No declaration for attribute units of element ci.",
    };
    libcellml::ValidatorPtr v = libcellml::Validator::create();
    libcellml::ModelPtr m = libcellml::Model::create();
    libcellml::ComponentPtr c = libcellml::Component::create();

    c->setMath(math);
    m->addComponent(c);

    v->validateModel(m);
    EXPECT_EQ_ISSUES(expectedIssues, v);
}

TEST(Validator, invalidMathMLCiAndCnElementsWithCellMLUnits)
{
    const std::string math =
        "<math xmlns:cellml=\"http://www.cellml.org/cellml/2.0#\" xmlns=\"http://www.w3.org/1998/Math/MathML\">\n"
        "  <apply>\n"
        "    <eq/>\n"
        "    <cn cellml:units=\"invalid\" cellml:value=\"zero\">oops</cn>\n"
        "    <apply>\n"
        "      <plus/>\n"
        "      <ci>A</ci>\n"
        "      <apply>\n"
        "        <plus/>\n"
        "        <bvar>\n"
        "          <ci cellml:units=\"dimensionless\">new_bvar</ci>\n"
        "        </bvar>\n"
        "        <apply>\n"
        "          <plus/>\n"
        "          <ci>   </ci>\n"
        "          <apply>\n"
        "            <plus/>\n"
        "            <ci>undefined_variable</ci>\n"
        "            <apply>\n"
        "              <plus/>\n"
        "              <ci/>\n"
        "              <bvar>\n"
        "                <ci cellml:units=\"9wayswrong\">B</ci>\n"
        "              </bvar>\n"
        "              <apply>\n"
        "                <plus/>\n"
        "                <cn>2.0</cn>\n"
        "              </apply>\n"
        "            </apply>\n"
        "          </apply>\n"
        "        </apply>\n"
        "      </apply>\n"
        "    </apply>\n"
        "  </apply>\n"
        "</math>\n";
    const std::vector<std::string> expectedIssues = {
        "Math cn element has an invalid attribute type 'value' in the cellml namespace.  Attribute 'units' is the only CellML namespace attribute allowed.",
        "Math has a cn element with a cellml:units attribute 'invalid' that is not a valid reference to units in the model 'modelName' or a standard unit.",
        "MathML ci element has the child text 'new_bvar' which does not correspond with any variable names present in component 'componentName'.",
        "MathML ci element has the child text 'undefined_variable' which does not correspond with any variable names present in component 'componentName'.",
        "CellML identifiers must contain one or more basic Latin alphabetic characters.",
        "Math cn element with the value '2.0' does not have a valid cellml:units attribute.",
        "W3C MathML DTD error: No declaration for attribute units of element ci.",
        "W3C MathML DTD error: No declaration for attribute units of element ci.",
    };

    libcellml::ValidatorPtr v = libcellml::Validator::create();
    libcellml::ModelPtr m = libcellml::Model::create();
    libcellml::ComponentPtr c = libcellml::Component::create();
    libcellml::VariablePtr v1 = libcellml::Variable::create();
    libcellml::VariablePtr v2 = libcellml::Variable::create();
    libcellml::VariablePtr v3 = libcellml::Variable::create();

    m->setName("modelName");
    c->setName("componentName");
    v1->setName("A");
    v2->setName("B");
    v3->setName("C");
    v1->setInitialValue("1.0");
    v2->setInitialValue("-1.0");
    v1->setUnits("dimensionless");
    v2->setUnits("dimensionless");
    v3->setUnits("dimensionless");

    c->addVariable(v1);
    c->addVariable(v2);
    c->addVariable(v3);
    c->setMath(math);
    m->addComponent(c);

    v->validateModel(m);

    EXPECT_EQ_ISSUES(expectedIssues, v);
}

TEST(Validator, validMathMLCiAndCnElementsWithCellMLUnits)
{
    const std::string math =
        "<?xml version=\"1.0\" encoding=\"UTF-8\"?>\n"
        "<math xmlns=\"http://www.w3.org/1998/Math/MathML\" xmlns:cellml=\"http://www.cellml.org/cellml/2.0#\">\n"
        "  <apply>\n"
        "    <eq/>\n"
        "    <cn cellml:units=\"dimensionless\">3</cn>\n"
        "    <apply>\n"
        "      <plus/>\n"
        "      <ci>A</ci>\n"
        "      <apply>\n"
        "        <plus/>\n"
        "        <ci>C</ci>\n"
        "        <cn cellml:units=\"dimensionless\">7</cn>\n"
        "      </apply>\n"
        "    </apply>\n"
        "  </apply>\n"
        "</math>\n";

    libcellml::ValidatorPtr v = libcellml::Validator::create();
    libcellml::ModelPtr m = libcellml::Model::create();
    libcellml::ComponentPtr c = libcellml::Component::create();
    libcellml::VariablePtr v1 = libcellml::Variable::create();
    libcellml::VariablePtr v2 = libcellml::Variable::create();
    libcellml::VariablePtr v3 = libcellml::Variable::create();

    m->setName("modelName");
    c->setName("componentName");
    v1->setName("A");
    v2->setName("B");
    v3->setName("C");
    v1->setInitialValue("1.0");
    v2->setInitialValue("-1.0");
    v1->setUnits("dimensionless");
    v2->setUnits("dimensionless");
    v3->setUnits("dimensionless");

    c->addVariable(v1);
    c->addVariable(v2);
    c->addVariable(v3);
    c->setMath(math);
    m->addComponent(c);

    v->validateModel(m);
    EXPECT_EQ(size_t(0), v->issueCount());
}

TEST(Validator, parseAndValidateInvalidUnitIssues)
{
    const std::string in =
        "<?xml version=\"1.0\" encoding=\"UTF-8\"?>\n"
        "<model xmlns=\"http://www.cellml.org/cellml/2.0#\" name=\"asoiaf\">\n"
        "  <units name=\"ampere\"/>\n"
        "  <units name=\"north\"/>\n"
        "  <units name=\"stark\">\n"
        "    <unit units=\"volt\" prefix=\"mega\" multiplier=\"1000.0\"/>\n"
        "    <unit units=\"north\"/>\n"
        "    <unit units=\"ned\"/>\n"
        "    <unit units=\"king in the north\"/>\n"
        "    <unit prefix=\"wolf\" units=\"metre\"/>\n"
        "  </units>\n"
        "</model>\n";
    const std::vector<std::string> expectedIssues = {
        "Units is named 'ampere' which is a protected standard unit name.",
        "Units reference 'ned' in units 'stark' is not a valid reference to a local units or a standard unit type.",
        "CellML identifiers must not contain any characters other than [a-zA-Z0-9_].",
        "Unit in units 'stark' does not have a valid units reference.",
        "Prefix 'wolf' of a unit referencing 'metre' in units 'stark' is not a valid integer or an SI prefix.",
    };

    libcellml::ParserPtr p = libcellml::Parser::create();
<<<<<<< HEAD
    libcellml::ModelPtr m = p->parseModel(input);
    EXPECT_EQ(size_t(0), p->issueCount());
=======
    libcellml::ModelPtr m = p->parseModel(in);
    EXPECT_EQ(size_t(0), p->errorCount());
>>>>>>> 0d96cb3d

    libcellml::ValidatorPtr v = libcellml::Validator::create();
    v->validateModel(m);
    EXPECT_EQ_ISSUES(expectedIssues, v);
}

TEST(Validator, validateInvalidConnectionsVariableWithoutParentComponent)
{
    const std::vector<std::string> expectedIssues = {
        "Variable 'variable2' is an equivalent variable to 'variable1' but 'variable2' has no parent component.",
    };
    libcellml::ModelPtr m = libcellml::Model::create();
    libcellml::ComponentPtr comp1 = libcellml::Component::create();
    libcellml::ComponentPtr comp2 = libcellml::Component::create();
    libcellml::VariablePtr v1 = libcellml::Variable::create();
    libcellml::VariablePtr v2 = libcellml::Variable::create();

    m->setName("modelName");
    comp1->setName("component1");
    comp2->setName("component2");

    v1->setName("variable1");
    v2->setName("variable2");
    v1->setUnits("dimensionless");
    v2->setUnits("dimensionless");

    comp1->addVariable(v1);
    comp2->addVariable(v2);

    m->addComponent(comp1);
    m->addComponent(comp2);

    libcellml::Variable::addEquivalence(v1, v2);

    comp2->removeVariable(v2);

    libcellml::ValidatorPtr v = libcellml::Validator::create();
    v->validateModel(m);
    EXPECT_EQ_ISSUES(expectedIssues, v);
}

<<<<<<< HEAD
TEST(Validator, validateInvalidConnectionsDanglingReciprocalEquivalence)
{
    libcellml::ValidatorPtr v = libcellml::Validator::create();
    libcellml::ModelPtr m = libcellml::Model::create();
    libcellml::ComponentPtr comp1 = libcellml::Component::create();
    libcellml::ComponentPtr comp2 = libcellml::Component::create();
    libcellml::ComponentPtr comp3 = libcellml::Component::create();
    libcellml::ComponentPtr comp4 = libcellml::Component::create();
    libcellml::VariablePtr v1_1 = libcellml::Variable::create();
    libcellml::VariablePtr v1_2 = libcellml::Variable::create();
    libcellml::VariablePtr v2 = libcellml::Variable::create();
    libcellml::VariablePtr v3 = libcellml::Variable::create();
    libcellml::VariablePtr v4 = libcellml::Variable::create();

    m->setName("modelName");
    comp1->setName("component1");
    comp2->setName("component2");
    comp3->setName("component3");
    comp4->setName("component4");
    v1_1->setName("variable1_1");
    v1_2->setName("variable1_2");
    v2->setName("variable2");
    v3->setName("variable3");
    v4->setName("variable4");

    v1_1->setUnits("dimensionless");
    v1_2->setUnits("dimensionless");
    v2->setUnits("dimensionless");
    v3->setUnits("dimensionless");
    v4->setUnits("dimensionless");

    comp1->addVariable(v1_1);
    comp1->addVariable(v1_2);
    comp2->addVariable(v2);
    comp3->addVariable(v3);
    comp4->addVariable(v4);
    m->addComponent(comp1);
    m->addComponent(comp2);
    m->addComponent(comp3);
    m->addComponent(comp4);

    // Valid connections.
    libcellml::Variable::addEquivalence(v1_1, v2);
    libcellml::Variable::addEquivalence(v1_2, v2);
    libcellml::Variable::addEquivalence(v1_1, v3);
    libcellml::Variable::addEquivalence(v1_1, v4);
    libcellml::Variable::addEquivalence(v2, v3);
    libcellml::Variable::addEquivalence(v1_1, v3);

    // Remove all connections on v1_2, leaving no dangling reciprocal connections.
    v1_2->removeAllEquivalences();

    v->validateModel(m);
    EXPECT_EQ(size_t(0), v->issueCount());
}

=======
>>>>>>> 0d96cb3d
TEST(Validator, integerStrings)
{
    const std::string in =
        "<?xml version=\"1.0\" encoding=\"UTF-8\"?>\n"
        "<model xmlns=\"http://www.cellml.org/cellml/2.0#\" name=\"asoiaf\">\n"
        "  <component name=\"component\">\n"
        "    <variable name=\"variable\" units=\"dimensionless\"/>\n"
        "    <variable name=\"other_variable\" units=\"dimensionless\"/>\n"
        "    <reset variable=\"variable\" test_variable=\"other_variable\" order=\"1\">\n"
        "      <test_value>\n"
        "        <math xmlns=\"http://www.w3.org/1998/Math/MathML\">\n"
        "        </math>\n"
        "      </test_value>\n"
        "      <reset_value>\n"
        "        <math xmlns=\"http://www.w3.org/1998/Math/MathML\">\n"
        "        </math>\n"
        "      </reset_value>\n"
        "    </reset>\n"
        "    <reset variable=\"variable\" test_variable=\"other_variable\" order=\"+1\">\n"
        "      <test_value>\n"
        "        <math xmlns=\"http://www.w3.org/1998/Math/MathML\">\n"
        "        </math>\n"
        "      </test_value>\n"
        "      <reset_value>\n"
        "        <math xmlns=\"http://www.w3.org/1998/Math/MathML\">\n"
        "        </math>\n"
        "      </reset_value>\n"
        "    </reset>\n"
        "    <reset variable=\"variable\" test_variable=\"other_variable\" order=\"\">\n"
        "      <test_value>\n"
        "        <math xmlns=\"http://www.w3.org/1998/Math/MathML\">\n"
        "        </math>\n"
        "      </test_value>\n"
        "      <reset_value>\n"
        "        <math xmlns=\"http://www.w3.org/1998/Math/MathML\">\n"
        "        </math>\n"
        "      </reset_value>\n"
        "    </reset>\n"
        "    <reset variable=\"variable\" test_variable=\"other_variable\" order=\"-\">\n"
        "      <test_value>\n"
        "        <math xmlns=\"http://www.w3.org/1998/Math/MathML\">\n"
        "        </math>\n"
        "      </test_value>\n"
        "      <reset_value>\n"
        "        <math xmlns=\"http://www.w3.org/1998/Math/MathML\">\n"
        "        </math>\n"
        "      </reset_value>\n"
        "    </reset>\n"
        "    <reset variable=\"variable\" test_variable=\"other_variable\" order=\"odd\">\n"
        "      <test_value>\n"
        "        <math xmlns=\"http://www.w3.org/1998/Math/MathML\">\n"
        "        </math>\n"
        "      </test_value>\n"
        "      <reset_value>\n"
        "        <math xmlns=\"http://www.w3.org/1998/Math/MathML\">\n"
        "        </math>\n"
        "      </reset_value>\n"
        "    </reset>\n"
        "  </component>\n"
        "</model>\n";

    const std::vector<std::string> expectedParsingErrors = {
        "Reset in component 'component' referencing variable 'variable' has a non-integer order value '+1'.",
        "Reset in component 'component' referencing variable 'variable' has a non-integer order value ''.",
        "Reset in component 'component' referencing variable 'variable' has a non-integer order value '-'.",
        "Reset in component 'component' referencing variable 'variable' has a non-integer order value 'odd'.",
    };

    const std::vector<std::string> expectedValidationErrors = {
        "Reset in component 'component' with variable 'variable', with test_variable 'other_variable', does not have an order set.",
        "Reset in component 'component' with variable 'variable', with test_variable 'other_variable', does not have an order set.",
        "Reset in component 'component' with variable 'variable', with test_variable 'other_variable', does not have an order set.",
        "Reset in component 'component' with variable 'variable', with test_variable 'other_variable', does not have an order set.",
    };

    libcellml::ParserPtr p = libcellml::Parser::create();
    libcellml::ModelPtr m = p->parseModel(in);

    EXPECT_EQ_ISSUES(expectedParsingErrors, p);

    libcellml::ValidatorPtr v = libcellml::Validator::create();
    v->validateModel(m);

    EXPECT_EQ_ISSUES(expectedValidationErrors, v);
}

TEST(Validator, resetValid)
{
    libcellml::ModelPtr m = libcellml::Model::create();
    libcellml::ComponentPtr c = libcellml::Component::create();
    libcellml::VariablePtr v1 = libcellml::Variable::create();
    libcellml::VariablePtr v2 = libcellml::Variable::create();
    libcellml::ResetPtr r = libcellml::Reset::create();

    r->setVariable(v1);
    r->setTestVariable(v2);
    r->setOrder(1);
    r->setResetValue(NON_EMPTY_MATH);
    r->setTestValue(NON_EMPTY_MATH);

    c->setName("comp");
    v1->setName("var");
    v1->setUnits("second");
    v2->setName("var2");
    v2->setUnits("second");

    c->addVariable(v1);
    c->addVariable(v2);

    c->addReset(r);

    m->setName("main");
    m->addComponent(c);

    libcellml::ValidatorPtr validator = libcellml::Validator::create();
    validator->validateModel(m);

    EXPECT_EQ(size_t(0), validator->issueCount());
}

TEST(Validator, resetNoVariable)
{
    const std::string expectedError =
        "Reset in component 'comp' with order '3', with test_variable 'var2', does not reference a variable.";

    libcellml::ModelPtr m = libcellml::Model::create();
    libcellml::ComponentPtr c = libcellml::Component::create();
    libcellml::VariablePtr v1 = libcellml::Variable::create();
    libcellml::VariablePtr v2 = libcellml::Variable::create();
    libcellml::ResetPtr r = libcellml::Reset::create();

    // No variable
    r->setTestVariable(v2);
    r->setOrder(3);
    r->setResetValue(NON_EMPTY_MATH);
    r->setTestValue(NON_EMPTY_MATH);

    c->setName("comp");
    v1->setName("var");
    v1->setUnits("second");
    v2->setName("var2");
    v2->setUnits("second");

    c->addVariable(v1);
    c->addVariable(v2);

    c->addReset(r);

    m->setName("main");
    m->addComponent(c);

    libcellml::ValidatorPtr validator = libcellml::Validator::create();
    validator->validateModel(m);

    EXPECT_EQ(size_t(1), validator->issueCount());
    EXPECT_EQ(expectedError, validator->issue(0)->description());
}

TEST(Validator, resetNoTestVariable)
{
    const std::string expectedError =
        "Reset in component 'comp' with order '4', with variable 'var', does not reference a test_variable.";

    libcellml::ModelPtr m = libcellml::Model::create();
    libcellml::ComponentPtr c = libcellml::Component::create();
    libcellml::VariablePtr v1 = libcellml::Variable::create();
    libcellml::VariablePtr v2 = libcellml::Variable::create();
    libcellml::ResetPtr r = libcellml::Reset::create();

    // No test_variable
    r->setVariable(v1);
    r->setOrder(4);
    r->setResetValue(NON_EMPTY_MATH);
    r->setTestValue(NON_EMPTY_MATH);

    c->setName("comp");
    v1->setName("var");
    v1->setUnits("second");
    v2->setName("var2");
    v2->setUnits("second");

    c->addVariable(v1);
    c->addVariable(v2);

    c->addReset(r);

    m->setName("main");
    m->addComponent(c);

    libcellml::ValidatorPtr validator = libcellml::Validator::create();
    validator->validateModel(m);

    EXPECT_EQ(size_t(1), validator->issueCount());
    EXPECT_EQ(expectedError, validator->issue(0)->description());
}

TEST(Validator, resetNoOrder)
{
    const std::string expectedError =
        "Reset in component 'comp' with variable 'var', with test_variable 'var2', does not have an order set.";

    libcellml::ModelPtr m = libcellml::Model::create();
    libcellml::ComponentPtr c = libcellml::Component::create();
    libcellml::VariablePtr v1 = libcellml::Variable::create();
    libcellml::VariablePtr v2 = libcellml::Variable::create();
    libcellml::ResetPtr r = libcellml::Reset::create();

    // No order
    r->setVariable(v1);
    r->setTestVariable(v2);
    r->setResetValue(NON_EMPTY_MATH);
    r->setTestValue(NON_EMPTY_MATH);

    c->setName("comp");
    v1->setName("var");
    v1->setUnits("second");
    v2->setName("var2");
    v2->setUnits("second");

    c->addVariable(v1);
    c->addVariable(v2);

    c->addReset(r);

    m->setName("main");
    m->addComponent(c);

    libcellml::ValidatorPtr validator = libcellml::Validator::create();
    validator->validateModel(m);
    EXPECT_EQ(size_t(1), validator->issueCount());
    EXPECT_EQ(expectedError, validator->issue(0)->description());
}

TEST(Validator, resetNoResetValue)
{
    const std::string expectedError = "Reset in component 'comp' with order '6', with variable 'var', with test_variable 'var2', does not have a reset_value specified.";

    libcellml::ModelPtr m = libcellml::Model::create();
    libcellml::ComponentPtr c = libcellml::Component::create();
    libcellml::VariablePtr v1 = libcellml::Variable::create();
    libcellml::VariablePtr v2 = libcellml::Variable::create();
    libcellml::ResetPtr r = libcellml::Reset::create();

    // No reset_value
    r->setVariable(v1);
    r->setTestVariable(v2);
    r->setOrder(6);
    r->setTestValue(NON_EMPTY_MATH);

    c->setName("comp");
    v1->setName("var");
    v1->setUnits("second");
    v2->setName("var2");
    v2->setUnits("second");

    c->addVariable(v1);
    c->addVariable(v2);

    c->addReset(r);

    m->setName("main");
    m->addComponent(c);

    libcellml::ValidatorPtr validator = libcellml::Validator::create();
    validator->validateModel(m);

    EXPECT_EQ(size_t(1), validator->issueCount());
    EXPECT_EQ(expectedError, validator->issue(0)->description());
}

TEST(Validator, resetMultipleMathMLInResetValue)
{
    libcellml::ModelPtr m = libcellml::Model::create();
    libcellml::ComponentPtr c = libcellml::Component::create();
    libcellml::VariablePtr v1 = libcellml::Variable::create();
    libcellml::VariablePtr v2 = libcellml::Variable::create();
    libcellml::ResetPtr r = libcellml::Reset::create();

    // Multiple MathML in reset_value
    r->setVariable(v1);
    r->setTestVariable(v2);
    r->setOrder(6);
    r->setResetValue(NON_EMPTY_MATH + NON_EMPTY_MATH);
    r->setTestValue(NON_EMPTY_MATH);

    c->setName("comp");
    v1->setName("var");
    v1->setUnits("second");
    v2->setName("var2");
    v2->setUnits("second");

    c->addVariable(v1);
    c->addVariable(v2);

    c->addReset(r);

    m->setName("main");
    m->addComponent(c);

    libcellml::ValidatorPtr validator = libcellml::Validator::create();
    validator->validateModel(m);
    EXPECT_EQ(size_t(0), validator->errorCount());
}

TEST(Validator, resetNoTestValue)
{
    const std::vector<std::string> expectedIssues = {
        "Reset in component 'comp' with order '7', with variable 'var', with test_variable 'var2', does not have a test_value specified.",
    };

    libcellml::ModelPtr m = libcellml::Model::create();
    libcellml::ComponentPtr c = libcellml::Component::create();
    libcellml::VariablePtr v1 = libcellml::Variable::create();
    libcellml::VariablePtr v2 = libcellml::Variable::create();
    libcellml::ResetPtr r = libcellml::Reset::create();

    // No test_value
    r->setVariable(v1);
    r->setTestVariable(v2);
    r->setOrder(7);
    r->setResetValue(NON_EMPTY_MATH);

    c->setName("comp");
    v1->setName("var");
    v1->setUnits("second");
    v2->setName("var2");
    v2->setUnits("second");

    c->addVariable(v1);
    c->addVariable(v2);

    c->addReset(r);

    m->setName("main");
    m->addComponent(c);

    libcellml::ValidatorPtr validator = libcellml::Validator::create();
    validator->validateModel(m);

    EXPECT_EQ_ISSUES(expectedIssues, validator);
}

TEST(Validator, resetMultipleMathMLInTestValue)
{
    libcellml::ModelPtr m = libcellml::Model::create();
    libcellml::ComponentPtr c = libcellml::Component::create();
    libcellml::VariablePtr v1 = libcellml::Variable::create();
    libcellml::VariablePtr v2 = libcellml::Variable::create();
    libcellml::ResetPtr r = libcellml::Reset::create();

    // Multiple MathML blocks in test_value
    r->setVariable(v1);
    r->setTestVariable(v2);
    r->setOrder(6);
    r->setResetValue(NON_EMPTY_MATH);
    r->setTestValue(NON_EMPTY_MATH + NON_EMPTY_MATH);

    c->setName("comp");
    v1->setName("var");
    v1->setUnits("second");
    v2->setName("var2");
    v2->setUnits("second");

    c->addVariable(v1);
    c->addVariable(v2);

    c->addReset(r);

    m->setName("main");
    m->addComponent(c);

    libcellml::ValidatorPtr validator = libcellml::Validator::create();
    validator->validateModel(m);
    EXPECT_EQ(size_t(0), validator->errorCount());
}

TEST(Validator, resetWhitespaceAsMaths)
{
    const std::vector<std::string> expectedIssues = {
        "Reset in component 'comp' with order '8', with variable 'var', with test_variable 'var2', does not have a test_value specified.",
        "Reset in component 'comp' with order '8', with variable 'var', with test_variable 'var2', does not have a reset_value specified.",
    };

    libcellml::ModelPtr m = libcellml::Model::create();
    libcellml::ComponentPtr c = libcellml::Component::create();
    libcellml::VariablePtr v1 = libcellml::Variable::create();
    libcellml::VariablePtr v2 = libcellml::Variable::create();
    libcellml::ResetPtr r = libcellml::Reset::create();

    // Whitespace test_value and reset_value
    r->setVariable(v1);
    r->setTestVariable(v2);
    r->setOrder(8);
    r->setResetValue(" ");
    r->setTestValue(" ");

    c->setName("comp");
    v1->setName("var");
    v1->setUnits("second");
    v2->setName("var2");
    v2->setUnits("second");

    c->addVariable(v1);
    c->addVariable(v2);

    c->addReset(r);

    m->setName("main");
    m->addComponent(c);

    libcellml::ValidatorPtr validator = libcellml::Validator::create();
    validator->validateModel(m);

    EXPECT_EQ_ISSUES(expectedIssues, validator);
}

TEST(Validator, resetEmptyMathML)
{
    libcellml::ModelPtr m = libcellml::Model::create();
    libcellml::ComponentPtr c = libcellml::Component::create();
    libcellml::VariablePtr v1 = libcellml::Variable::create();
    libcellml::VariablePtr v2 = libcellml::Variable::create();
    libcellml::ResetPtr r = libcellml::Reset::create();

    // Empty test_value and reset_value math block
    // TODO: For now, empty maths blocks are valid. Issue #365
    r->setVariable(v1);
    r->setTestVariable(v2);
    r->setOrder(9);
    r->setResetValue(EMPTY_MATH);
    r->setTestValue(EMPTY_MATH);

    c->setName("comp");
    v1->setName("var");
    v1->setUnits("second");
    v2->setName("var2");
    v2->setUnits("second");

    c->addVariable(v1);
    c->addVariable(v2);

    c->addReset(r);

    m->setName("main");
    m->addComponent(c);

    libcellml::ValidatorPtr validator = libcellml::Validator::create();
    validator->validateModel(m);

    EXPECT_EQ(size_t(0), validator->issueCount());
}

TEST(Validator, resetNegativeOrder)
{
    libcellml::ModelPtr m = libcellml::Model::create();
    libcellml::ComponentPtr c = libcellml::Component::create();
    libcellml::VariablePtr v1 = libcellml::Variable::create();
    libcellml::VariablePtr v2 = libcellml::Variable::create();
    libcellml::ResetPtr r = libcellml::Reset::create();

    // Negative order value should be allowed
    r->setVariable(v1);
    r->setTestVariable(v2);
    r->setOrder(-100);
    r->setResetValue(NON_EMPTY_MATH);
    r->setTestValue(NON_EMPTY_MATH);

    c->setName("comp");
    v1->setName("var");
    v1->setUnits("second");
    v2->setName("var2");
    v2->setUnits("second");

    c->addVariable(v1);
    c->addVariable(v2);

    c->addReset(r);

    m->setName("main");
    m->addComponent(c);

    libcellml::ValidatorPtr validator = libcellml::Validator::create();
    validator->validateModel(m);

    EXPECT_EQ(size_t(0), validator->issueCount());
}

TEST(Validator, resetVariableOutsideComponent)
{
    const std::vector<std::string> expectedIssues = {
        "Reset in component 'c1' with order '1', with variable 'v2', with test_variable 'v1', refers to a variable 'v2' in a different component 'c2'.",
        "Reset in component 'c2' with order '1', with variable 'v2', with test_variable 'v1', refers to a test_variable 'v1' in a different component 'c1'."};

    libcellml::ModelPtr m = libcellml::Model::create();
    libcellml::ComponentPtr c1 = libcellml::Component::create();
    libcellml::ComponentPtr c2 = libcellml::Component::create();
    libcellml::VariablePtr v1 = libcellml::Variable::create();
    libcellml::VariablePtr v2 = libcellml::Variable::create();
    libcellml::ResetPtr r1 = libcellml::Reset::create();
    libcellml::ResetPtr r2 = libcellml::Reset::create();
    libcellml::ValidatorPtr validator = libcellml::Validator::create();

    v1->setName("v1");
    v1->setUnits("dimensionless");
    v2->setName("v2");
    v2->setUnits("dimensionless");

    c1->setName("c1");
    c2->setName("c2");

    c1->addVariable(v1);
    c2->addVariable(v2);

    c1->addReset(r1);
    c2->addReset(r2);

    r1->setVariable(v2); // variable outside parent component
    r1->setTestVariable(v1);
    r1->setOrder(1);
    r1->setResetValue(EMPTY_MATH);
    r1->setTestValue(EMPTY_MATH);

    r2->setVariable(v2);
    r2->setTestVariable(v1); // test_variable outside parent component
    r2->setOrder(1);
    r2->setResetValue(EMPTY_MATH);
    r2->setTestValue(EMPTY_MATH);

    m->setName("model");
    m->addComponent(c1);
    m->addComponent(c2);

    validator->validateModel(m);

    EXPECT_EQ_ISSUES(expectedIssues, validator);
}

TEST(Validator, validMathCnElements)
{
    const std::string math =
        "<math xmlns:cellml=\"http://www.cellml.org/cellml/2.0#\" xmlns=\"http://www.w3.org/1998/Math/MathML\">\n"
        "  <apply>\n"
        "    <eq/>\n"
        "    <ci>C</ci>\n"
        "    <apply>\n"
        "      <plus/>\n"
        "      <cn cellml:units=\"dimensionless\">3.44<sep/>2</cn>\n"
        "      <cn cellml:units=\"dimensionless\">-9.612</cn>\n"
        "    </apply>\n"
        "  </apply>\n"
        "</math>\n";

    libcellml::ValidatorPtr v = libcellml::Validator::create();
    libcellml::ModelPtr m = libcellml::Model::create();
    libcellml::ComponentPtr c = libcellml::Component::create();
    libcellml::VariablePtr v1 = libcellml::Variable::create();

    m->setName("modelName");
    c->setName("componentName");
    v1->setName("C");
    v1->setInitialValue("3.5");
    v1->setUnits("dimensionless");

    c->addVariable(v1);
    c->setMath(math);
    m->addComponent(c);

    v->validateModel(m);
    EXPECT_EQ(size_t(0), v->issueCount());
}

TEST(Validator, validMathCnElementsMissingCellMLNamespace)
{
    const std::string math =
        "<math xmlns=\"http://www.w3.org/1998/Math/MathML\">\n"
        "  <apply>\n"
        "    <eq/>\n"
        "    <ci>C</ci>\n"
        "    <apply>\n"
        "      <plus/>\n"
        "      <cn cellml:units=\"dimensionless\">3.44<sep/>2</cn>\n"
        "      <cn cellml:units=\"dimensionless\">-9.612</cn>\n"
        "    </apply>\n"
        "  </apply>\n"
        "</math>\n";

<<<<<<< HEAD
    const std::vector<std::string> expectedIssues {
=======
    const std::vector<std::string> expectedErrors = {
>>>>>>> 0d96cb3d
        "LibXml2 error: Namespace prefix cellml for units on cn is not defined.",
        "LibXml2 error: Namespace prefix cellml for units on cn is not defined.",
        "CellML identifiers must contain one or more basic Latin alphabetic characters.",
        "Math cn element with the value '3.44' does not have a valid cellml:units attribute.",
        "CellML identifiers must contain one or more basic Latin alphabetic characters.",
        "Math cn element with the value '-9.612' does not have a valid cellml:units attribute.",
        "W3C MathML DTD error: Namespace prefix cellml for units on cn is not defined.",
        "W3C MathML DTD error: No declaration for attribute cellml:units of element cn.",
        "W3C MathML DTD error: Namespace prefix cellml for units on cn is not defined.",
        "W3C MathML DTD error: No declaration for attribute cellml:units of element cn.",
    };

    libcellml::ValidatorPtr v = libcellml::Validator::create();
    libcellml::ModelPtr m = libcellml::Model::create();
    libcellml::ComponentPtr c = libcellml::Component::create();
    libcellml::VariablePtr v1 = libcellml::Variable::create();

    m->setName("modelName");
    c->setName("componentName");
    v1->setName("C");
    v1->setInitialValue("3.5");
    v1->setUnits("dimensionless");

    c->addVariable(v1);
    c->setMath(math);
    m->addComponent(c);

    v->validateModel(m);
    EXPECT_EQ_ISSUES(expectedIssues, v);
}

TEST(Validator, unitAmericanSpellingOfUnitsRemoved)
{
    const std::vector<std::string> expectedErrors = {
        "Variable 'tomahto' in component 'comp2' has a units reference 'testunit2' which is neither standard nor defined in the parent model.",
        "Units reference 'meter' in units 'testunit2' is not a valid reference to a local units or a standard unit type.",
        "Variable 'tomayto' has units of 'testunit1' and an equivalent variable 'tomahto' with non-matching units of 'testunit2'. The mismatch is: metre^1.",
    };

    libcellml::ValidatorPtr validator = libcellml::Validator::create();
    libcellml::ModelPtr m = libcellml::Model::create();
    libcellml::ComponentPtr comp1 = libcellml::Component::create();
    libcellml::ComponentPtr comp2 = libcellml::Component::create();

    libcellml::VariablePtr v1 = libcellml::Variable::create();
    libcellml::VariablePtr v2 = libcellml::Variable::create();

    v1->setName("tomayto");
    v1->setInterfaceType("public");
    v2->setName("tomahto");
    v2->setInterfaceType("public");
    m->setName("callthewholethingoff");
    comp1->addVariable(v1);
    comp2->addVariable(v2);
    comp1->setName("comp1");
    comp2->setName("comp2");
    m->addComponent(comp1);
    m->addComponent(comp2);

    // u1 = u2: different spelling of meter/metre.
    libcellml::UnitsPtr u1 = libcellml::Units::create();
    u1->setName("testunit1");
    u1->addUnit("metre");
    libcellml::UnitsPtr u2 = libcellml::Units::create();
    u2->setName("testunit2");
    u2->addUnit("meter");

    v1->setUnits(u1);
    v2->setUnits(u2);
    m->addUnits(u1);
    m->addUnits(u2);

<<<<<<< HEAD
    const std::vector<std::string> expectedIssues = {
        "Variable 'tomahto' in component 'comp2' has a units reference 'testunit2' which is neither standard nor defined in the parent model.",
        "Units reference 'meter' in units 'testunit2' is not a valid reference to a local units or a standard unit type.",
        "Variable 'tomayto' has units of 'testunit1' and an equivalent variable 'tomahto' with non-matching units of 'testunit2'. The mismatch is: metre^1.",
    };

    // This one is now an issue.
=======
    // This one is now an error.
>>>>>>> 0d96cb3d
    libcellml::Variable::addEquivalence(v1, v2);
    validator->validateModel(m);

    EXPECT_EQ_ISSUES(expectedIssues, validator);
}

TEST(Validator, unitEquivalenceStandardUnitsToBaseUnits)
{
    libcellml::ValidatorPtr validator = libcellml::Validator::create();
    libcellml::ModelPtr m = libcellml::Model::create();
    libcellml::ComponentPtr comp1 = libcellml::Component::create();
    libcellml::ComponentPtr comp2 = libcellml::Component::create();
    libcellml::VariablePtr v1 = libcellml::Variable::create();
    libcellml::VariablePtr v2 = libcellml::Variable::create();
    libcellml::UnitsPtr base = libcellml::Units::create();
    libcellml::UnitsPtr standard = libcellml::Units::create();

    const std::map<std::string, std::map<std::string, double>> standardToBaseUnitList = {
        {"ampere", {{"ampere", 1.0}}},
        {"becquerel", {{"second", -1.0}}},
        {"candela", {{"candela", 1.0}}},
        {"coulomb", {{"ampere", -1.0}, {"second", 1.0}}},
        {"dimensionless", {{"dimensionless", 1.0}}},
        {"farad", {{"ampere", 2.0}, {"kilogram", -1.0}, {"metre", -2.0}, {"second", -4.0}}},
        {"gram", {{"kilogram", 1.0}}},
        {"gray", {{"metre", 2.0}, {"second", -2.0}}},
        {"henry", {{"ampere", -2.0}, {"kilogram", 1.0}, {"metre", 2.0}, {"second", -2.0}}},
        {"hertz", {{"second", -1.0}}},
        {"joule", {{"kilogram", 1.0}, {"metre", 2.0}, {"second", -2.0}}},
        {"katal", {{"mole", 1.0}, {"second", -1.0}}},
        {"kelvin", {{"kelvin", 1.0}}},
        {"kilogram", {{"kilogram", 1.0}}},
        {"litre", {{"metre", 3.0}}},
        {"lumen", {{"candela", 1.0}}},
        {"lux", {{"candela", 1.0}, {"metre", -2.0}}},
        {"metre", {{"metre", 1.0}}},
        {"mole", {{"mole", 1.0}}},
        {"newton", {{"kilogram", 1.0}, {"metre", 1.0}, {"second", -2.0}}},
        {"ohm", {{"ampere", -2.0}, {"kilogram", 1.0}, {"metre", 2.0}, {"second", -3.0}}},
        {"pascal", {{"kilogram", 1.0}, {"metre", -1.0}, {"second", -2.0}}},
        {"radian", {{"dimensionless", 1.0}}},
        {"second", {{"second", 1.0}}},
        {"siemens", {{"ampere", 2.0}, {"kilogram", -1.0}, {"metre", -2.0}, {"second", 3.0}}},
        {"sievert", {{"metre", 2.0}, {"second", -2.0}}},
        {"steradian", {{"dimensionless", 1.0}}},
        {"tesla", {{"ampere", -1.0}, {"kilogram", 1.0}, {"second", -2.0}}},
        {"volt", {{"ampere", -1.0}, {"kilogram", 1.0}, {"metre", 2.0}, {"second", -3.0}}},
        {"watt", {{"kilogram", 1.0}, {"metre", 2.0}, {"second", -3.0}}},
        {"weber", {{"ampere", -1.0}, {"kilogram", 1.0}, {"metre", 2.0}, {"second", -2.0}}}};

    v1->setName("tomayto");
    v2->setName("tomahto");
    m->setName("callthewholethingoff");
    comp1->addVariable(v1);
    comp2->addVariable(v2);
    comp1->setName("comp1");
    comp2->setName("comp2");
    m->addComponent(comp1);
    m->addComponent(comp2);
    base->setName("base");
    standard->setName("standard");
    v1->setUnits(base);
    v2->setUnits(standard);
    m->addUnits(base);
    m->addUnits(standard);

    for (const auto &line : standardToBaseUnitList) {
        standard->removeAllUnits();
        base->removeAllUnits();
        standard->addUnit(line.first);
        for (const auto &baseUnits : line.second) {
            base->addUnit(baseUnits.first, 0, baseUnits.second, 1.0);
        }
        validator->validateModel(m);
        EXPECT_EQ(size_t(0), validator->issueCount());
    }
}

TEST(Validator, unitEquivalenceBasicDimensionlessUnits)
{
    libcellml::ValidatorPtr validator = libcellml::Validator::create();
    libcellml::ModelPtr m = libcellml::Model::create();
    libcellml::ComponentPtr comp1 = libcellml::Component::create();
    libcellml::ComponentPtr comp2 = libcellml::Component::create();

    libcellml::VariablePtr v1 = libcellml::Variable::create();
    libcellml::VariablePtr v2 = libcellml::Variable::create();

    v1->setName("tomayto");
    v1->setInterfaceType("public");
    v2->setName("tomahto");
    v2->setInterfaceType("public");

    m->setName("callthewholethingoff");
    comp1->addVariable(v1);
    comp2->addVariable(v2);
    comp1->setName("comp1");
    comp2->setName("comp2");
    m->addComponent(comp1);
    m->addComponent(comp2);

    // u1 = u2: testing that cancelled units become dimensionless.
    libcellml::UnitsPtr u1 = libcellml::Units::create();
    u1->setName("metrepermetre");
    u1->addUnit("metre");
    u1->addUnit("metre", -1.0);
    libcellml::UnitsPtr u2 = libcellml::Units::create();
    u2->setName("ratio");
    u2->addUnit("dimensionless");

    v1->setUnits(u1);
    v2->setUnits(u2);

    m->addUnits(u1);
    m->addUnits(u2);

    libcellml::Variable::addEquivalence(v1, v2);

    validator->validateModel(m);
    EXPECT_EQ(size_t(0), validator->issueCount());
}

TEST(Validator, unitEquivalenceDimensionlessUnits)
{
    libcellml::ValidatorPtr validator = libcellml::Validator::create();
    libcellml::ModelPtr m = libcellml::Model::create();
    libcellml::ComponentPtr comp1 = libcellml::Component::create();
    libcellml::ComponentPtr comp2 = libcellml::Component::create();
    libcellml::ComponentPtr comp3 = libcellml::Component::create();

    libcellml::VariablePtr v1 = libcellml::Variable::create();
    libcellml::VariablePtr v2 = libcellml::Variable::create();
    libcellml::VariablePtr v3 = libcellml::Variable::create();

    v1->setName("tomayto");
    v2->setName("tomahto");
    v3->setName("tomaat");

    m->setName("callthewholethingoff");
    comp1->addVariable(v1);
    comp2->addVariable(v2);
    comp3->addVariable(v3);
    comp1->setName("comp1");
    comp2->setName("comp2");
    comp3->setName("comp3");
    m->addComponent(comp1);
    m->addComponent(comp2);
    m->addComponent(comp3);

    // u1 = u2 = u3: testing that cancelled units become dimensionless and equivalent to radians, steradians, etc.
    libcellml::UnitsPtr u1 = libcellml::Units::create();
    u1->setName("testunit5");
    u1->addUnit("metre", -2.0);
    u1->addUnit("metre", 2.0);
    libcellml::UnitsPtr u2 = libcellml::Units::create();
    u2->setName("testunit6");
    u2->addUnit("dimensionless");
    libcellml::UnitsPtr u3 = libcellml::Units::create();
    u3->setName("testunit7");
    u3->addUnit("steradian");

    v1->setUnits(u1);
    v2->setUnits(u2);
    v3->setUnits(u3);

    m->addUnits(u1);
    m->addUnits(u2);
    m->addUnits(u3);

    libcellml::Variable::addEquivalence(v1, v2);
    libcellml::Variable::addEquivalence(v2, v3);

    m->fixVariableInterfaces();

    validator->validateModel(m);
    EXPECT_EQ(size_t(0), validator->issueCount());
}

TEST(Validator, unitEquivalenceMultiplierPrefix)
{
    libcellml::ValidatorPtr validator = libcellml::Validator::create();
    libcellml::ModelPtr m = libcellml::Model::create();
    libcellml::ComponentPtr comp1 = libcellml::Component::create();
    libcellml::ComponentPtr comp2 = libcellml::Component::create();
    libcellml::ComponentPtr comp3 = libcellml::Component::create();

    libcellml::VariablePtr v1 = libcellml::Variable::create();
    libcellml::VariablePtr v2 = libcellml::Variable::create();
    libcellml::VariablePtr v3 = libcellml::Variable::create();

    v1->setName("tomayto");
    v2->setName("tomahto");
    v3->setName("tomaat");

    m->setName("callthewholethingoff");
    comp1->setName("comp1");
    comp2->setName("comp2");
    comp3->setName("comp3");
    m->addComponent(comp1);
    m->addComponent(comp2);
    m->addComponent(comp3);

    // u1 = u2 = u3: testing multiplier or prefix don't affect base unit equivalence.
    libcellml::UnitsPtr u1 = libcellml::Units::create();
    u1->setName("testunit10");
    u1->addUnit("gram", 2, 1000.0);
    libcellml::UnitsPtr u2 = libcellml::Units::create();
    u2->setName("testunit11");
    u2->addUnit("kilogram", 2.0);
    libcellml::UnitsPtr u3 = libcellml::Units::create();
    u3->setName("testunit12");
    u3->addUnit("gram", "kilo", 2.0);

    v1->setUnits(u1);
    v2->setUnits(u2);
    v3->setUnits(u3);

    m->addUnits(u1);
    m->addUnits(u2);
    m->addUnits(u3);

    libcellml::Variable::addEquivalence(v1, v2);
    libcellml::Variable::addEquivalence(v2, v3);

    validator->validateModel(m);
    EXPECT_EQ(size_t(0), validator->issueCount());
}

TEST(Validator, unitEquivalenceComplicatedNestedUnits)
{
    const std::vector<std::string> expectedIssues = {
        "Variable 'pjs' has units of 'testunit13' and an equivalent variable 'pajamas' with non-matching units of 'testunit14'. The mismatch is: metre^1, multiplication factor of 10^3.",
    };

    libcellml::ValidatorPtr validator = libcellml::Validator::create();
    libcellml::ModelPtr m = libcellml::Model::create();
    libcellml::ComponentPtr comp1 = libcellml::Component::create();
    libcellml::ComponentPtr comp2 = libcellml::Component::create();
    libcellml::ComponentPtr comp3 = libcellml::Component::create();

    libcellml::VariablePtr v1 = libcellml::Variable::create();
    libcellml::VariablePtr v8 = libcellml::Variable::create();
    libcellml::VariablePtr v9 = libcellml::Variable::create();
    libcellml::VariablePtr v13 = libcellml::Variable::create();
    libcellml::VariablePtr v14 = libcellml::Variable::create();

    v1->setName("tomayto");
    v8->setName("neether");
    v9->setName("nyther");
    v13->setName("pjs");
    v14->setName("pajamas");

    comp1->setName("isay");
    comp2->setName("yousay");
    comp3->setName("wesay");

    m->setName("callthewholethingoff");

    comp1->addVariable(v1);
    comp2->addVariable(v8);
    comp3->addVariable(v9);
    comp2->addVariable(v13);
    comp3->addVariable(v14);

    m->addComponent(comp1);
    m->addComponent(comp2);
    m->addComponent(comp3);

    libcellml::UnitsPtr u1 = libcellml::Units::create();
    u1->setName("testunit1");
    u1->addUnit("metre");

    // u8 = u9: testing more complicated compound units, newton/(sievert.pascal) = second^2.radian^3.steradian^-4.
    libcellml::UnitsPtr u8 = libcellml::Units::create();
    u8->setName("testunit8");
    u8->addUnit("newton", 1.0);
    u8->addUnit("pascal", -1.0);
    u8->addUnit("sievert", -1.0);
    libcellml::UnitsPtr u9 = libcellml::Units::create();
    u9->setName("testunit9");
    u9->addUnit("second", 2.0);
    u9->addUnit("radian", -4.0);
    u9->addUnit("steradian", 2.0);

    // u13 != u14: testing that the mismatch is reported correctly.
    libcellml::UnitsPtr u13 = libcellml::Units::create();
    u13->setName("testunit13");
    u13->addUnit("testunit1", "kilo", 2.0);
    u13->addUnit("testunit8", 2.0);
    libcellml::UnitsPtr u14 = libcellml::Units::create();
    u14->setName("testunit14");
    u14->addUnit("testunit1", 1.0);
    u14->addUnit("testunit9", 2.0);

    v1->setUnits(u1);
    v8->setUnits(u8);
    v9->setUnits(u9);
    v13->setUnits(u13);
    v14->setUnits(u14);

    m->addUnits(u1);
    m->addUnits(u8);
    m->addUnits(u9);
    m->addUnits(u13);
    m->addUnits(u14);

    // This one is fine but complicated: newton/(sievert.pascal) = second^2.radian^3.steradian^-4.
    libcellml::Variable::addEquivalence(v8, v9);

    // Off by (metre)^1: testing nested unit equivalence.
    libcellml::Variable::addEquivalence(v13, v14);

    m->fixVariableInterfaces();

    validator->validateModel(m);

    EXPECT_EQ_ISSUES(expectedIssues, validator);
}

TEST(Validator, unitEquivalenceExponentMultiplierPrefixExponent)
{
    // This test is intended to demonstrate that the effect of different multiplicator sources (prefix, multiplier term)
    // does not affect the equivalence of the underlying base variables.

    libcellml::ValidatorPtr validator = libcellml::Validator::create();
    libcellml::ModelPtr model = libcellml::Model::create();

    libcellml::ComponentPtr comp1 = libcellml::Component::create();
    libcellml::ComponentPtr comp2 = libcellml::Component::create();

    libcellml::VariablePtr v1 = libcellml::Variable::create();
    libcellml::VariablePtr v2 = libcellml::Variable::create();

    v1->setName("v1");
    v1->setInterfaceType("public");
    v2->setName("v2");
    v2->setInterfaceType("public");

    // millimetres
    libcellml::UnitsPtr u1 = libcellml::Units::create();
    u1->setName("u1");
    u1->addUnit("metre", "milli"); // standard, prefix.

    // mm^3
    libcellml::UnitsPtr u2 = libcellml::Units::create();
    u2->setName("u2");
    u2->addUnit("u1", 3.0); // standard, exponent.

    // mm^6
    libcellml::UnitsPtr u3 = libcellml::Units::create();
    u3->setName("u3");
    u3->addUnit("u2", 2.0); // standard, exponent.

    // m^6
    libcellml::UnitsPtr u4 = libcellml::Units::create();
    u4->setName("u4");
    u4->addUnit("u3", 15, 1.0); // standard, prefix, exponent.

    libcellml::UnitsPtr u5 = libcellml::Units::create();
    u5->setName("u5");
    u5->addUnit("metre", 6.0); // standard, exponent.

    // u4 ~= u5: Units will be equivalent, testing that prefix, multiplier, and exponent validation is correct.
    // Note: there is a factor of 1000 between u4 and u5 since u4 = 10^15*u3 (rather than 10^18*u3), which is
    //       fine since we only need units to be equivalent for validation.
    // TODO: see issue in specification: https://github.com/cellml/cellml-specification/issues/19.
    v1->setUnits(u4);
    v2->setUnits(u5);

    comp1->setName("component1");
    comp1->addVariable(v1);

    comp2->setName("component2");
    comp2->addVariable(v2);

    model->setName("model");
    model->addComponent(comp1);
    model->addComponent(comp2);

    model->addUnits(u1);
    model->addUnits(u2);
    model->addUnits(u3);
    model->addUnits(u4);
    model->addUnits(u5);

    libcellml::Variable::addEquivalence(v1, v2);

    validator->validateModel(model);

    EXPECT_EQ(size_t(0), validator->issueCount());
    EXPECT_EQ(size_t(0), validator->errorCount());
    EXPECT_EQ(size_t(0), validator->hintCount());
    EXPECT_EQ(size_t(0), validator->warningCount());
}

TEST(Validator, unitUserCreatedUnitsBananasAndApples)
{
    const std::vector<std::string> expectedIssues = {
        "Variable 'v1' has units of 'bushell_of_apples' and an equivalent variable 'v2' with non-matching units of 'bunch_of_bananas'. The mismatch is: apple^10, banana^-5.",
    };

    libcellml::ValidatorPtr validator = libcellml::Validator::create();
    libcellml::ModelPtr m = createModelTwoComponentsWithOneVariableEach("m", "c1", "c2", "v1", "v2");
    auto c1 = m->component(0);
    auto c2 = m->component(1);
    auto v1 = c1->variable(0);
    auto v2 = c2->variable(0);

    libcellml::UnitsPtr uApple = libcellml::Units::create();
    uApple->setName("apple");

    libcellml::UnitsPtr uBanana = libcellml::Units::create();
    uBanana->setName("banana");

    libcellml::UnitsPtr u1 = libcellml::Units::create();
    u1->setName("bushell_of_apples");
    u1->addUnit("apple", 10.0);

    libcellml::UnitsPtr u2 = libcellml::Units::create();
    u2->setName("bunch_of_bananas");
    u2->addUnit("banana", 5.0);

    v1->setUnits(u1);
    v2->setUnits(u2);

    m->addUnits(uApple);
    m->addUnits(uBanana);
    m->addUnits(u1);
    m->addUnits(u2);

    libcellml::Variable::addEquivalence(v1, v2); // Bushell of apples != bunch of bananas.

    validator->validateModel(m);

    EXPECT_EQ_ISSUES(expectedIssues, validator);
}

TEST(Validator, unitIllDefinedEquivalentUnits)
{
    const std::vector<std::string> expectedIssues = {
        "CellML identifiers must contain one or more basic Latin alphabetic characters.",
        "Variable 'v1' does not have a valid units attribute.",
        "CellML identifiers must contain one or more basic Latin alphabetic characters.",
        "Variable 'v2' does not have a valid units attribute.",
        "Variable 'v1' has units of '' and an equivalent variable 'v2' with non-matching units of ''. The mismatch is: ",
    };

    libcellml::ValidatorPtr validator = libcellml::Validator::create();
    libcellml::ModelPtr m = createModelTwoComponentsWithOneVariableEach("m", "c1", "c2", "v1", "v2");
    auto c1 = m->component(0);
    auto c2 = m->component(1);
    auto v1 = c1->variable(0);
    auto v2 = c2->variable(0);

    libcellml::Variable::addEquivalence(v1, v2);

    validator->validateModel(m);

    EXPECT_EQ_ISSUES(expectedIssues, validator);
}

TEST(Validator, unitStandardUnitsWhichAreBaseUnits)
{
    const std::vector<std::string> expectedIssues = {
        "Variable 'v1' has units of 'metre' and an equivalent variable 'v2' with non-matching units of 'second'. The mismatch is: metre^1, second^-1.",
    };

    libcellml::ValidatorPtr validator = libcellml::Validator::create();
    libcellml::ModelPtr m = createModelTwoComponentsWithOneVariableEach("m", "c1", "c2", "v1", "v2");
    auto c1 = m->component(0);
    auto c2 = m->component(1);
    auto v1 = c1->variable(0);
    auto v2 = c2->variable(0);

    v1->setUnits("metre");
    v2->setUnits("second");

    libcellml::Variable::addEquivalence(v1, v2); // metre != second.

    validator->validateModel(m);

    EXPECT_EQ_ISSUES(expectedIssues, validator);
}

TEST(Validator, unitStandardUnitsWhichAreNotBaseUnits)
{
    const std::vector<std::string> expectedIssues = {
        "Variable 'v1' has units of 'litre' and an equivalent variable 'v2' with non-matching units of 'gram'. The mismatch is: kilogram^-1, metre^3.",
    };

    libcellml::ValidatorPtr validator = libcellml::Validator::create();
    libcellml::ModelPtr m = createModelTwoComponentsWithOneVariableEach("m", "c1", "c2", "v1", "v2");
    auto c1 = m->component(0);
    auto c2 = m->component(1);
    auto v1 = c1->variable(0);
    auto v2 = c2->variable(0);

    v1->setUnits("litre");
    v2->setUnits("gram");

    libcellml::Variable::addEquivalence(v1, v2); // litre != gram.

    validator->validateModel(m);

    EXPECT_EQ_ISSUES(expectedIssues, validator);
}

TEST(Validator, unitMultiplierFactorDifference)
{
    libcellml::ValidatorPtr validator = libcellml::Validator::create();
    libcellml::ModelPtr m = createModelTwoComponentsWithOneVariableEach("m", "c1", "c2", "v1", "v2");
    auto c1 = m->component(0);
    auto c2 = m->component(1);
    auto v1 = c1->variable(0);
    auto v2 = c2->variable(0);

    v1->setUnits("litre");

    libcellml::UnitsPtr u = libcellml::Units::create();
    u->setName("big_barrel");
    u->addUnit("metre", 3.0);
    m->addUnits(u);

    v2->setUnits("big_barrel");

    libcellml::Variable::addEquivalence(v1, v2); // 1000L = 1m^3

    m->linkUnits();

    validator->validateModel(m);

    EXPECT_EQ(size_t(0), validator->issueCount());
    EXPECT_EQ(size_t(0), validator->errorCount());
    EXPECT_EQ(size_t(0), validator->warningCount());
    EXPECT_EQ(size_t(0), validator->hintCount());
}

TEST(Validator, unitStandardMultipliersLitre)
{
    libcellml::ValidatorPtr validator = libcellml::Validator::create();
    libcellml::ModelPtr m = createModelTwoComponentsWithOneVariableEach("m", "c1", "c2", "v1", "v2");
    auto c1 = m->component(0);
    auto c2 = m->component(1);
    auto v1 = c1->variable(0);
    auto v2 = c2->variable(0);

    v1->setUnits("litre");

    libcellml::UnitsPtr u = libcellml::Units::create();
    u->setName("decimetre_cubed");
    u->addUnit("metre", "deci", 3.0); // a litre is a (0.1m)^3
    m->addUnits(u);

    v2->setUnits("decimetre_cubed");

    libcellml::Variable::addEquivalence(v1, v2); // litre = dm^3 .

    m->linkUnits();

    validator->validateModel(m);
    printIssues(validator);

    EXPECT_EQ(size_t(0), validator->issueCount());
}

TEST(Validator, unitStandardMultipliersGram)
{
    libcellml::ValidatorPtr validator = libcellml::Validator::create();
    libcellml::ModelPtr m = createModelTwoComponentsWithOneVariableEach("m", "c1", "c2", "v1", "v2");
    auto c1 = m->component(0);
    auto c2 = m->component(1);
    auto v1 = c1->variable(0);
    auto v2 = c2->variable(0);

    v1->setUnits("kilogram");

    libcellml::UnitsPtr u = libcellml::Units::create();
    u->setName("thousand_grams");
    u->addUnit("gram", "kilo");
    m->addUnits(u);
    v2->setUnits(u);

    libcellml::Variable::addEquivalence(v1, v2);

    m->linkUnits();
    validator->validateModel(m);
    EXPECT_EQ(size_t(0), validator->issueCount());
}

TEST(Validator, unitSimpleCycle)
{
    // Testing that indirect dependence is caught in the unit cycles. The network is:
    //
    //      grandfather(u1) <- father(u2) <- child (u3) <-+
    //           |                                        |
    //           +----------------------------------------+

    const std::vector<std::string> expectedIssues = {
        "Cyclic units exist: 'grandfather' -> 'child' -> 'father' -> 'grandfather'",
    };

    libcellml::ValidatorPtr v = libcellml::Validator::create();
    libcellml::ModelPtr m = libcellml::Model::create();

    libcellml::UnitsPtr u1 = libcellml::Units::create();
    libcellml::UnitsPtr u2 = libcellml::Units::create();
    libcellml::UnitsPtr u3 = libcellml::Units::create();

    m->setName("model");

    m->addUnits(u1);
    m->addUnits(u2);
    m->addUnits(u3);

    u1->setName("grandfather"); // Base unit.

    u2->setName("father"); // First generation.
    u2->addUnit("grandfather");

    u3->setName("child"); // Second generation.
    u3->addUnit("father");

    // Network valid at this stage.
    v->validateModel(m);
    EXPECT_EQ(size_t(0), v->issueCount());

    // Time loop Grandfather paradox created! u1 no longer a base variable: u1 -> u3 -> u2 -> u1.
    u1->addUnit("child");
    v->validateModel(m);

    EXPECT_EQ_ISSUES(expectedIssues, v);
}

TEST(Validator, unitComplexCycle)
{
    // Simple testing for the directional dependency of units. The first network is:
    //
    //                            <- brotherFromAnotherMother (u4)
    //                 <- father (u2)  <-+
    //     grandfather (u1)              | <- childOfIncest (u5)
    //                 <- mother (u3)  <-+
    //                            <- sisterFromAnotherFather (u6)
    //
    // There is an _undirected_ loop between u1-u2-u3-u5 but the directionality of the
    // dependencies here means the network is still valid. Keeping this here to test that
    // the directionality does indeed protect it from forming a cycle.

    libcellml::ValidatorPtr v = libcellml::Validator::create();
    libcellml::ModelPtr m = libcellml::Model::create();

    libcellml::UnitsPtr u1 = libcellml::Units::create();
    libcellml::UnitsPtr u2 = libcellml::Units::create();
    libcellml::UnitsPtr u3 = libcellml::Units::create();
    libcellml::UnitsPtr u4 = libcellml::Units::create();
    libcellml::UnitsPtr u5 = libcellml::Units::create();
    libcellml::UnitsPtr u6 = libcellml::Units::create();

    m->setName("model");

    m->addUnits(u1);
    m->addUnits(u2);
    m->addUnits(u3);
    m->addUnits(u4);
    m->addUnits(u5);
    m->addUnits(u6);

    u1->setName("grandfather"); // Base unit.

    u2->setName("father"); // First generation.
    u2->addUnit("grandfather");

    u3->setName("mother"); // First generation.
    u3->addUnit("grandfather");

    u4->setName("brotherFromAnotherMother"); // Second generation.
    u4->addUnit("father");

    // Second generation depending on both first gen children, still valid, no loops because of directionality.
    u5->setName("childOfIncest_ButThatsOKApparently");
    u5->addUnit("mother");
    u5->addUnit("father");

    u6->setName("sisterFromAnotherFather"); // Second generation.
    u6->addUnit("mother");

    v->validateModel(m);
    EXPECT_EQ(size_t(0), v->issueCount());

    // As soon as a dependency of the grandfather on the brotherFromAnotherMother is added, then a
    // _directed_ loop (u1->u2->u4->u1) is created and the network is no longer valid:
    //
    //     +----------------------------------------------------------+
    //     |                                                          |
    //     |                       <- brotherFromAnotherMother (u4) <-+
    //     |            <- father (u2)  <-+
    //     +- grandfather (u1)            | <- childOfIncest (u5)
    //                  <- mother (u3)  <-+
    //                             <- sisterFromAnotherFather (u6)

    const std::vector<std::string> expectedIssues = {
        "Cyclic units exist: 'grandfather' -> 'brotherFromAnotherMother' -> 'father' -> 'grandfather'",
    };

    // Time loop Grandfather paradox created! u1 no longer a base variable: u1 -> u4 -> u2 -> u1.
    u1->addUnit("brotherFromAnotherMother");
    v->validateModel(m);

    EXPECT_EQ_ISSUES(expectedIssues, v);
}

TEST(Validator, duplicatedCellMLUnitsOnCiElement)
{
    const std::string math =
        "<math xmlns:cellml=\"http://www.cellml.org/cellml/2.0#\" xmlns=\"http://www.w3.org/1998/Math/MathML\">\n"
        "  <ci cellml:units=\"dimensionless\" cellml:units=\"second\">B</ci>\n"
        "</math>\n";

    const std::vector<std::string> expectedIssues = {
        "LibXml2 error: Attribute cellml:units redefined.",
        "Could not get a valid XML root node from the math on component 'componentName'.",
    };

    libcellml::ValidatorPtr v = libcellml::Validator::create();
    libcellml::ModelPtr m = libcellml::Model::create();
    libcellml::ComponentPtr c = libcellml::Component::create();
    libcellml::VariablePtr v1 = libcellml::Variable::create();

    m->setName("modelName");
    c->setName("componentName");
    v1->setName("B");
    v1->setUnits("second");
    c->addVariable(v1);

    c->setMath(math);
    m->addComponent(c);

    v->validateModel(m);

    EXPECT_EQ_ISSUES(expectedIssues, v);
}

TEST(Validator, multipleDefinitionsOfCellMLNamespace)
{
    libcellml::ParserPtr parser = libcellml::Parser::create();
    libcellml::ModelPtr model = parser->parseModel(fileContents("multiplecellmlnamespaces.cellml"));

    libcellml::ValidatorPtr validator = libcellml::Validator::create();
    validator->validateModel(model);

    EXPECT_EQ(size_t(0), validator->issueCount());
}

TEST(Validator, validateModelWithoutAndWithMath)
{
    libcellml::ModelPtr model = libcellml::Model::create();
    libcellml::ComponentPtr c1 = libcellml::Component::create();
    libcellml::ComponentPtr c2 = libcellml::Component::create();
    libcellml::ComponentPtr c3 = libcellml::Component::create();

    libcellml::ValidatorPtr validator = libcellml::Validator::create();

    model->setName("model");
    c1->setName("c1");
    c2->setName("c2");
    c3->setName("c3");

    model->addComponent(c1);
    model->addComponent(c2);
    c2->addComponent(c3);

    libcellml::VariablePtr v = libcellml::Variable::create();
    v->setName("v");
    v->setUnits("dimensionless");
    c3->addVariable(v);

    validator->validateModel(model);
    EXPECT_EQ(size_t(0), validator->issueCount());

    const std::string math =
        "<math xmlns=\"http://www.w3.org/1998/Math/MathML\" xmlns:cellml=\"http://www.cellml.org/cellml/2.0#\">\n"
        "  <apply>\n"
        "    <eq/>\n"
        "    <ci>v</ci>\n"
        "    <cn cellml:units=\"dimensionless\">1</cn>\n"
        "  </apply>\n"
        "</math>\n";

    c3->setMath(math);

    validator->validateModel(model);
    EXPECT_EQ(size_t(0), validator->issueCount());
}

TEST(Validator, unitEquivalenceMultiplier)
{
    libcellml::ValidatorPtr validator = libcellml::Validator::create();
    libcellml::ModelPtr m = libcellml::Model::create();
    libcellml::ComponentPtr comp1 = libcellml::Component::create();
    libcellml::ComponentPtr comp2 = libcellml::Component::create();
    libcellml::VariablePtr v1 = libcellml::Variable::create();
    libcellml::VariablePtr v2 = libcellml::Variable::create();

    v1->setName("v1");
    v1->setInterfaceType("public");
    v2->setName("v2");
    v2->setInterfaceType("public");
    m->setName("model");
    comp1->setName("comp1");
    comp2->setName("comp2");
    comp1->addVariable(v1);
    comp2->addVariable(v2);
    m->addComponent(comp1);
    m->addComponent(comp2);

    // u1 = 10*u2
    libcellml::UnitsPtr u1 = libcellml::Units::create();
    u1->setName("u1");
    u1->addUnit("metre", 1, 1.0, 10.0);
    libcellml::UnitsPtr u2 = libcellml::Units::create();
    u2->setName("u2");
    u2->addUnit("metre", 1, 1.0, 1.0);

    v1->setUnits(u1);
    v2->setUnits(u2);

    m->addUnits(u1);
    m->addUnits(u2);

    libcellml::Variable::addEquivalence(v1, v2);

    validator->validateModel(m);

    EXPECT_EQ(size_t(0), validator->issueCount());
    EXPECT_EQ(size_t(0), validator->errorCount());
    EXPECT_EQ(size_t(0), validator->warningCount());
    EXPECT_EQ(size_t(0), validator->hintCount());
}

TEST(Validator, unfoundUnitsInEncapsulatedComponents)
{
    const std::vector<std::string> expectedIssues = {
        "Variable 'v' in component 'c3' has a units reference 'non_existent_deep' which is neither standard nor defined in the parent model.",
        "Variable 'v' in component 'c2' has a units reference 'non_existent_shallow' which is neither standard nor defined in the parent model.",
    };

    libcellml::ModelPtr model = libcellml::Model::create();
    libcellml::ComponentPtr c1 = libcellml::Component::create();
    libcellml::ComponentPtr c2 = libcellml::Component::create();
    libcellml::ComponentPtr c3 = libcellml::Component::create();

    libcellml::ValidatorPtr v = libcellml::Validator::create();

    model->setName("model");
    c1->setName("c1");
    c2->setName("c2");
    c3->setName("c3");

    model->addComponent(c1);
    model->addComponent(c2);
    c2->addComponent(c3);

    c1->addVariable(createVariableWithUnits("v", "dimensionless"));
    c2->addVariable(createVariableWithUnits("v", "non_existent_shallow"));
    c3->addVariable(createVariableWithUnits("v", "non_existent_deep"));

    EXPECT_TRUE(model->hasUnlinkedUnits());

    model->linkUnits();
    v->validateModel(model);

    EXPECT_EQ_ISSUES(expectedIssues, v);
}

TEST(Validator, mismatchedMultipliersInUnits)
{
    auto model = libcellml::Model::create("Gulliver");
    auto c1 = libcellml::Component::create("Brobdingnag");
    auto c2 = libcellml::Component::create("Lilliput");
    auto v1 = libcellml::Variable::create("v1");
    auto v2 = libcellml::Variable::create("v2");

    auto u1 = libcellml::Units::create("megametre");
    u1->addUnit("metre", "mega");

    auto u2 = libcellml::Units::create("millimetre");
    u2->addUnit("metre", "milli");

    v1->setUnits(u1);
    v2->setUnits(u2);
    c1->addVariable(v1);
    c2->addVariable(v2);
    model->addComponent(c1);
    model->addComponent(c2);
    model->addUnits(u1);
    model->addUnits(u2);

    libcellml::Variable::addEquivalence(v1, v2);

    auto validator = libcellml::Validator::create();
    validator->validateModel(model);

    EXPECT_EQ(size_t(0), validator->issueCount());
    EXPECT_EQ(size_t(0), validator->errorCount());
    EXPECT_EQ(size_t(0), validator->warningCount());
    EXPECT_EQ(size_t(0), validator->hintCount());
}

TEST(Validator, variableEquivalenceValidNetwork)
{
    libcellml::ModelPtr model = libcellml::Model::create();
    libcellml::ComponentPtr c1 = libcellml::Component::create();
    libcellml::ComponentPtr c2 = libcellml::Component::create();
    libcellml::ComponentPtr c3 = libcellml::Component::create();

    libcellml::ValidatorPtr validator = libcellml::Validator::create();

    model->setName("model");
    c1->setName("c1");
    c2->setName("c2");
    c3->setName("c3");

    model->addComponent(c1);
    model->addComponent(c2);
    c2->addComponent(c3);

    libcellml::VariablePtr v1 = libcellml::Variable::create();
    v1->setName("v1");
    v1->setUnits("dimensionless");

    libcellml::VariablePtr v2 = libcellml::Variable::create();
    v2->setName("v2");
    v2->setUnits("dimensionless");

    libcellml::VariablePtr v3 = libcellml::Variable::create();
    v3->setName("v3");
    v3->setUnits("dimensionless");

    c1->addVariable(v1);
    c2->addVariable(v2);
    c3->addVariable(v3);

    libcellml::Variable::addEquivalence(v1, v2);
    libcellml::Variable::addEquivalence(v2, v3);

    v1->setInterfaceType("public");
    v2->setInterfaceType("public_and_private");
    v3->setInterfaceType("public");

    validator->validateModel(model);
    EXPECT_EQ(size_t(0), validator->errorCount());
}

TEST(Validator, variableEquivalenceUnreachable)
{
    const std::vector<std::string> expectedErrors {
        "The equivalence between 'v1' in component 'c1'  and 'v3' in component 'c3' is invalid. Component 'c1' and 'c3' are neither siblings nor in a parent/child relationship.",
    };

    libcellml::ModelPtr model = libcellml::Model::create();
    libcellml::ComponentPtr c1 = libcellml::Component::create();
    libcellml::ComponentPtr c2 = libcellml::Component::create();
    libcellml::ComponentPtr c3 = libcellml::Component::create();

    libcellml::ValidatorPtr validator = libcellml::Validator::create();

    model->setName("model");
    c1->setName("c1");
    c2->setName("c2");
    c3->setName("c3");

    model->addComponent(c1);
    model->addComponent(c2);
    c2->addComponent(c3);

    libcellml::VariablePtr v1 = libcellml::Variable::create();
    v1->setName("v1");
    v1->setUnits("dimensionless");

    libcellml::VariablePtr v2 = libcellml::Variable::create();
    v2->setName("v2");
    v2->setUnits("dimensionless");

    libcellml::VariablePtr v3 = libcellml::Variable::create();
    v3->setName("v3");
    v3->setUnits("dimensionless");

    c1->addVariable(v1);
    c2->addVariable(v2);
    c3->addVariable(v3);

    // invalid equivalence, too far away
    libcellml::Variable::addEquivalence(v1, v3);
    validator->validateModel(model);

    EXPECT_EQ_ERRORS(expectedErrors, validator);
}

TEST(Validator, variableEquivalenceUnreachableAndReachableTogether)
{
    const std::vector<std::string> expectedErrors = {
        "Variable 'v1' in component 'c1' has an interface type set to 'public' which is not the correct interface type for this variable. The interface type required is 'private'.",
        "The equivalence between 'v2' in component 'c2'  and 'v4' in component 'c4' is invalid. Component 'c2' and 'c4' are neither siblings nor in a parent/child relationship.",
    };

    libcellml::ModelPtr model = libcellml::Model::create();
    libcellml::ComponentPtr c1 = libcellml::Component::create();
    libcellml::ComponentPtr c2 = libcellml::Component::create();
    libcellml::ComponentPtr c3 = libcellml::Component::create();
    libcellml::ComponentPtr c4 = libcellml::Component::create();
    libcellml::ComponentPtr c5 = libcellml::Component::create();

    libcellml::ValidatorPtr validator = libcellml::Validator::create();

    model->setName("model");
    c1->setName("c1");
    c2->setName("c2");
    c3->setName("c3");
    c4->setName("c4");
    c5->setName("c5");

    model->addComponent(c1);
    c1->addComponent(c2);
    c1->addComponent(c3);
    c2->addComponent(c5);
    c3->addComponent(c4);

    libcellml::VariablePtr v1 = libcellml::Variable::create();
    v1->setName("v1");
    v1->setUnits("dimensionless");
    v1->setInterfaceType("public");

    libcellml::VariablePtr v2 = libcellml::Variable::create();
    v2->setName("v2");
    v2->setUnits("dimensionless");
    v2->setInterfaceType("public_and_private");

    libcellml::VariablePtr v3 = libcellml::Variable::create();
    v3->setName("v3");
    v3->setUnits("dimensionless");
    v3->setInterfaceType("public");

    libcellml::VariablePtr v4 = libcellml::Variable::create();
    v4->setName("v4");
    v4->setUnits("dimensionless");

    libcellml::VariablePtr v5 = libcellml::Variable::create();
    v5->setName("v5");
    v5->setUnits("dimensionless");
    v5->setInterfaceType("public");

    c1->addVariable(v1);
    c2->addVariable(v2);
    c3->addVariable(v3);
    c4->addVariable(v4);
    c5->addVariable(v5);

    libcellml::Variable::addEquivalence(v2, v4); // invalid equivalence, too far away
    libcellml::Variable::addEquivalence(v1, v2);
    libcellml::Variable::addEquivalence(v2, v3);
    libcellml::Variable::addEquivalence(v2, v5);

    validator->validateModel(model);

    EXPECT_EQ_ERRORS(expectedErrors, validator);
}

TEST(Validator, variableInterfaceShouldBePublic)
{
    const std::vector<std::string> expectedErrors = {
        "Variable 'v1' in component 'c1' has no interface type set. The interface type required is 'public'.",
        "Variable 'v2' in component 'c2' has an interface type set to 'private' which is not the correct interface type for this variable. The interface type required is 'public'.",
    };

    libcellml::ModelPtr model = libcellml::Model::create();
    libcellml::ComponentPtr c1 = libcellml::Component::create();
    libcellml::ComponentPtr c2 = libcellml::Component::create();

    libcellml::ValidatorPtr validator = libcellml::Validator::create();

    model->setName("model");
    c1->setName("c1");
    c2->setName("c2");

    model->addComponent(c1);
    model->addComponent(c2);

    libcellml::VariablePtr v1 = libcellml::Variable::create();
    v1->setName("v1");
    v1->setUnits("dimensionless");

    libcellml::VariablePtr v2 = libcellml::Variable::create();
    v2->setName("v2");
    v2->setUnits("dimensionless");

    c1->addVariable(v1);
    c2->addVariable(v2);

    libcellml::Variable::addEquivalence(v1, v2);

    v2->setInterfaceType(libcellml::Variable::InterfaceType::PRIVATE);

    validator->validateModel(model);

    EXPECT_EQ_ERRORS(expectedErrors, validator);
}

TEST(Validator, variableInterfaceShouldBePrivate)
{
    const std::vector<std::string> expectedErrors = {
        "Variable 'v1' in component 'c1' has an interface type set to 'public' which is not the correct interface type for this variable. The interface type required is 'private'.",
    };

    libcellml::ModelPtr model = libcellml::Model::create();
    libcellml::ComponentPtr c1 = libcellml::Component::create();
    libcellml::ComponentPtr c2 = libcellml::Component::create();

    libcellml::ValidatorPtr validator = libcellml::Validator::create();

    model->setName("model");
    c1->setName("c1");
    c2->setName("c2");

    model->addComponent(c1);
    c1->addComponent(c2);

    libcellml::VariablePtr v1 = libcellml::Variable::create();
    v1->setName("v1");
    v1->setUnits("dimensionless");

    libcellml::VariablePtr v2 = libcellml::Variable::create();
    v2->setName("v2");
    v2->setUnits("dimensionless");

    c1->addVariable(v1);
    c2->addVariable(v2);

    libcellml::Variable::addEquivalence(v1, v2);

    v1->setInterfaceType(libcellml::Variable::InterfaceType::PUBLIC);
    v2->setInterfaceType(libcellml::Variable::InterfaceType::PUBLIC);

    validator->validateModel(model);

    EXPECT_EQ_ERRORS(expectedErrors, validator);
}

TEST(Validator, variableInterfaceCouldBePrivateButSetToPublicAndPrivate)
{
    libcellml::ModelPtr model = libcellml::Model::create();
    libcellml::ComponentPtr c1 = libcellml::Component::create();
    libcellml::ComponentPtr c2 = libcellml::Component::create();

    libcellml::ValidatorPtr validator = libcellml::Validator::create();

    model->setName("model");
    c1->setName("c1");
    c2->setName("c2");

    model->addComponent(c1);
    c1->addComponent(c2);

    libcellml::VariablePtr v1 = libcellml::Variable::create();
    v1->setName("v1");
    v1->setUnits("dimensionless");

    libcellml::VariablePtr v2 = libcellml::Variable::create();
    v2->setName("v2");
    v2->setUnits("dimensionless");

    c1->addVariable(v1);
    c2->addVariable(v2);

    libcellml::Variable::addEquivalence(v1, v2);

    v1->setInterfaceType(libcellml::Variable::InterfaceType::PUBLIC_AND_PRIVATE);
    v2->setInterfaceType(libcellml::Variable::InterfaceType::PUBLIC_AND_PRIVATE);

    validator->validateModel(model);

    EXPECT_EQ(size_t(0), validator->errorCount());
}

TEST(Validator, variableInterfaceShouldBePublicAndPrivate)
{
    const std::vector<std::string> expectedErrors = {
        "Variable 'v2' in component 'c2' has an interface type set to 'private' which is not the correct interface type for this variable. The interface type required is 'public_and_private'.",
    };

    libcellml::ModelPtr model = libcellml::Model::create();
    libcellml::ComponentPtr c1 = libcellml::Component::create();
    libcellml::ComponentPtr c2 = libcellml::Component::create();
    libcellml::ComponentPtr c3 = libcellml::Component::create();

    libcellml::ValidatorPtr validator = libcellml::Validator::create();

    model->setName("model");
    c1->setName("c1");
    c2->setName("c2");
    c3->setName("c3");

    model->addComponent(c1);
    c1->addComponent(c2);
    c2->addComponent(c3);

    libcellml::VariablePtr v1 = libcellml::Variable::create();
    v1->setName("v1");
    v1->setUnits("dimensionless");

    libcellml::VariablePtr v2 = libcellml::Variable::create();
    v2->setName("v2");
    v2->setUnits("dimensionless");

    libcellml::VariablePtr v3 = libcellml::Variable::create();
    v3->setName("v3");
    v3->setUnits("dimensionless");

    c1->addVariable(v1);
    c2->addVariable(v2);
    c3->addVariable(v3);

    libcellml::Variable::addEquivalence(v1, v2);
    libcellml::Variable::addEquivalence(v2, v3);

    model->fixVariableInterfaces();

    v2->setInterfaceType(libcellml::Variable::InterfaceType::PRIVATE);

    validator->validateModel(model);

    EXPECT_EQ_ERRORS(expectedErrors, validator);
}

TEST(Validator, refToUnitsByNameNeedsLinkUnitsToValidate)
{
    auto parser = libcellml::Parser::create();
    auto validator = libcellml::Validator::create();

    std::string in = "<?xml version=\"1.0\" encoding=\"UTF-8\"?>"
                     "<model xmlns=\"http://www.cellml.org/cellml/2.0#\" name=\"error_in_units\">"
                     "  <units name=\"millisecond\">"
                     "    <unit prefix=\"milli\" units=\"second\"/>"
                     "  </units>"
                     "  <component name=\"IonChannel\">"
                     "    <variable name=\"t\" units=\"millisecond\"/>"
                     "  </component>"
                     "</model>";

    auto model = parser->parseModel(in);
    validator->validateModel(model);
    EXPECT_EQ(size_t(0), validator->errorCount());

    auto nGate = libcellml::Component::create("nGate");
    model->addComponent(nGate);

    // Adding the variable *before* its units are added results in unfound units in the validator
    auto t2 = libcellml::Variable::create("t2");
    nGate->addVariable(t2);
    t2->setUnits("millisecond");

    validator->validateModel(model);
    EXPECT_EQ(size_t(1), validator->errorCount());

    // Linking the units to the model fixes the problem
    model->linkUnits();
    validator->validateModel(model);
    EXPECT_EQ(size_t(0), validator->errorCount());
}<|MERGE_RESOLUTION|>--- conflicted
+++ resolved
@@ -837,13 +837,8 @@
     };
 
     libcellml::ParserPtr p = libcellml::Parser::create();
-<<<<<<< HEAD
-    libcellml::ModelPtr m = p->parseModel(input);
+    libcellml::ModelPtr m = p->parseModel(in);
     EXPECT_EQ(size_t(0), p->issueCount());
-=======
-    libcellml::ModelPtr m = p->parseModel(in);
-    EXPECT_EQ(size_t(0), p->errorCount());
->>>>>>> 0d96cb3d
 
     libcellml::ValidatorPtr v = libcellml::Validator::create();
     v->validateModel(m);
@@ -885,65 +880,6 @@
     EXPECT_EQ_ISSUES(expectedIssues, v);
 }
 
-<<<<<<< HEAD
-TEST(Validator, validateInvalidConnectionsDanglingReciprocalEquivalence)
-{
-    libcellml::ValidatorPtr v = libcellml::Validator::create();
-    libcellml::ModelPtr m = libcellml::Model::create();
-    libcellml::ComponentPtr comp1 = libcellml::Component::create();
-    libcellml::ComponentPtr comp2 = libcellml::Component::create();
-    libcellml::ComponentPtr comp3 = libcellml::Component::create();
-    libcellml::ComponentPtr comp4 = libcellml::Component::create();
-    libcellml::VariablePtr v1_1 = libcellml::Variable::create();
-    libcellml::VariablePtr v1_2 = libcellml::Variable::create();
-    libcellml::VariablePtr v2 = libcellml::Variable::create();
-    libcellml::VariablePtr v3 = libcellml::Variable::create();
-    libcellml::VariablePtr v4 = libcellml::Variable::create();
-
-    m->setName("modelName");
-    comp1->setName("component1");
-    comp2->setName("component2");
-    comp3->setName("component3");
-    comp4->setName("component4");
-    v1_1->setName("variable1_1");
-    v1_2->setName("variable1_2");
-    v2->setName("variable2");
-    v3->setName("variable3");
-    v4->setName("variable4");
-
-    v1_1->setUnits("dimensionless");
-    v1_2->setUnits("dimensionless");
-    v2->setUnits("dimensionless");
-    v3->setUnits("dimensionless");
-    v4->setUnits("dimensionless");
-
-    comp1->addVariable(v1_1);
-    comp1->addVariable(v1_2);
-    comp2->addVariable(v2);
-    comp3->addVariable(v3);
-    comp4->addVariable(v4);
-    m->addComponent(comp1);
-    m->addComponent(comp2);
-    m->addComponent(comp3);
-    m->addComponent(comp4);
-
-    // Valid connections.
-    libcellml::Variable::addEquivalence(v1_1, v2);
-    libcellml::Variable::addEquivalence(v1_2, v2);
-    libcellml::Variable::addEquivalence(v1_1, v3);
-    libcellml::Variable::addEquivalence(v1_1, v4);
-    libcellml::Variable::addEquivalence(v2, v3);
-    libcellml::Variable::addEquivalence(v1_1, v3);
-
-    // Remove all connections on v1_2, leaving no dangling reciprocal connections.
-    v1_2->removeAllEquivalences();
-
-    v->validateModel(m);
-    EXPECT_EQ(size_t(0), v->issueCount());
-}
-
-=======
->>>>>>> 0d96cb3d
 TEST(Validator, integerStrings)
 {
     const std::string in =
@@ -1530,11 +1466,7 @@
         "  </apply>\n"
         "</math>\n";
 
-<<<<<<< HEAD
     const std::vector<std::string> expectedIssues {
-=======
-    const std::vector<std::string> expectedErrors = {
->>>>>>> 0d96cb3d
         "LibXml2 error: Namespace prefix cellml for units on cn is not defined.",
         "LibXml2 error: Namespace prefix cellml for units on cn is not defined.",
         "CellML identifiers must contain one or more basic Latin alphabetic characters.",
@@ -1607,7 +1539,6 @@
     m->addUnits(u1);
     m->addUnits(u2);
 
-<<<<<<< HEAD
     const std::vector<std::string> expectedIssues = {
         "Variable 'tomahto' in component 'comp2' has a units reference 'testunit2' which is neither standard nor defined in the parent model.",
         "Units reference 'meter' in units 'testunit2' is not a valid reference to a local units or a standard unit type.",
@@ -1615,9 +1546,6 @@
     };
 
     // This one is now an issue.
-=======
-    // This one is now an error.
->>>>>>> 0d96cb3d
     libcellml::Variable::addEquivalence(v1, v2);
     validator->validateModel(m);
 
@@ -2519,9 +2447,9 @@
     auto validator = libcellml::Validator::create();
     validator->validateModel(model);
 
-    EXPECT_EQ(size_t(0), validator->issueCount());
+    EXPECT_EQ(size_t(2), validator->issueCount());
     EXPECT_EQ(size_t(0), validator->errorCount());
-    EXPECT_EQ(size_t(0), validator->warningCount());
+    EXPECT_EQ(size_t(2), validator->warningCount());
     EXPECT_EQ(size_t(0), validator->hintCount());
 }
 
@@ -2572,7 +2500,7 @@
 
 TEST(Validator, variableEquivalenceUnreachable)
 {
-    const std::vector<std::string> expectedErrors {
+    const std::vector<std::string> expectedIssues {
         "The equivalence between 'v1' in component 'c1'  and 'v3' in component 'c3' is invalid. Component 'c1' and 'c3' are neither siblings nor in a parent/child relationship.",
     };
 
@@ -2612,12 +2540,12 @@
     libcellml::Variable::addEquivalence(v1, v3);
     validator->validateModel(model);
 
-    EXPECT_EQ_ERRORS(expectedErrors, validator);
+    EXPECT_EQ_ISSUES(expectedIssues, validator);
 }
 
 TEST(Validator, variableEquivalenceUnreachableAndReachableTogether)
 {
-    const std::vector<std::string> expectedErrors = {
+    const std::vector<std::string> expectedIssues = {
         "Variable 'v1' in component 'c1' has an interface type set to 'public' which is not the correct interface type for this variable. The interface type required is 'private'.",
         "The equivalence between 'v2' in component 'c2'  and 'v4' in component 'c4' is invalid. Component 'c2' and 'c4' are neither siblings nor in a parent/child relationship.",
     };
@@ -2681,12 +2609,12 @@
 
     validator->validateModel(model);
 
-    EXPECT_EQ_ERRORS(expectedErrors, validator);
+    EXPECT_EQ_ISSUES(expectedIssues, validator);
 }
 
 TEST(Validator, variableInterfaceShouldBePublic)
 {
-    const std::vector<std::string> expectedErrors = {
+    const std::vector<std::string> expectedIssues = {
         "Variable 'v1' in component 'c1' has no interface type set. The interface type required is 'public'.",
         "Variable 'v2' in component 'c2' has an interface type set to 'private' which is not the correct interface type for this variable. The interface type required is 'public'.",
     };
@@ -2721,12 +2649,12 @@
 
     validator->validateModel(model);
 
-    EXPECT_EQ_ERRORS(expectedErrors, validator);
+    EXPECT_EQ_ISSUES(expectedIssues, validator);
 }
 
 TEST(Validator, variableInterfaceShouldBePrivate)
 {
-    const std::vector<std::string> expectedErrors = {
+    const std::vector<std::string> expectedIssues = {
         "Variable 'v1' in component 'c1' has an interface type set to 'public' which is not the correct interface type for this variable. The interface type required is 'private'.",
     };
 
@@ -2761,7 +2689,7 @@
 
     validator->validateModel(model);
 
-    EXPECT_EQ_ERRORS(expectedErrors, validator);
+    EXPECT_EQ_ISSUES(expectedIssues, validator);
 }
 
 TEST(Validator, variableInterfaceCouldBePrivateButSetToPublicAndPrivate)
@@ -2797,12 +2725,12 @@
 
     validator->validateModel(model);
 
-    EXPECT_EQ(size_t(0), validator->errorCount());
+    EXPECT_EQ(size_t(0), validator->issueCount());
 }
 
 TEST(Validator, variableInterfaceShouldBePublicAndPrivate)
 {
-    const std::vector<std::string> expectedErrors = {
+    const std::vector<std::string> expectedIssues = {
         "Variable 'v2' in component 'c2' has an interface type set to 'private' which is not the correct interface type for this variable. The interface type required is 'public_and_private'.",
     };
 
@@ -2847,7 +2775,7 @@
 
     validator->validateModel(model);
 
-    EXPECT_EQ_ERRORS(expectedErrors, validator);
+    EXPECT_EQ_ISSUES(expectedIssues, validator);
 }
 
 TEST(Validator, refToUnitsByNameNeedsLinkUnitsToValidate)
@@ -2867,7 +2795,7 @@
 
     auto model = parser->parseModel(in);
     validator->validateModel(model);
-    EXPECT_EQ(size_t(0), validator->errorCount());
+    EXPECT_EQ(size_t(0), validator->issueCount());
 
     auto nGate = libcellml::Component::create("nGate");
     model->addComponent(nGate);
