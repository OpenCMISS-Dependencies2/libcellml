/*
Copyright libCellML Contributors

Licensed under the Apache License, Version 2.0 (the "License");
you may not use this file except in compliance with the License.
You may obtain a copy of the License at

    http://www.apache.org/licenses/LICENSE-2.0

Unless required by applicable law or agreed to in writing, software
distributed under the License is distributed on an "AS IS" BASIS,
WITHOUT WARRANTIES OR CONDITIONS OF ANY KIND, either express or implied.
See the License for the specific language governing permissions and
limitations under the License.
*/

#include "gtest/gtest.h"

#include <libcellml>

TEST(Variable, setValidVariableName)
{
    const std::string in = "valid_name";
    const std::string e = "<variable name=\"valid_name\"/>";
    libcellml::Variable v;
    v.setName(in);
    libcellml::Printer printer;
    const std::string a = printer.printVariable(v);
    EXPECT_EQ(e, a);
}

TEST(Variable, setInvalidVariableName)
{
    const std::string in = "invalid name";
    const std::string e = "<variable name=\"invalid name\"/>";
    libcellml::Variable v;
    v.setName(in);
    libcellml::Printer printer;
    const std::string a = printer.printVariable(v);
    EXPECT_EQ(e, a);
}

TEST(Variable, getValidVariableName)
{
    const std::string in = "valid_name";
    const std::string e = in;
    libcellml::Variable v;
    v.setName(in);
    const std::string a = v.getName();
    EXPECT_EQ(e, a);
}

TEST(Variable, getInvalidVariableName)
{
    const std::string in = "invalid name";
    const std::string e = in;
    libcellml::Variable v;
    v.setName(in);
    const std::string a = v.getName();
    EXPECT_EQ(e, a);
}

TEST(Variable, setUnits)
{
    const std::string in = "dimensionless";
    const std::string e = "<variable units=\"dimensionless\"/>";
    libcellml::Variable v;

    libcellml::UnitsPtr u = std::make_shared<libcellml::Units>();
    u->setName(in);
    v.setUnits(u);

    libcellml::Printer printer;
    const std::string a = printer.printVariable(v);
    EXPECT_EQ(e, a);
}

TEST(Variable, setUnitsAndName)
{
    const std::string in = "valid_name";
    const std::string e = "<variable name=\"valid_name\" units=\"dimensionless\"/>";
    libcellml::Variable v;
    v.setName(in);

    libcellml::UnitsPtr u = std::make_shared<libcellml::Units>();
    u->setName("dimensionless");
    v.setUnits(u);

    libcellml::Printer printer;
    const std::string a = printer.printVariable(v);
    EXPECT_EQ(e, a);
}

TEST(Variable, setInitialValueByString)
{
    const std::string e = "<variable initial_value=\"0.0\"/>";
    libcellml::Variable v;
    v.setInitialValue("0.0");
    libcellml::Printer printer;
    const std::string a = printer.printVariable(v);
    EXPECT_EQ(e, a);
}

TEST(Variable, setInitialValueByDouble)
{
    const std::string e = "<variable initial_value=\"0\"/>";
    libcellml::Variable v;
    double value = 0.0;
    v.setInitialValue(value);
    libcellml::Printer printer;
    const std::string a = printer.printVariable(v);
    EXPECT_EQ(e, a);
}

TEST(Variable, setInitialValueByReference)
{
    const std::string e = "<variable initial_value=\"referencedVariable\"/>";
    libcellml::VariablePtr v1 = std::make_shared<libcellml::Variable>();
    v1->setName("referencedVariable");
    libcellml::Variable v2;
    v2.setInitialValue(v1);
    libcellml::Printer printer;
    const std::string a = printer.printVariable(v2);
    EXPECT_EQ(e, a);
}

TEST(Variable, getUnsetInitialValue)
{
    libcellml::Variable v;
    EXPECT_EQ(v.getInitialValue(), "");
}

TEST(Variable, getSetInitialValue)
{
    libcellml::Variable v;
    std::string e = "0.0";
    v.setInitialValue(e);
    const std::string a = v.getInitialValue();
    EXPECT_EQ(e, a);
}

TEST(Variable, setInterfaceTypeByInvalidString)
{
    const std::string e = "<variable interface=\"invalid\"/>";
    libcellml::Variable v;
    v.setInterfaceType("invalid");
    libcellml::Printer printer;
    const std::string a = printer.printVariable(v);
    EXPECT_EQ(e, a);
}

TEST(Variable, setInterfaceTypeNoneByValidString)
{
    const std::string e = "<variable interface=\"none\"/>";
    libcellml::Variable v;
    v.setInterfaceType("none");
    libcellml::Printer printer;
    const std::string a = printer.printVariable(v);
    EXPECT_EQ(e, a);
}

TEST(Variable, setInterfaceTypeNoneByEnum)
{
    const std::string e = "<variable interface=\"none\"/>";
    libcellml::Variable v;
    v.setInterfaceType(libcellml::Variable::InterfaceType::NONE);
    libcellml::Printer printer;
    const std::string a = printer.printVariable(v);
    EXPECT_EQ(e, a);
}

TEST(Variable, setInterfaceTypePrivate)
{
    const std::string e = "<variable interface=\"private\"/>";
    libcellml::Variable v;
    v.setInterfaceType(libcellml::Variable::InterfaceType::PRIVATE);
    libcellml::Printer printer;
    const std::string a = printer.printVariable(v);
    EXPECT_EQ(e, a);
}

TEST(Variable, setInterfaceTypePublic)
{
    const std::string e = "<variable interface=\"public\"/>";
    libcellml::Variable v;
    v.setInterfaceType(libcellml::Variable::InterfaceType::PUBLIC);
    libcellml::Printer printer;
    const std::string a = printer.printVariable(v);
    EXPECT_EQ(e, a);
}

TEST(Variable, setInterfaceTypePublicAndPrivate)
{
    const std::string e = "<variable interface=\"public_and_private\"/>";
    libcellml::Variable v;
    v.setInterfaceType(libcellml::Variable::InterfaceType::PUBLIC_AND_PRIVATE);
    libcellml::Printer printer;
    const std::string a = printer.printVariable(v);
    EXPECT_EQ(e, a);
}

TEST(Variable, setGetInterfaceType)
{
    libcellml::Variable v1;
    libcellml::Variable v2;
    libcellml::Variable v3;
    libcellml::Variable v4;
    libcellml::Variable::InterfaceType interfaceType1 = libcellml::Variable::InterfaceType::NONE;
    libcellml::Variable::InterfaceType interfaceType2 = libcellml::Variable::InterfaceType::PRIVATE;
    libcellml::Variable::InterfaceType interfaceType3 = libcellml::Variable::InterfaceType::PUBLIC;
    libcellml::Variable::InterfaceType interfaceType4 = libcellml::Variable::InterfaceType::PUBLIC_AND_PRIVATE;
    v1.setInterfaceType(interfaceType1);
    v2.setInterfaceType(interfaceType2);
    v3.setInterfaceType(interfaceType3);
    v4.setInterfaceType(interfaceType4);

    const std::string interfaceTypeString1 = "none";
    const std::string interfaceTypeString2 = "private";
    const std::string interfaceTypeString3 = "public";
    const std::string interfaceTypeString4 = "public_and_private";

    EXPECT_EQ(interfaceTypeString1, v1.getInterfaceType());
    EXPECT_EQ(interfaceTypeString2, v2.getInterfaceType());
    EXPECT_EQ(interfaceTypeString3, v3.getInterfaceType());
    EXPECT_EQ(interfaceTypeString4, v4.getInterfaceType());
}

TEST(Variable, addVariable)
{
    const std::string in = "valid_name";
    const std::string e =
        "<component name=\"valid_name\">"
        "<variable name=\"valid_name\" units=\"dimensionless\"/>"
        "</component>";

    libcellml::ComponentPtr c = std::make_shared<libcellml::Component>();
    c->setName(in);

    libcellml::VariablePtr v = std::make_shared<libcellml::Variable>();
    v->setName(in);
    c->addVariable(v);

    libcellml::UnitsPtr u = std::make_shared<libcellml::Units>();
    u->setName("dimensionless");
    v->setUnits(u);

    libcellml::Printer printer;
    const std::string a = printer.printComponent(c);
    EXPECT_EQ(e, a);
}

<<<<<<< HEAD
<<<<<<< HEAD
TEST(Variable, getParentComponent) {
    libcellml::ComponentPtr c = std::make_shared<libcellml::Component>();
=======
=======
>>>>>>> 16136e22
TEST(Variable, getParentComponent)
{
    libcellml::Component c;
>>>>>>> develop
    libcellml::VariablePtr v = std::make_shared<libcellml::Variable>();
    c->addVariable(v);
    EXPECT_EQ(c, v->getParentComponent());
}

TEST(Variable, getNullParentComponent)
{
    libcellml::VariablePtr v = std::make_shared<libcellml::Variable>();
    EXPECT_EQ(nullptr, v->getParentComponent());
}

TEST(Variable, addVariableToUnnamedComponent)
{
    const std::string in = "valid_name";
    const std::string e =
        "<component>"
        "<variable name=\"valid_name\"/>"
        "</component>";
<<<<<<< HEAD
=======

    libcellml::Component c;
>>>>>>> 16136e22

    libcellml::ComponentPtr c = std::make_shared<libcellml::Component>();
    libcellml::VariablePtr v = std::make_shared<libcellml::Variable>();
    v->setName(in);
    c->addVariable(v);

    libcellml::Printer printer;
    const std::string a = printer.printComponent(c);
    EXPECT_EQ(e, a);
}

TEST(Variable, addTwoVariables)
{
    const std::string in = "valid_name";
    const std::string e =
        "<component name=\"valid_name\">"
        "<variable name=\"variable1\"/>"
        "<variable name=\"variable2\"/>"
        "</component>";

    libcellml::ComponentPtr c = std::make_shared<libcellml::Component>();
    c->setName(in);

    libcellml::VariablePtr v1 = std::make_shared<libcellml::Variable>();
    v1->setName("variable1");
    c->addVariable(v1);

    libcellml::VariablePtr v2 = std::make_shared<libcellml::Variable>();
    v2->setName("variable2");
    c->addVariable(v2);

    libcellml::Printer printer;
    const std::string a = printer.printComponent(c);
    EXPECT_EQ(e, a);
}

TEST(Variable, addVariablesWithAndWithoutNameAndUnits)
{
    const std::string e =
        "<component>"
        "<variable name=\"var1\" units=\"dimensionless\"/>"
        "<variable name=\"var2\"/>"
        "<variable units=\"dimensionless\"/>"
        "<variable/>"
        "</component>";
<<<<<<< HEAD
=======

    libcellml::Component c;
>>>>>>> 16136e22

    libcellml::ComponentPtr c = std::make_shared<libcellml::Component>();
    libcellml::VariablePtr v1 = std::make_shared<libcellml::Variable>();
    v1->setName("var1");
    libcellml::VariablePtr v2 = std::make_shared<libcellml::Variable>();
    v2->setName("var2");
    libcellml::VariablePtr v3 = std::make_shared<libcellml::Variable>();
    libcellml::VariablePtr v4 = std::make_shared<libcellml::Variable>();

    c->addVariable(v1);
    c->addVariable(v2);
    c->addVariable(v3);
    c->addVariable(v4);

    libcellml::UnitsPtr u = std::make_shared<libcellml::Units>();
    u->setName("dimensionless");
    v1->setUnits(u);
    v3->setUnits(u);

    libcellml::Printer printer;
    const std::string a = printer.printComponent(c);
    EXPECT_EQ(e, a);
}

TEST(Variable, componentWithTwoVariablesWithInitialValues)
{
    const std::string in = "valid_name";
    const std::string e =
        "<component name=\"valid_name\">"
        "<variable initial_value=\"1\"/>"
        "<variable initial_value=\"-1\"/>"
        "</component>";

    libcellml::ComponentPtr c = std::make_shared<libcellml::Component>();
    c->setName(in);

    libcellml::VariablePtr v1 = std::make_shared<libcellml::Variable>();
    v1->setInitialValue(1.0);
    c->addVariable(v1);

    libcellml::VariablePtr v2 = std::make_shared<libcellml::Variable>();
    v2->setInitialValue(-1.0);
    c->addVariable(v2);

    libcellml::Printer printer;
    const std::string a = printer.printComponent(c);
    EXPECT_EQ(e, a);
}

TEST(Variable, removeVariableMethods)
{
    const std::string in = "valid_name";
    const std::string e1 =
        "<component name=\"valid_name\">"
        "<variable name=\"variable2\"/>"
        "</component>";

    const std::string e2 = "<component name=\"valid_name\"/>";

    libcellml::ComponentPtr c = std::make_shared<libcellml::Component>();
    libcellml::VariablePtr v1 = std::make_shared<libcellml::Variable>();
    libcellml::VariablePtr v2 = std::make_shared<libcellml::Variable>();
    libcellml::VariablePtr v3 = std::make_shared<libcellml::Variable>();
    libcellml::VariablePtr v4 = std::make_shared<libcellml::Variable>();
    libcellml::VariablePtr v5 = std::make_shared<libcellml::Variable>();

    c->setName(in);
    v1->setName("variable1");
    v2->setName("variable2");
    v3->setName("variable3");
    v4->setName("variable4");

    c->addVariable(v1);
    c->addVariable(v2);
    c->addVariable(v3);

    EXPECT_TRUE(c->removeVariable("variable1"));
    EXPECT_TRUE(c->removeVariable(v3));
    libcellml::Printer printer;
    std::string a = printer.printComponent(c);
    EXPECT_EQ(e1, a);
    EXPECT_FALSE(c->removeVariable("BAD_NAME"));

    c->addVariable(v4);
    c->removeAllVariables();
    a = printer.printComponent(c);
    EXPECT_EQ(e2, a);
    EXPECT_FALSE(c->removeVariable(v5));

    c->addVariable(v1);
    c->addVariable(v2);
    c->addVariable(v3);

    EXPECT_TRUE(c->removeVariable(0)); // v1
    EXPECT_TRUE(c->removeVariable(1)); // new index of v3
    a = printer.printComponent(c);
    EXPECT_EQ(e1, a);
    EXPECT_FALSE(c->removeVariable(1));
}

TEST(Variable, getVariableMethods)
{
    const std::string in = "valid_name";
    libcellml::ComponentPtr c = std::make_shared<libcellml::Component>();
    c->setName(in);

    libcellml::VariablePtr v1 = std::make_shared<libcellml::Variable>();
    v1->setName("variable1");
    c->addVariable(v1);
    libcellml::VariablePtr v2 = std::make_shared<libcellml::Variable>();
    v2->setName("variable2");
    c->addVariable(v2);
    libcellml::VariablePtr v3 = std::make_shared<libcellml::Variable>();
    v3->setName("variable3");
    c->addVariable(v3);
    libcellml::VariablePtr v4 = std::make_shared<libcellml::Variable>();
    v4->setName("variable4");
    c->addVariable(v4);

    // Get by string
    libcellml::VariablePtr vMethod1 = c->getVariable("variable1");
    std::string a1 = vMethod1->getName();
    EXPECT_EQ("variable1", a1);

    // Get by index
    libcellml::VariablePtr vMethod2 = c->getVariable(1);
    std::string a2 = vMethod2->getName();
    EXPECT_EQ("variable2", a2);

    // Get const by string
    const libcellml::VariablePtr vMethod3 = c->getVariable("variable3");
    std::string a3 = vMethod3->getName();
    EXPECT_EQ("variable3", a3);

    // Get const by index
    const libcellml::VariablePtr vMethod4 = c->getVariable(3);
    std::string a4 = vMethod4->getName();
    EXPECT_EQ("variable4", a4);

    // Get invalid index
    EXPECT_EQ(nullptr, c->getVariable(-3));
    EXPECT_EQ(nullptr, c->getVariable(7));

    // Get non-existent variable by string
    EXPECT_EQ(nullptr, c->getVariable("notreal"));
    EXPECT_EQ(nullptr, c->getVariable("doesntexist"));
}

TEST(Variable, takeVariableMethods)
{
    const std::string in = "valid_name";
    libcellml::ComponentPtr c = std::make_shared<libcellml::Component>();
    c->setName(in);

    libcellml::VariablePtr v1 = std::make_shared<libcellml::Variable>();
    v1->setName("variable1");
    c->addVariable(v1);
    libcellml::VariablePtr v2 = std::make_shared<libcellml::Variable>();
    v2->setName("variable2");
    c->addVariable(v2);
    libcellml::VariablePtr v3 = std::make_shared<libcellml::Variable>();
    v3->setName("variable3");
    c->addVariable(v3);
    libcellml::VariablePtr v4 = std::make_shared<libcellml::Variable>();
    v4->setName("variable4");
    c->addVariable(v4);

    // Take by index
    libcellml::VariablePtr tv = c->takeVariable(0);
    std::string tvn = tv->getName();
    EXPECT_EQ("variable1", tvn);
    libcellml::VariablePtr gv = c->getVariable(0);
    std::string gvn = gv->getName();
    EXPECT_EQ("variable2", gvn);
    tv = c->takeVariable(0);
    tvn = tv->getName();
    EXPECT_EQ("variable2", tvn);
    gv = c->getVariable(0);
    gvn = gv->getName();
    EXPECT_EQ("variable3", gvn);

    // Take by string
    libcellml::VariablePtr tv3 = c->takeVariable("variable3");
    std::string tvn3 = tv3->getName();
    EXPECT_EQ("variable3", tvn3);

    // Get invalid index
    EXPECT_EQ(nullptr, c->takeVariable(737));

    // Get non-existent variable by string
    EXPECT_EQ(nullptr, c->takeVariable("notreal"));
    EXPECT_EQ(nullptr, c->takeVariable("doesntexist"));
}

TEST(Variable, modelWithComponentWithVariableWithValidName)
{
    const std::string in = "valid_name";
    const std::string e =
        "<?xml version=\"1.0\" encoding=\"UTF-8\"?>\n"
        "<model xmlns=\"http://www.cellml.org/cellml/2.0#\">"
        "<component name=\"valid_name\">"
        "<variable name=\"valid_name\" units=\"dimensionless\"/>"
        "</component>"
        "</model>";

    libcellml::ModelPtr m = std::make_shared<libcellml::Model>();

    libcellml::ComponentPtr c = std::make_shared<libcellml::Component>();
    c->setName(in);
    m->addComponent(c);

    libcellml::VariablePtr v = std::make_shared<libcellml::Variable>();
    v->setName(in);
    c->addVariable(v);

    libcellml::UnitsPtr u = std::make_shared<libcellml::Units>();
    u->setName("dimensionless");
    v->setUnits(u);

    libcellml::Printer printer;
    const std::string a = printer.printModel(m);
    EXPECT_EQ(e, a);
    EXPECT_EQ("valid_name", v->getName());
}

TEST(Variable, modelWithComponentWithVariableWithInvalidName)
{
    const std::string in = "invalid name";
    const std::string e =
        "<?xml version=\"1.0\" encoding=\"UTF-8\"?>\n"
        "<model xmlns=\"http://www.cellml.org/cellml/2.0#\">"
        "<component name=\"invalid name\">"
        "<variable name=\"invalid name\" units=\"dimensionless\"/>"
        "</component>"
        "</model>";

    libcellml::ModelPtr m = std::make_shared<libcellml::Model>();

    libcellml::ComponentPtr c = std::make_shared<libcellml::Component>();
    c->setName(in);
    m->addComponent(c);

    libcellml::VariablePtr v = std::make_shared<libcellml::Variable>();
    v->setName(in);
    c->addVariable(v);

    libcellml::UnitsPtr u = std::make_shared<libcellml::Units>();
    u->setName("dimensionless");
    v->setUnits(u);

    libcellml::Printer printer;
    const std::string a = printer.printModel(m);
    EXPECT_EQ(e, a);
    EXPECT_EQ("invalid name", v->getName());
}

TEST(Variable, modelWithComponentWithVariableWithInvalidUnitsNameAndParse)
{
    const std::string in = "valid_name";
    const std::string e =
        "<?xml version=\"1.0\" encoding=\"UTF-8\"?>\n"
        "<model xmlns=\"http://www.cellml.org/cellml/2.0#\">"
        "<component name=\"valid_name\">"
        "<variable name=\"valid_name\" units=\"invalid name\"/>"
        "</component>"
        "</model>";

    libcellml::ModelPtr m = std::make_shared<libcellml::Model>();

    libcellml::ComponentPtr c = std::make_shared<libcellml::Component>();
    c->setName(in);
    m->addComponent(c);

    libcellml::VariablePtr v = std::make_shared<libcellml::Variable>();
    v->setName(in);
    c->addVariable(v);

    libcellml::UnitsPtr u = std::make_shared<libcellml::Units>();
    u->setName("invalid name");
    v->setUnits(u);

    libcellml::Printer printer;
    std::string a = printer.printModel(m);
    EXPECT_EQ(e, a);
    EXPECT_EQ("invalid name", u->getName());

    // Parse
    libcellml::Parser parser;
    libcellml::ModelPtr model = parser.parseModel(e);
    a = printer.printModel(model);
    EXPECT_EQ(e, a);
}

TEST(Variable, modelWithComponentWithTwoNamedVariablesWithInitialValues)
{
    const std::string in = "valid_name";
    const std::string e =
        "<?xml version=\"1.0\" encoding=\"UTF-8\"?>\n"
        "<model xmlns=\"http://www.cellml.org/cellml/2.0#\">"
        "<component name=\"valid_name\">"
        "<variable name=\"variable1\" initial_value=\"1.0\"/>"
        "<variable name=\"variable2\" initial_value=\"-1.0\"/>"
        "</component>"
        "</model>";

    libcellml::ModelPtr m = std::make_shared<libcellml::Model>();

    libcellml::ComponentPtr c = std::make_shared<libcellml::Component>();
    c->setName(in);
    m->addComponent(c);

    libcellml::VariablePtr v1 = std::make_shared<libcellml::Variable>();
    v1->setName("variable1");
    v1->setInitialValue("1.0");
    c->addVariable(v1);

    libcellml::VariablePtr v2 = std::make_shared<libcellml::Variable>();
    v2->setName("variable2");
    v2->setInitialValue("-1.0");
    c->addVariable(v2);

    libcellml::Printer printer;
    const std::string a = printer.printModel(m);
    EXPECT_EQ(e, a);
}

TEST(Variable, modelWithComponentWithTwoNamedVariablesWithInitialValuesOneReferenced)
{
    const std::string in = "valid_name";
    const std::string e =
        "<?xml version=\"1.0\" encoding=\"UTF-8\"?>\n"
        "<model xmlns=\"http://www.cellml.org/cellml/2.0#\">"
        "<component name=\"valid_name\">"
        "<variable name=\"variable1\" initial_value=\"1\"/>"
        "<variable name=\"variable2\" initial_value=\"variable1\"/>"
        "</component>"
        "</model>";

    libcellml::ModelPtr m = std::make_shared<libcellml::Model>();

    libcellml::ComponentPtr c = std::make_shared<libcellml::Component>();
    c->setName(in);
    m->addComponent(c);

    libcellml::VariablePtr v1 = std::make_shared<libcellml::Variable>();
    v1->setName("variable1");
    v1->setInitialValue(1.0);
    c->addVariable(v1);

    libcellml::VariablePtr v2 = std::make_shared<libcellml::Variable>();
    v2->setName("variable2");
    v2->setInitialValue(v1);
    c->addVariable(v2);

    libcellml::Printer printer;
    const std::string a = printer.printModel(m);
    EXPECT_EQ(e, a);
}

TEST(Variable, modelWithComponentWithTwoNamedVariablesWithInitialValuesAndParse)
{
    const std::string in = "valid_name";
    const std::string e =
        "<?xml version=\"1.0\" encoding=\"UTF-8\"?>\n"
        "<model xmlns=\"http://www.cellml.org/cellml/2.0#\">"
        "<component name=\"valid_name\">"
        "<variable name=\"variable1\" initial_value=\"1.0\"/>"
        "<variable name=\"variable2\" initial_value=\"-1.0\"/>"
        "</component>"
        "</model>";

    libcellml::ModelPtr m = std::make_shared<libcellml::Model>();

    libcellml::ComponentPtr c = std::make_shared<libcellml::Component>();
    c->setName(in);
    m->addComponent(c);

    libcellml::VariablePtr v1 = std::make_shared<libcellml::Variable>();
    v1->setName("variable1");
    v1->setInitialValue("1.0");
    c->addVariable(v1);

    libcellml::VariablePtr v2 = std::make_shared<libcellml::Variable>();
    v2->setName("variable2");
    v2->setInitialValue("-1.0");
    c->addVariable(v2);

    libcellml::Parser parser;
    libcellml::ModelPtr model = parser.parseModel(e);
    libcellml::Printer printer;
    const std::string a = printer.printModel(model);
    EXPECT_EQ(e, a);
}

TEST(Variable, modelWithComponentWithFourNamedVariablesWithInterfaces)
{
    const std::string e =
        "<?xml version=\"1.0\" encoding=\"UTF-8\"?>\n"
        "<model xmlns=\"http://www.cellml.org/cellml/2.0#\">"
        "<component name=\"valid_name\">"
        "<variable name=\"variable1\" interface=\"none\"/>"
        "<variable name=\"variable2\" interface=\"public\"/>"
        "<variable name=\"variable3\" interface=\"private\"/>"
        "<variable name=\"variable4\" interface=\"public_and_private\"/>"
        "</component>"
        "</model>";

<<<<<<< HEAD
    libcellml::ModelPtr m = std::make_shared<libcellml::Model>();
=======
    libcellml::Model m;
>>>>>>> 16136e22

    libcellml::ComponentPtr c = std::make_shared<libcellml::Component>();
    c->setName("valid_name");
    m->addComponent(c);

    libcellml::VariablePtr v1 = std::make_shared<libcellml::Variable>();
    v1->setName("variable1");
    v1->setInterfaceType(libcellml::Variable::InterfaceType::NONE);
    c->addVariable(v1);

    libcellml::VariablePtr v2 = std::make_shared<libcellml::Variable>();
    v2->setName("variable2");
    v2->setInterfaceType(libcellml::Variable::InterfaceType::PUBLIC);
    c->addVariable(v2);

    libcellml::VariablePtr v3 = std::make_shared<libcellml::Variable>();
    v3->setName("variable3");
    v3->setInterfaceType(libcellml::Variable::InterfaceType::PRIVATE);
    c->addVariable(v3);

    libcellml::VariablePtr v4 = std::make_shared<libcellml::Variable>();
    v4->setName("variable4");
    v4->setInterfaceType(libcellml::Variable::InterfaceType::PUBLIC_AND_PRIVATE);
    c->addVariable(v4);

    libcellml::Printer printer;
    const std::string a = printer.printModel(m);
    EXPECT_EQ(e, a);
}

TEST(Variable, modelWithComponentWithFourNamedVariablesWithInterfacesAndParse)
{
    const std::string e =
        "<?xml version=\"1.0\" encoding=\"UTF-8\"?>\n"
        "<model xmlns=\"http://www.cellml.org/cellml/2.0#\">"
        "<component name=\"valid_name\">"
        "<variable name=\"variable1\" interface=\"none\"/>"
        "<variable name=\"variable2\" interface=\"public\"/>"
        "<variable name=\"variable3\" interface=\"private\"/>"
        "<variable name=\"variable4\" interface=\"public_and_private\"/>"
        "</component>"
        "</model>";

<<<<<<< HEAD
    libcellml::ModelPtr m = std::make_shared<libcellml::Model>();
=======
    libcellml::Model m;
>>>>>>> 16136e22

    libcellml::ComponentPtr c = std::make_shared<libcellml::Component>();
    c->setName("valid_name");
    m->addComponent(c);

    libcellml::VariablePtr v1 = std::make_shared<libcellml::Variable>();
    v1->setName("variable1");
    v1->setInterfaceType(libcellml::Variable::InterfaceType::NONE);
    c->addVariable(v1);

    libcellml::VariablePtr v2 = std::make_shared<libcellml::Variable>();
    v2->setName("variable2");
    v2->setInterfaceType("public");
    c->addVariable(v2);

    libcellml::VariablePtr v3 = std::make_shared<libcellml::Variable>();
    v3->setName("variable3");
    v3->setInterfaceType(libcellml::Variable::InterfaceType::PRIVATE);
    c->addVariable(v3);

    libcellml::VariablePtr v4 = std::make_shared<libcellml::Variable>();
    v4->setName("variable4");
    v4->setInterfaceType(libcellml::Variable::InterfaceType::PUBLIC_AND_PRIVATE);
    c->addVariable(v4);

    libcellml::Parser parser;
    libcellml::ModelPtr model = parser.parseModel(e);
    libcellml::Printer printer;
    const std::string a = printer.printModel(model);
    EXPECT_EQ(e, a);
}

TEST(Variable, modelWithComponentWithFiveNamedVariablesWithInterfacesAndParse)
{
    const std::string e =
        "<?xml version=\"1.0\" encoding=\"UTF-8\"?>\n"
        "<model xmlns=\"http://www.cellml.org/cellml/2.0#\">"
        "<component name=\"valid_name\">"
        "<variable name=\"variable1\" interface=\"none\"/>"
        "<variable name=\"variable2\" interface=\"public\"/>"
        "<variable name=\"variable3\" interface=\"private\"/>"
        "<variable name=\"variable4\" interface=\"public_and_private\"/>"
        "<variable name=\"variable5\"/>"
        "</component>"
        "</model>";

<<<<<<< HEAD
    libcellml::ModelPtr m = std::make_shared<libcellml::Model>();
=======
    libcellml::Model m;
>>>>>>> 16136e22

    libcellml::ComponentPtr c = std::make_shared<libcellml::Component>();
    c->setName("valid_name");
    m->addComponent(c);

    libcellml::VariablePtr v1 = std::make_shared<libcellml::Variable>();
    v1->setName("variable1");
    v1->setInterfaceType(libcellml::Variable::InterfaceType::NONE);
    c->addVariable(v1);

    libcellml::VariablePtr v2 = std::make_shared<libcellml::Variable>();
    v2->setName("variable2");
    v2->setInterfaceType("public");
    c->addVariable(v2);

    libcellml::VariablePtr v3 = std::make_shared<libcellml::Variable>();
    v3->setName("variable3");
    v3->setInterfaceType(libcellml::Variable::InterfaceType::PRIVATE);
    c->addVariable(v3);

    libcellml::VariablePtr v4 = std::make_shared<libcellml::Variable>();
    v4->setName("variable4");
    v4->setInterfaceType(libcellml::Variable::InterfaceType::PUBLIC_AND_PRIVATE);
    c->addVariable(v4);

    libcellml::VariablePtr v5 = std::make_shared<libcellml::Variable>();
    v5->setName("variable4");
    v5->setInterfaceType("other");
    c->addVariable(v5);

    libcellml::Parser parser;
    libcellml::ModelPtr model = parser.parseModel(e);
    libcellml::Printer printer;
    const std::string a = printer.printModel(model);
    EXPECT_EQ(e, a);
}

TEST(Variable, modelUnitsAttributeBeforeNameAttribute)
{
    const std::string e =
        "<?xml version=\"1.0\" encoding=\"UTF-8\"?>\n"
        "<model xmlns=\"http://www.cellml.org/cellml/2.0#\">"
        "<component name=\"valid_name\">"
        "<variable units=\"dimensionless\" name=\"variable1\" interface=\"none\"/>"
        "<variable id=\"sin\" units=\"dimensionless\" name=\"sin1\" interface=\"public_and_private\"/>"
        "<variable id=\"deriv_approx_initial_value\" units=\"dimensionless\" initial_value=\"0\" name=\"deriv_approx_initial_value\" interface=\"public_and_private\"/>"
        "</component>"
        "</model>";
<<<<<<< HEAD
=======

    libcellml::Model m;
>>>>>>> 16136e22

    libcellml::Parser parser;
    parser.parseModel(e);
    EXPECT_EQ(0u, parser.errorCount());
}<|MERGE_RESOLUTION|>--- conflicted
+++ resolved
@@ -249,17 +249,9 @@
     EXPECT_EQ(e, a);
 }
 
-<<<<<<< HEAD
-<<<<<<< HEAD
-TEST(Variable, getParentComponent) {
-    libcellml::ComponentPtr c = std::make_shared<libcellml::Component>();
-=======
-=======
->>>>>>> 16136e22
 TEST(Variable, getParentComponent)
 {
-    libcellml::Component c;
->>>>>>> develop
+    libcellml::ComponentPtr c = std::make_shared<libcellml::Component>();
     libcellml::VariablePtr v = std::make_shared<libcellml::Variable>();
     c->addVariable(v);
     EXPECT_EQ(c, v->getParentComponent());
@@ -278,11 +270,6 @@
         "<component>"
         "<variable name=\"valid_name\"/>"
         "</component>";
-<<<<<<< HEAD
-=======
-
-    libcellml::Component c;
->>>>>>> 16136e22
 
     libcellml::ComponentPtr c = std::make_shared<libcellml::Component>();
     libcellml::VariablePtr v = std::make_shared<libcellml::Variable>();
@@ -328,11 +315,6 @@
         "<variable units=\"dimensionless\"/>"
         "<variable/>"
         "</component>";
-<<<<<<< HEAD
-=======
-
-    libcellml::Component c;
->>>>>>> 16136e22
 
     libcellml::ComponentPtr c = std::make_shared<libcellml::Component>();
     libcellml::VariablePtr v1 = std::make_shared<libcellml::Variable>();
@@ -740,11 +722,7 @@
         "</component>"
         "</model>";
 
-<<<<<<< HEAD
     libcellml::ModelPtr m = std::make_shared<libcellml::Model>();
-=======
-    libcellml::Model m;
->>>>>>> 16136e22
 
     libcellml::ComponentPtr c = std::make_shared<libcellml::Component>();
     c->setName("valid_name");
@@ -788,11 +766,7 @@
         "</component>"
         "</model>";
 
-<<<<<<< HEAD
     libcellml::ModelPtr m = std::make_shared<libcellml::Model>();
-=======
-    libcellml::Model m;
->>>>>>> 16136e22
 
     libcellml::ComponentPtr c = std::make_shared<libcellml::Component>();
     c->setName("valid_name");
@@ -839,11 +813,7 @@
         "</component>"
         "</model>";
 
-<<<<<<< HEAD
     libcellml::ModelPtr m = std::make_shared<libcellml::Model>();
-=======
-    libcellml::Model m;
->>>>>>> 16136e22
 
     libcellml::ComponentPtr c = std::make_shared<libcellml::Component>();
     c->setName("valid_name");
@@ -892,11 +862,6 @@
         "<variable id=\"deriv_approx_initial_value\" units=\"dimensionless\" initial_value=\"0\" name=\"deriv_approx_initial_value\" interface=\"public_and_private\"/>"
         "</component>"
         "</model>";
-<<<<<<< HEAD
-=======
-
-    libcellml::Model m;
->>>>>>> 16136e22
 
     libcellml::Parser parser;
     parser.parseModel(e);
