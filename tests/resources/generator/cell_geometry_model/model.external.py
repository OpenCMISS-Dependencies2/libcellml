# The content of this file was generated using the Python profile of libCellML 0.4.0.

from enum import Enum
from math import *


__version__ = "0.3.2"
LIBCELLML_VERSION = "0.4.0"

VARIABLE_COUNT = 4


class VariableType(Enum):
    CONSTANT = 0
    COMPUTED_CONSTANT = 1
    ALGEBRAIC = 2
    EXTERNAL = 3


VARIABLE_INFO = [
    {"name": "vcell", "units": "microlitre", "component": "cell_geometry", "type": VariableType.ALGEBRAIC},
<<<<<<< HEAD
    {"name": "vss", "units": "microlitre", "component": "cell_geometry", "type": VariableType.ALGEBRAIC},
    {"name": "L", "units": "centimeter", "component": "cell_geometry", "type": VariableType.EXTERNAL},
    {"name": "rad", "units": "centimeter", "component": "cell_geometry", "type": VariableType.EXTERNAL}
=======
    {"name": "L", "units": "centimeter", "component": "cell_geometry", "type": VariableType.EXTERNAL},
    {"name": "rad", "units": "centimeter", "component": "cell_geometry", "type": VariableType.EXTERNAL},
    {"name": "vss", "units": "microlitre", "component": "cell_geometry", "type": VariableType.ALGEBRAIC}
>>>>>>> 23e78293
]


def create_variables_array():
    return [nan]*VARIABLE_COUNT


def initialise_variables(variables, external_variable):
<<<<<<< HEAD
    variables[2] = external_variable(variables, 2)
    variables[3] = external_variable(variables, 3)
=======
    variables[1] = external_variable(variables, 1)
    variables[2] = external_variable(variables, 2)
>>>>>>> 23e78293


def compute_computed_constants(variables):
    pass


def compute_variables(variables, external_variable):
<<<<<<< HEAD
    variables[2] = external_variable(variables, 2)
    variables[3] = external_variable(variables, 3)
    variables[0] = 1000.0*3.14*variables[3]*variables[3]*variables[2]
    variables[1] = 0.02*variables[0]
=======
    variables[1] = external_variable(variables, 1)
    variables[2] = external_variable(variables, 2)
    variables[0] = 1000.0*3.14*variables[2]*variables[2]*variables[1]
    variables[3] = 0.02*variables[0]
>>>>>>> 23e78293
<|MERGE_RESOLUTION|>--- conflicted
+++ resolved
@@ -19,15 +19,9 @@
 
 VARIABLE_INFO = [
     {"name": "vcell", "units": "microlitre", "component": "cell_geometry", "type": VariableType.ALGEBRAIC},
-<<<<<<< HEAD
-    {"name": "vss", "units": "microlitre", "component": "cell_geometry", "type": VariableType.ALGEBRAIC},
-    {"name": "L", "units": "centimeter", "component": "cell_geometry", "type": VariableType.EXTERNAL},
-    {"name": "rad", "units": "centimeter", "component": "cell_geometry", "type": VariableType.EXTERNAL}
-=======
     {"name": "L", "units": "centimeter", "component": "cell_geometry", "type": VariableType.EXTERNAL},
     {"name": "rad", "units": "centimeter", "component": "cell_geometry", "type": VariableType.EXTERNAL},
     {"name": "vss", "units": "microlitre", "component": "cell_geometry", "type": VariableType.ALGEBRAIC}
->>>>>>> 23e78293
 ]
 
 
@@ -36,13 +30,8 @@
 
 
 def initialise_variables(variables, external_variable):
-<<<<<<< HEAD
-    variables[2] = external_variable(variables, 2)
-    variables[3] = external_variable(variables, 3)
-=======
     variables[1] = external_variable(variables, 1)
     variables[2] = external_variable(variables, 2)
->>>>>>> 23e78293
 
 
 def compute_computed_constants(variables):
@@ -50,14 +39,7 @@
 
 
 def compute_variables(variables, external_variable):
-<<<<<<< HEAD
-    variables[2] = external_variable(variables, 2)
-    variables[3] = external_variable(variables, 3)
-    variables[0] = 1000.0*3.14*variables[3]*variables[3]*variables[2]
-    variables[1] = 0.02*variables[0]
-=======
     variables[1] = external_variable(variables, 1)
     variables[2] = external_variable(variables, 2)
     variables[0] = 1000.0*3.14*variables[2]*variables[2]*variables[1]
-    variables[3] = 0.02*variables[0]
->>>>>>> 23e78293
+    variables[3] = 0.02*variables[0]