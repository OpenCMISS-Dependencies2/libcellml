--- conflicted
+++ resolved
@@ -18,15 +18,9 @@
 
 VARIABLE_INFO = [
     {"name": "vcell", "units": "microlitre", "component": "cell_geometry", "type": VariableType.COMPUTED_CONSTANT},
-<<<<<<< HEAD
-    {"name": "vss", "units": "microlitre", "component": "cell_geometry", "type": VariableType.COMPUTED_CONSTANT},
-    {"name": "L", "units": "centimeter", "component": "cell_geometry", "type": VariableType.CONSTANT},
-    {"name": "rad", "units": "centimeter", "component": "cell_geometry", "type": VariableType.CONSTANT}
-=======
     {"name": "L", "units": "centimeter", "component": "cell_geometry", "type": VariableType.CONSTANT},
     {"name": "rad", "units": "centimeter", "component": "cell_geometry", "type": VariableType.CONSTANT},
     {"name": "vss", "units": "microlitre", "component": "cell_geometry", "type": VariableType.COMPUTED_CONSTANT}
->>>>>>> 23e78293
 ]
 
 
@@ -35,15 +29,6 @@
 
 
 def initialise_variables(variables):
-<<<<<<< HEAD
-    variables[2] = 0.01
-    variables[3] = 0.0011
-
-
-def compute_computed_constants(variables):
-    variables[0] = 1000.0*3.14*variables[3]*variables[3]*variables[2]
-    variables[1] = 0.02*variables[0]
-=======
     variables[1] = 0.01
     variables[2] = 0.0011
 
@@ -51,7 +36,6 @@
 def compute_computed_constants(variables):
     variables[0] = 1000.0*3.14*variables[2]*variables[2]*variables[1]
     variables[3] = 0.02*variables[0]
->>>>>>> 23e78293
 
 
 def compute_variables(variables):
