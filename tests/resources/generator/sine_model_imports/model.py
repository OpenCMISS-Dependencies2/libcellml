--- conflicted
+++ resolved
@@ -35,14 +35,7 @@
     {"name": "kPi_2", "units": "dimensionless", "component": "parabolic_approx_sin", "type": VariableType.COMPUTED_CONSTANT},
     {"name": "kPi", "units": "dimensionless", "component": "parabolic_approx_sin", "type": VariableType.COMPUTED_CONSTANT},
     {"name": "kPi_32", "units": "dimensionless", "component": "parabolic_approx_sin", "type": VariableType.COMPUTED_CONSTANT},
-<<<<<<< HEAD
-    {"name": "z", "units": "dimensionless", "component": "parabolic_approx_sin", "type": VariableType.ALGEBRAIC},
-    {"name": "sin", "units": "dimensionless", "component": "parabolic_approx_sin", "type": VariableType.ALGEBRAIC},
-    {"name": "deriv_approx_initial_value", "units": "dimensionless", "component": "main", "type": VariableType.CONSTANT},
-    {"name": "C", "units": "dimensionless", "component": "main", "type": VariableType.CONSTANT}
-=======
     {"name": "z", "units": "dimensionless", "component": "parabolic_approx_sin", "type": VariableType.ALGEBRAIC}
->>>>>>> 23e78293
 ]
 
 
@@ -59,16 +52,6 @@
 
 
 def initialise_variables(states, variables):
-<<<<<<< HEAD
-    variables[8] = 0.0
-    variables[9] = 0.75
-    variables[1] = 2.0/3.14159265358979
-    variables[2] = 2.0*3.14159265358979
-    variables[3] = 3.14159265358979/2.0
-    variables[4] = 3.14159265358979
-    variables[5] = 3.0*3.14159265358979/2.0
-    states[0] = variables[8]
-=======
     variables[1] = 0.0
     variables[3] = 0.75
     variables[4] = 2.0/3.14159265358979
@@ -77,7 +60,6 @@
     variables[7] = 3.14159265358979
     variables[8] = 3.0*3.14159265358979/2.0
     states[0] = variables[1]
->>>>>>> 23e78293
 
 
 def compute_computed_constants(variables):
@@ -90,10 +72,5 @@
 
 def compute_variables(voi, states, rates, variables):
     variables[0] = sin(voi)
-<<<<<<< HEAD
-    variables[6] = voi*variables[1]-0.5 if lt_func(voi, variables[3]) else (3.14159265358979-voi)*variables[1]-0.5 if lt_func(voi, variables[4]) else (voi-3.14159265358979)*variables[1]-0.5 if lt_func(voi, variables[5]) else (variables[2]-voi)*variables[1]-0.5
-    variables[7] = -variables[6]*variables[6]+variables[9]+variables[6] if lt_func(voi, variables[3]) else -variables[6]*variables[6]+variables[9]+variables[6] if lt_func(voi, variables[4]) else variables[6]*variables[6]-variables[9]-variables[6] if lt_func(voi, variables[5]) else variables[6]*variables[6]-variables[9]-variables[6]
-=======
     variables[9] = voi*variables[4]-0.5 if lt_func(voi, variables[6]) else (3.14159265358979-voi)*variables[4]-0.5 if lt_func(voi, variables[7]) else (voi-3.14159265358979)*variables[4]-0.5 if lt_func(voi, variables[8]) else (variables[5]-voi)*variables[4]-0.5
-    variables[2] = -variables[9]*variables[9]+variables[3]+variables[9] if lt_func(voi, variables[6]) else -variables[9]*variables[9]+variables[3]+variables[9] if lt_func(voi, variables[7]) else variables[9]*variables[9]-variables[3]-variables[9] if lt_func(voi, variables[8]) else variables[9]*variables[9]-variables[3]-variables[9]
->>>>>>> 23e78293
+    variables[2] = -variables[9]*variables[9]+variables[3]+variables[9] if lt_func(voi, variables[6]) else -variables[9]*variables[9]+variables[3]+variables[9] if lt_func(voi, variables[7]) else variables[9]*variables[9]-variables[3]-variables[9] if lt_func(voi, variables[8]) else variables[9]*variables[9]-variables[3]-variables[9]