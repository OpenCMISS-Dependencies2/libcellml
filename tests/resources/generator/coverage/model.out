/* The content of this file was generated using a modified C profile of libCellML 0.2.0. */

#include "customheaderfile.h"

double min(double x, double y)
{
    return (x < y)?x:y;
}

double max(double x, double y)
{
    return (x > y)?x:y;
}

double sec(double x)
{
    return 1.0/cos(x);
}

double csc(double x)
{
    return 1.0/sin(x);
}

double cot(double x)
{
    return 1.0/tan(x);
}

double sech(double x)
{
    return 1.0/cosh(x);
}

double csch(double x)
{
    return 1.0/sinh(x);
}

double coth(double x)
{
    return 1.0/tanh(x);
}

double asec(double x)
{
    return acos(1.0/x);
}

double acsc(double x)
{
    return asin(1.0/x);
}

double acot(double x)
{
    return atan(1.0/x);
}

double asech(double x)
{
    double oneOverX = 1.0/x;

    return log(oneOverX+sqrt(oneOverX*oneOverX-1.0));
}

double acsch(double x)
{
    double oneOverX = 1.0/x;

    return log(oneOverX+sqrt(oneOverX*oneOverX+1.0));
}

double acoth(double x)
{
    double oneOverX = 1.0/x;

    return 0.5*log((1.0+oneOverX)/(1.0-oneOverX));
}

void initialiseStatesAndConstants(double *states, double *variables)
{
    variables[0] = 1.0;
    variables[1] = 2.0;
    variables[2] = 3.0;
    variables[3] = 4.0;
    variables[4] = 5.0;
    variables[5] = 6.0;
    variables[6] = 7.0;
    variables[175] = 123.0;
    variables[176] = 123.456789;
    variables[177] = 123.0e99;
    variables[178] = 123.456789e99;
    variables[180] = 1.0;
    variables[181] = 0.0;
    variables[182] = 2.71828182845905;
    variables[183] = 3.14159265358979;
    variables[184] = INFINITY;
    variables[185] = NAN;
    states[0] = 0.0;
}

void computeComputedConstants(double *variables)
{
    variables[7] = variables[0] == variables[1];
    variables[8] = variables[0]/(variables[1] == variables[1]);
    variables[9] = variables[0] != variables[1];
    variables[10] = variables[0]/(variables[1] != variables[2]);
    variables[11] = variables[0] < variables[1];
    variables[12] = variables[0] <= variables[1];
    variables[13] = variables[0] > variables[1];
    variables[14] = variables[0] >= variables[1];
    variables[15] = variables[0] && variables[1];
    variables[16] = variables[0] && variables[1] && variables[2];
    variables[17] = (variables[0] < variables[1]) && (variables[2] > variables[3]);
    variables[18] = (variables[0]+variables[1]) && (variables[2] > variables[3]);
    variables[19] = variables[0] && (variables[1] > variables[2]);
    variables[20] = (variables[0]-variables[1]) && (variables[2] > variables[3]);
    variables[21] = -variables[0] && (variables[1] > variables[2]);
    variables[22] = (variables[0]^^variables[1]) && (variables[2] > variables[3]);
    variables[23] = (variables[0]^^(1.0/variables[1])) && (variables[2] > variables[3]);
    variables[24] = (variables[0] < variables[1]) && (variables[2]+variables[3]);
    variables[25] = (variables[0] < variables[1]) && variables[2];
    variables[26] = (variables[0] < variables[1]) && (variables[2]-variables[3]);
    variables[27] = (variables[0] < variables[1]) && -variables[2];
    variables[28] = (variables[0] < variables[1]) && (variables[2]^^variables[3]);
    variables[29] = (variables[0] < variables[1]) && (variables[2]^^(1.0/variables[3]));
    variables[30] = variables[0] || variables[1];
    variables[31] = variables[0] || variables[1] || variables[2];
    variables[32] = (variables[0] < variables[1]) || (variables[2] > variables[3]);
    variables[33] = (variables[0]+variables[1]) || (variables[2] > variables[3]);
    variables[34] = variables[0] || (variables[1] > variables[2]);
    variables[35] = (variables[0]-variables[1]) || (variables[2] > variables[3]);
    variables[36] = -variables[0] || (variables[1] > variables[2]);
    variables[37] = (variables[0]^^variables[1]) || (variables[2] > variables[3]);
    variables[38] = (variables[0]^^(1.0/variables[1])) || (variables[2] > variables[3]);
    variables[39] = (variables[0] < variables[1]) || (variables[2]+variables[3]);
    variables[40] = (variables[0] < variables[1]) || variables[2];
    variables[41] = (variables[0] < variables[1]) || (variables[2]-variables[3]);
    variables[42] = (variables[0] < variables[1]) || -variables[2];
    variables[43] = (variables[0] < variables[1]) || (variables[2]^^variables[3]);
    variables[44] = (variables[0] < variables[1]) || (variables[2]^^(1.0/variables[3]));
    variables[45] = variables[0]^variables[1];
    variables[46] = variables[0]^variables[1]^variables[2];
    variables[47] = (variables[0] < variables[1])^(variables[2] > variables[3]);
    variables[48] = (variables[0]+variables[1])^(variables[2] > variables[3]);
    variables[49] = variables[0]^(variables[1] > variables[2]);
    variables[50] = (variables[0]-variables[1])^(variables[2] > variables[3]);
    variables[51] = -variables[0]^(variables[1] > variables[2]);
    variables[52] = (variables[0]^^variables[1])^(variables[2] > variables[3]);
    variables[53] = (variables[0]^^(1.0/variables[1]))^(variables[2] > variables[3]);
    variables[54] = (variables[0] < variables[1])^(variables[2]+variables[3]);
    variables[55] = (variables[0] < variables[1])^variables[2];
    variables[56] = (variables[0] < variables[1])^(variables[2]-variables[3]);
    variables[57] = (variables[0] < variables[1])^-variables[2];
    variables[58] = (variables[0] < variables[1])^(variables[2]^^variables[3]);
    variables[59] = (variables[0] < variables[1])^(variables[2]^^(1.0/variables[3]));
    variables[60] = !variables[0];
    variables[61] = variables[0]+variables[1];
    variables[62] = variables[0]+variables[1]+variables[2];
    variables[63] = (variables[0] < variables[1])+(variables[2] > variables[3]);
    variables[64] = variables[0];
    variables[65] = variables[0]-variables[1];
    variables[66] = (variables[0] < variables[1])-(variables[2] > variables[3]);
    variables[67] = (variables[0] < variables[1])-(variables[2]+variables[3]);
    variables[68] = (variables[0] < variables[1])-variables[2];
    variables[69] = -variables[0];
    variables[70] = -(variables[0] < variables[1]);
    variables[71] = variables[0]*variables[1];
    variables[72] = variables[0]*variables[1]*variables[2];
    variables[73] = (variables[0] < variables[1])*(variables[2] > variables[3]);
    variables[74] = (variables[0]+variables[1])*(variables[2] > variables[3]);
    variables[75] = variables[0]*(variables[1] > variables[2]);
    variables[76] = (variables[0]-variables[1])*(variables[2] > variables[3]);
    variables[77] = -variables[0]*(variables[1] > variables[2]);
    variables[78] = (variables[0] < variables[1])*(variables[2]+variables[3]);
    variables[79] = (variables[0] < variables[1])*variables[2];
    variables[80] = (variables[0] < variables[1])*(variables[2]-variables[3]);
    variables[81] = (variables[0] < variables[1])*-variables[2];
    variables[82] = variables[0]/variables[1];
    variables[83] = (variables[0] < variables[1])/(variables[3] > variables[2]);
    variables[84] = (variables[0]+variables[1])/(variables[3] > variables[2]);
    variables[85] = variables[0]/(variables[2] > variables[1]);
    variables[86] = (variables[0]-variables[1])/(variables[3] > variables[2]);
    variables[87] = -variables[0]/(variables[2] > variables[1]);
    variables[88] = (variables[0] < variables[1])/(variables[2]+variables[3]);
    variables[89] = (variables[0] < variables[1])/variables[2];
    variables[90] = (variables[0] < variables[1])/(variables[2]-variables[3]);
    variables[91] = (variables[0] < variables[1])/-variables[2];
    variables[92] = (variables[0] < variables[1])/(variables[2]*variables[3]);
    variables[93] = (variables[0] < variables[1])/(variables[2]/variables[3]);
    variables[94] = sqrt(variables[0]);
    variables[95] = sqr(variables[0]);
    variables[96] = variables[0]^^3.0;
    variables[97] = variables[0]^^variables[1];
    variables[98] = (variables[0] < variables[1])^^(variables[2] > variables[3]);
    variables[99] = (variables[0]+variables[1])^^(variables[2] > variables[3]);
    variables[100] = variables[0]^^(variables[1] > variables[2]);
    variables[101] = (variables[0]-variables[1])^^(variables[2] > variables[3]);
    variables[102] = (-variables[0])^^(variables[1] > variables[2]);
    variables[103] = (variables[0]*variables[1])^^(variables[2] > variables[3]);
    variables[104] = (variables[0]/variables[1])^^(variables[2] > variables[3]);
    variables[105] = (variables[0] < variables[1])^^(variables[2]+variables[3]);
    variables[106] = (variables[0] < variables[1])^^variables[2];
    variables[107] = (variables[0] < variables[1])^^variables[2]-variables[3];
    variables[108] = (variables[0] < variables[1])^^-variables[2];
    variables[109] = (variables[0] < variables[1])^^(variables[2]*variables[3]);
    variables[110] = (variables[0] < variables[1])^^(variables[2]/variables[3]);
    variables[111] = (variables[0] < variables[1])^^(variables[2]^^variables[3]);
    variables[112] = (variables[0] < variables[1])^^(variables[2]^^(1.0/variables[3]));
    variables[113] = sqrt(variables[0]);
    variables[114] = sqrt(variables[0]);
    variables[115] = variables[0]^^(1.0/3.0);
    variables[116] = variables[0]^^(1.0/variables[1]);
    variables[117] = (variables[0] < variables[1])^^(1.0/(variables[3] > variables[2]));
    variables[118] = (variables[0]+variables[1])^^(1.0/(variables[3] > variables[2]));
    variables[119] = variables[0]^^(1.0/(variables[2] > variables[1]));
    variables[120] = (variables[0]-variables[1])^^(1.0/(variables[3] > variables[2]));
    variables[121] = (-variables[0])^^(1.0/(variables[2] > variables[1]));
    variables[122] = (variables[0]*variables[1])^^(1.0/(variables[3] > variables[2]));
    variables[123] = (variables[0]/variables[1])^^(1.0/(variables[3] > variables[2]));
    variables[124] = (variables[0] < variables[1])^^(1.0/(variables[2]+variables[3]));
    variables[125] = (variables[0] < variables[1])^^(1.0/variables[2]);
    variables[126] = (variables[0] < variables[1])^^(1.0/(variables[2]-variables[3]));
    variables[127] = (variables[0] < variables[1])^^(1.0/(-variables[2]));
    variables[128] = (variables[0] < variables[1])^^(1.0/(variables[2]*variables[3]));
    variables[129] = (variables[0] < variables[1])^^(1.0/(variables[2]/variables[3]));
    variables[130] = (variables[0] < variables[1])^^(1.0/(variables[2]^^variables[3]));
    variables[131] = (variables[0] < variables[1])^^(1.0/(variables[2]^^(1.0/variables[3])));
    variables[132] = fabs(variables[0]);
    variables[133] = exp(variables[0]);
    variables[134] = log(variables[0]);
    variables[135] = log10(variables[0]);
    variables[136] = log(variables[0])/log(2.0);
    variables[137] = log10(variables[0]);
    variables[138] = log(variables[0])/log(variables[1]);
    variables[139] = ceil(variables[0]);
    variables[140] = floor(variables[0]);
    variables[141] = min(variables[0], variables[1]);
    variables[142] = min(variables[0], min(variables[1], variables[2]));
    variables[143] = max(variables[0], variables[1]);
    variables[144] = max(variables[0], max(variables[1], variables[2]));
    variables[145] = fmod(variables[0], variables[1]);
    variables[146] = sin(variables[0]);
    variables[147] = cos(variables[0]);
    variables[148] = tan(variables[0]);
    variables[149] = sec(variables[0]);
    variables[150] = csc(variables[0]);
    variables[151] = cot(variables[0]);
    variables[152] = sinh(variables[0]);
    variables[153] = cosh(variables[0]);
    variables[154] = tanh(variables[0]);
    variables[155] = sech(variables[0]);
    variables[156] = csch(variables[0]);
    variables[157] = coth(variables[0]);
    variables[158] = asin(variables[0]);
    variables[159] = acos(variables[0]);
    variables[160] = atan(variables[0]);
    variables[161] = asec(variables[0]);
    variables[162] = acsc(variables[0]);
    variables[163] = acot(variables[0]);
    variables[164] = asinh(variables[0]);
    variables[165] = acosh(variables[0]);
    variables[166] = atanh(variables[0]/2.0);
    variables[167] = asech(variables[0]);
    variables[168] = acsch(variables[0]);
    variables[169] = acoth(2.0*variables[0]);
    variables[170] = piecewise(variables[0] > variables[1], variables[0], NAN);
    variables[171] = piecewise(variables[0] > variables[1], variables[0], variables[2]);
    variables[172] = piecewise(variables[0] > variables[1], variables[0], piecewise(variables[2] > variables[3], variables[2], piecewise(variables[4] > variables[5], variables[4], NAN)));
    variables[173] = piecewise(variables[0] > variables[1], variables[0], piecewise(variables[2] > variables[3], variables[2], piecewise(variables[4] > variables[5], variables[4], variables[6])));
    variables[174] = 123.0+piecewise(variables[0] > variables[1], variables[0], NAN);
    variables[179] = variables[0];
}

void computeRates(double voi, double *states, double *rates, double *variables)
{
    rates[0] = 1.0;
}

<<<<<<< HEAD
// The length of this comment is such that it ensures 100% coverage in our SHA-1 utility.
=======
// The x's below are to ensure that we get 100% coverage in our SHA-1 utility.
// xxxxxxxxxxxxxxxxxxxxxxx
>>>>>>> e93d3168
<|MERGE_RESOLUTION|>--- conflicted
+++ resolved
@@ -278,9 +278,5 @@
     rates[0] = 1.0;
 }
 
-<<<<<<< HEAD
-// The length of this comment is such that it ensures 100% coverage in our SHA-1 utility.
-=======
 // The x's below are to ensure that we get 100% coverage in our SHA-1 utility.
-// xxxxxxxxxxxxxxxxxxxxxxx
->>>>>>> e93d3168
+// xxxxxxxxxxxxxxxxxxxxxxx