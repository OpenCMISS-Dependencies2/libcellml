/*
Copyright libCellML Contributors

Licensed under the Apache License, Version 2.0 (the "License");
you may not use this file except in compliance with the License.
You may obtain a copy of the License at

    http://www.apache.org/licenses/LICENSE-2.0

Unless required by applicable law or agreed to in writing, software
distributed under the License is distributed on an "AS IS" BASIS,
WITHOUT WARRANTIES OR CONDITIONS OF ANY KIND, either express or implied.
See the License for the specific language governing permissions and
limitations under the License.
*/

#include "test_utils.h"

#include "gtest/gtest.h"

#include <libcellml>

static const std::string EMPTY_STRING;

TEST(Generator, emptyModel)
{
    libcellml::ModelPtr model = libcellml::Model::create("empty_model");
    libcellml::AnalyserPtr analyser = libcellml::Analyser::create();

    analyser->analyseModel(model);

    EXPECT_EQ(size_t(0), analyser->errorCount());

    auto analyserModel = analyser->model();
    auto generator = libcellml::Generator::create();

<<<<<<< HEAD
    EXPECT_EQ(size_t(0), generator->stateCount());
    EXPECT_EQ(size_t(0), generator->variableCount());

    EXPECT_EQ(nullptr, generator->voi());
    EXPECT_EQ(nullptr, generator->state(0));
    EXPECT_EQ(nullptr, generator->variable(0));

    EXPECT_EQ(EMPTY_STRING, generator->interfaceCode());
    EXPECT_EQ(EMPTY_STRING, generator->implementationCode());
}

TEST(Generator, initializedVariableOfIntegration)
{
    libcellml::ParserPtr parser = libcellml::Parser::create();
    libcellml::ModelPtr model = parser->parseModel(fileContents("generator/initialized_variable_of_integration.cellml"));

    EXPECT_EQ(size_t(0), parser->issueCount());

    const std::vector<std::string> expectedIssues = {
        "Variable 'time' in component 'my_component' of model 'initialized_variable_of_integration' cannot be both a variable of integration and initialised.",
    };
    // const std::vector<libcellml::Issue::Cause> expectedCauses = {
    //     libcellml::Issue::Cause::GENERATOR,
    // };

    libcellml::GeneratorPtr generator = libcellml::Generator::create();

    generator->processModel(model);

    // EXPECT_EQ_ISSUES_CAUSES(expectedIssues, expectedCauses, generator);

    EXPECT_EQ(libcellml::Generator::ModelType::INVALID, generator->modelType());

    EXPECT_EQ(size_t(0), generator->stateCount());
    EXPECT_EQ(size_t(0), generator->variableCount());

    EXPECT_EQ(nullptr, generator->voi());
    EXPECT_EQ(nullptr, generator->state(0));
    EXPECT_EQ(nullptr, generator->variable(0));

    EXPECT_EQ(EMPTY_STRING, generator->interfaceCode());
    EXPECT_EQ(EMPTY_STRING, generator->implementationCode());
}

TEST(Generator, initializedVariableOfIntegrationInNonFirstComponent)
{
    libcellml::ParserPtr parser = libcellml::Parser::create();
    libcellml::ModelPtr model = parser->parseModel(fileContents("generator/initialized_variable_of_integration_in_non_first_component.cellml"));

    EXPECT_EQ(size_t(0), parser->issueCount());

    const std::vector<std::string> expectedIssues = {
        "Variable 'time' in component 'environment' of model 'initialized_variable_of_integration_in_non_first_component' cannot be both a variable of integration and initialised.",
    };
    // const std::vector<libcellml::Issue::Cause> expectedCauses = {
    //     libcellml::Issue::Cause::GENERATOR,
    // };

    libcellml::GeneratorPtr generator = libcellml::Generator::create();

    generator->processModel(model);

    // EXPECT_EQ_ISSUES_CAUSES(expectedIssues, expectedCauses, generator);

    EXPECT_EQ(libcellml::Generator::ModelType::INVALID, generator->modelType());

    EXPECT_EQ(size_t(0), generator->stateCount());
    EXPECT_EQ(size_t(0), generator->variableCount());

    EXPECT_EQ(nullptr, generator->voi());
    EXPECT_EQ(nullptr, generator->state(0));
    EXPECT_EQ(nullptr, generator->variable(0));

    EXPECT_EQ(EMPTY_STRING, generator->interfaceCode());
    EXPECT_EQ(EMPTY_STRING, generator->implementationCode());
}

TEST(Generator, twoVariablesOfIntegration)
{
    libcellml::ParserPtr parser = libcellml::Parser::create();
    libcellml::ModelPtr model = parser->parseModel(fileContents("generator/two_variables_of_integration.cellml"));

    EXPECT_EQ(size_t(0), parser->issueCount());

    const std::vector<std::string> expectedIssues = {
        "Variable 'time' in component 'main' of model 'two_variables_of_integration' and variable 'other_time' in component 'sub_sub_sub' of model 'two_variables_of_integration' cannot both be the variable of integration.",
    };
    // const std::vector<libcellml::Issue::Cause> expectedCauses = {
    //     libcellml::Issue::Cause::GENERATOR,
    // };

    libcellml::GeneratorPtr generator = libcellml::Generator::create();

    generator->processModel(model);

    // EXPECT_EQ_ISSUES_CAUSES(expectedIssues, expectedCauses, generator);

    EXPECT_EQ(libcellml::Generator::ModelType::INVALID, generator->modelType());

    EXPECT_EQ(size_t(0), generator->stateCount());
    EXPECT_EQ(size_t(0), generator->variableCount());

    EXPECT_EQ(nullptr, generator->voi());
    EXPECT_EQ(nullptr, generator->state(0));
    EXPECT_EQ(nullptr, generator->variable(0));

    EXPECT_EQ(EMPTY_STRING, generator->interfaceCode());
    EXPECT_EQ(EMPTY_STRING, generator->implementationCode());
}

TEST(Generator, nonFirstOrderOdes)
{
    libcellml::ParserPtr parser = libcellml::Parser::create();
    libcellml::ModelPtr model = parser->parseModel(fileContents("generator/non_first_order_odes.cellml"));

    EXPECT_EQ(size_t(0), parser->issueCount());

    const std::vector<std::string> expectedIssues = {
        "The differential equation for variable 'x' in component 'main' of model 'non_first_order_odes' must be of the first order.",
        "The differential equation for variable 'y' in component 'sub' of model 'non_first_order_odes' must be of the first order.",
        "The differential equation for variable 'z' in component 'sub_sub' of model 'non_first_order_odes' must be of the first order.",
    };
    // const std::vector<libcellml::Issue::Cause> expectedCauses = {
    //     libcellml::Issue::Cause::GENERATOR,
    //     libcellml::Issue::Cause::GENERATOR,
    //     libcellml::Issue::Cause::GENERATOR,
    // };

    libcellml::GeneratorPtr generator = libcellml::Generator::create();

    generator->processModel(model);

    // EXPECT_EQ_ISSUES_CAUSES(expectedIssues, expectedCauses, generator);

    EXPECT_EQ(libcellml::Generator::ModelType::INVALID, generator->modelType());

    EXPECT_EQ(size_t(0), generator->stateCount());
    EXPECT_EQ(size_t(0), generator->variableCount());

    EXPECT_EQ(nullptr, generator->voi());
    EXPECT_EQ(nullptr, generator->state(0));
    EXPECT_EQ(nullptr, generator->variable(0));

    EXPECT_EQ(EMPTY_STRING, generator->interfaceCode());
    EXPECT_EQ(EMPTY_STRING, generator->implementationCode());
}

TEST(Generator, undefinedVariables)
{
    libcellml::ParserPtr parser = libcellml::Parser::create();
    libcellml::ModelPtr model = parser->parseModel(fileContents("generator/undefined_variables.cellml"));

    EXPECT_EQ(size_t(0), parser->issueCount());

    const std::vector<std::string> expectedIssues = {
        "Variable 'a' in component 'my_component' of model 'undefined_variables' is referenced in an equation, but it is not defined anywhere.",
        "Variable 'b' in component 'my_component' of model 'undefined_variables' is referenced in an equation, but it is not defined anywhere.",
    };

    libcellml::GeneratorPtr generator = libcellml::Generator::create();

    generator->processModel(model);

    EXPECT_EQ_ISSUES(expectedIssues, generator);

    EXPECT_EQ(libcellml::Generator::ModelType::INVALID, generator->modelType());

    EXPECT_EQ(size_t(0), generator->stateCount());
    EXPECT_EQ(size_t(0), generator->variableCount());

    EXPECT_EQ(nullptr, generator->voi());
    EXPECT_EQ(nullptr, generator->state(0));
    EXPECT_EQ(nullptr, generator->variable(0));

    EXPECT_EQ(EMPTY_STRING, generator->interfaceCode());
    EXPECT_EQ(EMPTY_STRING, generator->implementationCode());
}

TEST(Generator, variableInitializedTwice)
{
    libcellml::ParserPtr parser = libcellml::Parser::create();
    libcellml::ModelPtr model = parser->parseModel(fileContents("generator/variable_initialized_twice.cellml"));

    EXPECT_EQ(size_t(0), parser->issueCount());

    const std::vector<std::string> expectedIssues = {
        "Variable 'x' in component 'sub' of model 'variable_initialized_twice' and variable 'x' in component 'main' of model 'variable_initialized_twice' are equivalent and cannot therefore both be initialised.",
    };

    libcellml::GeneratorPtr generator = libcellml::Generator::create();

    generator->processModel(model);

    EXPECT_EQ_ISSUES(expectedIssues, generator);

    EXPECT_EQ(libcellml::Generator::ModelType::INVALID, generator->modelType());

    EXPECT_EQ(size_t(0), generator->stateCount());
    EXPECT_EQ(size_t(0), generator->variableCount());

    EXPECT_EQ(nullptr, generator->voi());
    EXPECT_EQ(nullptr, generator->state(0));
    EXPECT_EQ(nullptr, generator->variable(0));

    EXPECT_EQ(EMPTY_STRING, generator->interfaceCode());
    EXPECT_EQ(EMPTY_STRING, generator->implementationCode());
}

TEST(Generator, nonConstantInitialisingVariable)
{
    libcellml::ParserPtr parser = libcellml::Parser::create();
    libcellml::ModelPtr model = parser->parseModel(fileContents("generator/non_constant_initialising_variable.cellml"));

    EXPECT_EQ(size_t(0), parser->issueCount());

    const std::vector<std::string> expectedIssues = {
        "Variable 'x' in component 'main' of model 'my_model' is initialised using variable 'k2', but it is not a constant.",
    };
    // const std::vector<libcellml::Issue::Cause> expectedCauses = {
    //     libcellml::Issue::Cause::GENERATOR,
    // };

    libcellml::GeneratorPtr generator = libcellml::Generator::create();

    generator->processModel(model);

    // EXPECT_EQ_ISSUES_CAUSES(expectedIssues, expectedCauses, generator);

    EXPECT_EQ(libcellml::Generator::ModelType::INVALID, generator->modelType());

    EXPECT_EQ(size_t(0), generator->stateCount());
    EXPECT_EQ(size_t(0), generator->variableCount());

    EXPECT_EQ(nullptr, generator->voi());
    EXPECT_EQ(nullptr, generator->state(0));
    EXPECT_EQ(nullptr, generator->variable(0));

    EXPECT_EQ(EMPTY_STRING, generator->interfaceCode());
    EXPECT_EQ(EMPTY_STRING, generator->implementationCode());
}

TEST(Generator, nonExistingInitialisingVariable)
{
    libcellml::ParserPtr parser = libcellml::Parser::create();
    libcellml::ModelPtr model = parser->parseModel(fileContents("generator/non_existing_initialising_variable.cellml"));

    EXPECT_EQ(size_t(0), parser->issueCount());

    const std::vector<std::string> expectedIssues = {
        "Variable 'x' in component 'main' of model 'my_model' is initialised using variable 'k', but it is not defined anywhere.",
    };
    // const std::vector<libcellml::Issue::Cause> expectedCauses = {
    //     libcellml::Issue::Cause::GENERATOR,
    // };

    libcellml::GeneratorPtr generator = libcellml::Generator::create();

    generator->processModel(model);

    // EXPECT_EQ_ISSUES_CAUSES(expectedIssues, expectedCauses, generator);

    EXPECT_EQ(libcellml::Generator::ModelType::INVALID, generator->modelType());

    EXPECT_EQ(size_t(0), generator->stateCount());
    EXPECT_EQ(size_t(0), generator->variableCount());

    EXPECT_EQ(nullptr, generator->voi());
    EXPECT_EQ(nullptr, generator->state(0));
    EXPECT_EQ(nullptr, generator->variable(0));

    EXPECT_EQ(EMPTY_STRING, generator->interfaceCode());
    EXPECT_EQ(EMPTY_STRING, generator->implementationCode());
}

TEST(Generator, nonInitializedState)
{
    libcellml::ParserPtr parser = libcellml::Parser::create();
    libcellml::ModelPtr model = parser->parseModel(fileContents("generator/non_initialized_state.cellml"));

    EXPECT_EQ(size_t(0), parser->issueCount());

    const std::vector<std::string> expectedIssues = {
        "Variable 'x' in component 'my_component' of model 'non_initialized_state' is used in an ODE, but it is not initialised.",
    };

    libcellml::GeneratorPtr generator = libcellml::Generator::create();

    generator->processModel(model);

    EXPECT_EQ_ISSUES(expectedIssues, generator);

    EXPECT_EQ(libcellml::Generator::ModelType::UNDERCONSTRAINED, generator->modelType());

    EXPECT_EQ(size_t(0), generator->stateCount());
    EXPECT_EQ(size_t(0), generator->variableCount());

    EXPECT_EQ(nullptr, generator->voi());
    EXPECT_EQ(nullptr, generator->state(0));
    EXPECT_EQ(nullptr, generator->variable(0));

    EXPECT_EQ(EMPTY_STRING, generator->interfaceCode());
    EXPECT_EQ(EMPTY_STRING, generator->implementationCode());
}

TEST(Generator, underconstrained)
{
    libcellml::ParserPtr parser = libcellml::Parser::create();
    libcellml::ModelPtr model = parser->parseModel(fileContents("generator/underconstrained.cellml"));

    EXPECT_EQ(size_t(0), parser->issueCount());

    const std::vector<std::string> expectedIssues = {
        "Variable 'x' in component 'my_component' of model 'my_model' is not computed.",
    };

    libcellml::GeneratorPtr generator = libcellml::Generator::create();

    generator->processModel(model);

    EXPECT_EQ_ISSUES(expectedIssues, generator);

    EXPECT_EQ(libcellml::Generator::ModelType::UNDERCONSTRAINED, generator->modelType());

    EXPECT_EQ(size_t(0), generator->stateCount());
    EXPECT_EQ(size_t(0), generator->variableCount());

    EXPECT_EQ(nullptr, generator->voi());
    EXPECT_EQ(nullptr, generator->state(0));
    EXPECT_EQ(nullptr, generator->variable(0));
=======
    generator->setModel(analyserModel);
>>>>>>> 58015571

    EXPECT_EQ(EMPTY_STRING, generator->interfaceCode());
    EXPECT_EQ(EMPTY_STRING, generator->implementationCode());
}

TEST(Generator, algebraicEqnComputedVarOnRhs)
{
    auto parser = libcellml::Parser::create();
    auto model = parser->parseModel(fileContents("generator/algebraic_eqn_computed_var_on_rhs/model.cellml"));

    EXPECT_EQ(size_t(0), parser->issueCount());

    auto analyser = libcellml::Analyser::create();

    analyser->analyseModel(model);

    EXPECT_EQ(size_t(0), analyser->errorCount());

    auto analyserModel = analyser->model();

    EXPECT_EQ(libcellml::AnalyserModel::Type::ALGEBRAIC, analyserModel->type());

    EXPECT_EQ(size_t(0), analyserModel->stateCount());
    EXPECT_EQ(size_t(2), analyserModel->variableCount());
    EXPECT_EQ(size_t(2), analyserModel->equationCount());

    EXPECT_EQ(nullptr, analyserModel->voi());
    EXPECT_EQ(nullptr, analyserModel->state(0));
    EXPECT_NE(nullptr, analyserModel->variable(0));
    EXPECT_EQ(nullptr, analyserModel->variable(analyserModel->variableCount()));
    EXPECT_NE(nullptr, analyserModel->equation(0));
    EXPECT_EQ(nullptr, analyserModel->equation(analyserModel->equationCount()));

    auto generator = libcellml::Generator::create();

    generator->setModel(analyserModel);

    EXPECT_EQ(fileContents("generator/algebraic_eqn_computed_var_on_rhs/model.h"), generator->interfaceCode());
    EXPECT_EQ(fileContents("generator/algebraic_eqn_computed_var_on_rhs/model.c"), generator->implementationCode());

    auto profile = libcellml::GeneratorProfile::create(libcellml::GeneratorProfile::Profile::PYTHON);

    generator->setProfile(profile);

    EXPECT_EQ(EMPTY_STRING, generator->interfaceCode());
    EXPECT_EQ(fileContents("generator/algebraic_eqn_computed_var_on_rhs/model.py"), generator->implementationCode());
}

TEST(Generator, algebraicEqnConstVarOnRhs)
{
    auto parser = libcellml::Parser::create();
    auto model = parser->parseModel(fileContents("generator/algebraic_eqn_const_var_on_rhs/model.cellml"));

    EXPECT_EQ(size_t(0), parser->issueCount());

    auto analyser = libcellml::Analyser::create();

    analyser->analyseModel(model);

    EXPECT_EQ(size_t(0), analyser->errorCount());

    auto analyserModel = analyser->model();

    EXPECT_EQ(libcellml::AnalyserModel::Type::ALGEBRAIC, analyserModel->type());

    EXPECT_EQ(size_t(0), analyserModel->stateCount());
    EXPECT_EQ(size_t(2), analyserModel->variableCount());
    EXPECT_EQ(size_t(1), analyserModel->equationCount());

    EXPECT_EQ(nullptr, analyserModel->voi());
    EXPECT_EQ(nullptr, analyserModel->state(0));
    EXPECT_NE(nullptr, analyserModel->variable(0));
    EXPECT_EQ(nullptr, analyserModel->variable(analyserModel->variableCount()));
    EXPECT_NE(nullptr, analyserModel->equation(0));
    EXPECT_EQ(nullptr, analyserModel->equation(analyserModel->equationCount()));

    auto generator = libcellml::Generator::create();

    generator->setModel(analyserModel);

    EXPECT_EQ(fileContents("generator/algebraic_eqn_const_var_on_rhs/model.h"), generator->interfaceCode());
    EXPECT_EQ(fileContents("generator/algebraic_eqn_const_var_on_rhs/model.c"), generator->implementationCode());

    auto profile = libcellml::GeneratorProfile::create(libcellml::GeneratorProfile::Profile::PYTHON);

    generator->setProfile(profile);

    EXPECT_EQ(EMPTY_STRING, generator->interfaceCode());
    EXPECT_EQ(fileContents("generator/algebraic_eqn_const_var_on_rhs/model.py"), generator->implementationCode());
}

TEST(Generator, algebraicEqnConstantOnRhs)
{
    auto parser = libcellml::Parser::create();
    auto model = parser->parseModel(fileContents("generator/algebraic_eqn_constant_on_rhs/model.cellml"));

    EXPECT_EQ(size_t(0), parser->issueCount());

    auto analyser = libcellml::Analyser::create();

    analyser->analyseModel(model);

    EXPECT_EQ(size_t(0), analyser->errorCount());

    auto analyserModel = analyser->model();

    EXPECT_EQ(libcellml::AnalyserModel::Type::ALGEBRAIC, analyserModel->type());

    EXPECT_EQ(size_t(0), analyserModel->stateCount());
    EXPECT_EQ(size_t(1), analyserModel->variableCount());
    EXPECT_EQ(size_t(1), analyserModel->equationCount());

    EXPECT_EQ(nullptr, analyserModel->voi());
    EXPECT_EQ(nullptr, analyserModel->state(0));
    EXPECT_NE(nullptr, analyserModel->variable(0));
    EXPECT_EQ(nullptr, analyserModel->variable(analyserModel->variableCount()));
    EXPECT_NE(nullptr, analyserModel->equation(0));
    EXPECT_EQ(nullptr, analyserModel->equation(analyserModel->equationCount()));

    auto generator = libcellml::Generator::create();

    generator->setModel(analyserModel);

    EXPECT_EQ(fileContents("generator/algebraic_eqn_constant_on_rhs/model.h"), generator->interfaceCode());
    EXPECT_EQ(fileContents("generator/algebraic_eqn_constant_on_rhs/model.c"), generator->implementationCode());

    auto profile = libcellml::GeneratorProfile::create(libcellml::GeneratorProfile::Profile::PYTHON);

    generator->setProfile(profile);

    EXPECT_EQ(EMPTY_STRING, generator->interfaceCode());
    EXPECT_EQ(fileContents("generator/algebraic_eqn_constant_on_rhs/model.py"), generator->implementationCode());
}

TEST(Generator, algebraicEqnDerivativeOnRhs)
{
    auto parser = libcellml::Parser::create();
    auto model = parser->parseModel(fileContents("generator/algebraic_eqn_derivative_on_rhs/model.cellml"));

    EXPECT_EQ(size_t(0), parser->issueCount());

    auto analyser = libcellml::Analyser::create();

    analyser->analyseModel(model);

    EXPECT_EQ(size_t(0), analyser->errorCount());

    auto analyserModel = analyser->model();

    EXPECT_EQ(libcellml::AnalyserModel::Type::ODE, analyserModel->type());

    EXPECT_EQ(size_t(1), analyserModel->stateCount());
    EXPECT_EQ(size_t(2), analyserModel->variableCount());
    EXPECT_EQ(size_t(3), analyserModel->equationCount());

    EXPECT_NE(nullptr, analyserModel->voi());
    EXPECT_NE(nullptr, analyserModel->state(0));
    EXPECT_EQ(nullptr, analyserModel->state(analyserModel->stateCount()));
    EXPECT_NE(nullptr, analyserModel->variable(0));
    EXPECT_EQ(nullptr, analyserModel->variable(analyserModel->variableCount()));
    EXPECT_NE(nullptr, analyserModel->equation(0));
    EXPECT_EQ(nullptr, analyserModel->equation(analyserModel->equationCount()));

    auto generator = libcellml::Generator::create();

    generator->setModel(analyserModel);

    EXPECT_EQ(fileContents("generator/algebraic_eqn_derivative_on_rhs/model.h"), generator->interfaceCode());
    EXPECT_EQ(fileContents("generator/algebraic_eqn_derivative_on_rhs/model.c"), generator->implementationCode());

    auto profile = libcellml::GeneratorProfile::create(libcellml::GeneratorProfile::Profile::PYTHON);

    generator->setProfile(profile);

    EXPECT_EQ(EMPTY_STRING, generator->interfaceCode());
    EXPECT_EQ(fileContents("generator/algebraic_eqn_derivative_on_rhs/model.py"), generator->implementationCode());
}

TEST(Generator, algebraicEqnDerivativeOnRhsOneComponent)
{
    auto parser = libcellml::Parser::create();
    auto model = parser->parseModel(fileContents("generator/algebraic_eqn_derivative_on_rhs_one_component/model.cellml"));

    EXPECT_EQ(size_t(0), parser->issueCount());

    auto analyser = libcellml::Analyser::create();

    analyser->analyseModel(model);

    EXPECT_EQ(size_t(0), analyser->errorCount());

    auto analyserModel = analyser->model();

    EXPECT_EQ(libcellml::AnalyserModel::Type::ODE, analyserModel->type());

    EXPECT_EQ(size_t(1), analyserModel->stateCount());
    EXPECT_EQ(size_t(2), analyserModel->variableCount());
    EXPECT_EQ(size_t(3), analyserModel->equationCount());

    EXPECT_NE(nullptr, analyserModel->voi());
    EXPECT_NE(nullptr, analyserModel->state(0));
    EXPECT_EQ(nullptr, analyserModel->state(analyserModel->stateCount()));
    EXPECT_NE(nullptr, analyserModel->variable(0));
    EXPECT_EQ(nullptr, analyserModel->variable(analyserModel->variableCount()));
    EXPECT_NE(nullptr, analyserModel->equation(0));
    EXPECT_EQ(nullptr, analyserModel->equation(analyserModel->equationCount()));

    auto generator = libcellml::Generator::create();

    generator->setModel(analyserModel);

    EXPECT_EQ(fileContents("generator/algebraic_eqn_derivative_on_rhs_one_component/model.h"), generator->interfaceCode());
    EXPECT_EQ(fileContents("generator/algebraic_eqn_derivative_on_rhs_one_component/model.c"), generator->implementationCode());

    auto profile = libcellml::GeneratorProfile::create(libcellml::GeneratorProfile::Profile::PYTHON);

    generator->setProfile(profile);

    EXPECT_EQ(EMPTY_STRING, generator->interfaceCode());
    EXPECT_EQ(fileContents("generator/algebraic_eqn_derivative_on_rhs_one_component/model.py"), generator->implementationCode());
}

TEST(Generator, algebraicEqnStateVarOnRhs)
{
    auto parser = libcellml::Parser::create();
    auto model = parser->parseModel(fileContents("generator/algebraic_eqn_state_var_on_rhs/model.cellml"));

    EXPECT_EQ(size_t(0), parser->issueCount());

    auto analyser = libcellml::Analyser::create();

    analyser->analyseModel(model);

    EXPECT_EQ(size_t(0), analyser->errorCount());

    auto analyserModel = analyser->model();

    EXPECT_EQ(libcellml::AnalyserModel::Type::ODE, analyserModel->type());

    EXPECT_EQ(size_t(1), analyserModel->stateCount());
    EXPECT_EQ(size_t(2), analyserModel->variableCount());
    EXPECT_EQ(size_t(3), analyserModel->equationCount());

    EXPECT_NE(nullptr, analyserModel->voi());
    EXPECT_NE(nullptr, analyserModel->state(0));
    EXPECT_EQ(nullptr, analyserModel->state(analyserModel->stateCount()));
    EXPECT_NE(nullptr, analyserModel->variable(0));
    EXPECT_EQ(nullptr, analyserModel->variable(analyserModel->variableCount()));
    EXPECT_NE(nullptr, analyserModel->equation(0));
    EXPECT_EQ(nullptr, analyserModel->equation(analyserModel->equationCount()));

    auto generator = libcellml::Generator::create();

    generator->setModel(analyserModel);

    EXPECT_EQ(fileContents("generator/algebraic_eqn_state_var_on_rhs/model.h"), generator->interfaceCode());
    EXPECT_EQ(fileContents("generator/algebraic_eqn_state_var_on_rhs/model.c"), generator->implementationCode());

    auto profile = libcellml::GeneratorProfile::create(libcellml::GeneratorProfile::Profile::PYTHON);

    generator->setProfile(profile);

    EXPECT_EQ(EMPTY_STRING, generator->interfaceCode());
    EXPECT_EQ(fileContents("generator/algebraic_eqn_state_var_on_rhs/model.py"), generator->implementationCode());
}

TEST(Generator, algebraicEqnStateVarOnRhsOneComponent)
{
    auto parser = libcellml::Parser::create();
    auto model = parser->parseModel(fileContents("generator/algebraic_eqn_state_var_on_rhs_one_component/model.cellml"));

    EXPECT_EQ(size_t(0), parser->issueCount());

    auto analyser = libcellml::Analyser::create();

    analyser->analyseModel(model);

    EXPECT_EQ(size_t(0), analyser->errorCount());

    auto analyserModel = analyser->model();

    EXPECT_EQ(libcellml::AnalyserModel::Type::ODE, analyserModel->type());

    EXPECT_EQ(size_t(1), analyserModel->stateCount());
    EXPECT_EQ(size_t(2), analyserModel->variableCount());
    EXPECT_EQ(size_t(3), analyserModel->equationCount());

    EXPECT_NE(nullptr, analyserModel->voi());
    EXPECT_NE(nullptr, analyserModel->state(0));
    EXPECT_EQ(nullptr, analyserModel->state(analyserModel->stateCount()));
    EXPECT_NE(nullptr, analyserModel->variable(0));
    EXPECT_EQ(nullptr, analyserModel->variable(analyserModel->variableCount()));
    EXPECT_NE(nullptr, analyserModel->equation(0));
    EXPECT_EQ(nullptr, analyserModel->equation(analyserModel->equationCount()));

    auto generator = libcellml::Generator::create();

    generator->setModel(analyserModel);

    EXPECT_EQ(fileContents("generator/algebraic_eqn_state_var_on_rhs_one_component/model.h"), generator->interfaceCode());
    EXPECT_EQ(fileContents("generator/algebraic_eqn_state_var_on_rhs_one_component/model.c"), generator->implementationCode());

    auto profile = libcellml::GeneratorProfile::create(libcellml::GeneratorProfile::Profile::PYTHON);

    generator->setProfile(profile);

    EXPECT_EQ(EMPTY_STRING, generator->interfaceCode());
    EXPECT_EQ(fileContents("generator/algebraic_eqn_state_var_on_rhs_one_component/model.py"), generator->implementationCode());
}

TEST(Generator, odeComputedVarOnRhs)
{
    auto parser = libcellml::Parser::create();
    auto model = parser->parseModel(fileContents("generator/ode_computed_var_on_rhs/model.cellml"));

    EXPECT_EQ(size_t(0), parser->issueCount());

    auto analyser = libcellml::Analyser::create();

    analyser->analyseModel(model);

    EXPECT_EQ(size_t(0), analyser->errorCount());

    auto analyserModel = analyser->model();

    EXPECT_EQ(libcellml::AnalyserModel::Type::ODE, analyserModel->type());

    EXPECT_EQ(size_t(1), analyserModel->stateCount());
    EXPECT_EQ(size_t(1), analyserModel->variableCount());
    EXPECT_EQ(size_t(2), analyserModel->equationCount());

    EXPECT_NE(nullptr, analyserModel->voi());
    EXPECT_NE(nullptr, analyserModel->state(0));
    EXPECT_EQ(nullptr, analyserModel->state(analyserModel->stateCount()));
    EXPECT_NE(nullptr, analyserModel->variable(0));
    EXPECT_EQ(nullptr, analyserModel->variable(analyserModel->variableCount()));
    EXPECT_NE(nullptr, analyserModel->equation(0));
    EXPECT_EQ(nullptr, analyserModel->equation(analyserModel->equationCount()));

    auto generator = libcellml::Generator::create();

    generator->setModel(analyserModel);

    EXPECT_EQ(fileContents("generator/ode_computed_var_on_rhs/model.h"), generator->interfaceCode());
    EXPECT_EQ(fileContents("generator/ode_computed_var_on_rhs/model.c"), generator->implementationCode());

    auto profile = libcellml::GeneratorProfile::create(libcellml::GeneratorProfile::Profile::PYTHON);

    generator->setProfile(profile);

    EXPECT_EQ(EMPTY_STRING, generator->interfaceCode());
    EXPECT_EQ(fileContents("generator/ode_computed_var_on_rhs/model.py"), generator->implementationCode());
}

TEST(Generator, odeComputedVarOnRhsOneComponent)
{
    auto parser = libcellml::Parser::create();
    auto model = parser->parseModel(fileContents("generator/ode_computed_var_on_rhs_one_component/model.cellml"));

    EXPECT_EQ(size_t(0), parser->issueCount());

    auto analyser = libcellml::Analyser::create();

    analyser->analyseModel(model);

    EXPECT_EQ(size_t(0), analyser->errorCount());

    auto analyserModel = analyser->model();

    EXPECT_EQ(libcellml::AnalyserModel::Type::ODE, analyserModel->type());

    EXPECT_EQ(size_t(1), analyserModel->stateCount());
    EXPECT_EQ(size_t(1), analyserModel->variableCount());
    EXPECT_EQ(size_t(2), analyserModel->equationCount());

    EXPECT_NE(nullptr, analyserModel->voi());
    EXPECT_NE(nullptr, analyserModel->state(0));
    EXPECT_EQ(nullptr, analyserModel->state(analyserModel->stateCount()));
    EXPECT_NE(nullptr, analyserModel->variable(0));
    EXPECT_EQ(nullptr, analyserModel->variable(analyserModel->variableCount()));
    EXPECT_NE(nullptr, analyserModel->equation(0));
    EXPECT_EQ(nullptr, analyserModel->equation(analyserModel->equationCount()));

    auto generator = libcellml::Generator::create();

    generator->setModel(analyserModel);

    EXPECT_EQ(fileContents("generator/ode_computed_var_on_rhs_one_component/model.h"), generator->interfaceCode());
    EXPECT_EQ(fileContents("generator/ode_computed_var_on_rhs_one_component/model.c"), generator->implementationCode());

    auto profile = libcellml::GeneratorProfile::create(libcellml::GeneratorProfile::Profile::PYTHON);

    generator->setProfile(profile);

    EXPECT_EQ(EMPTY_STRING, generator->interfaceCode());
    EXPECT_EQ(fileContents("generator/ode_computed_var_on_rhs_one_component/model.py"), generator->implementationCode());
}

TEST(Generator, odeConstVarOnRhs)
{
    auto parser = libcellml::Parser::create();
    auto model = parser->parseModel(fileContents("generator/ode_const_var_on_rhs/model.cellml"));

    EXPECT_EQ(size_t(0), parser->issueCount());

    auto analyser = libcellml::Analyser::create();

    analyser->analyseModel(model);

    EXPECT_EQ(size_t(0), analyser->errorCount());

    auto analyserModel = analyser->model();

    EXPECT_EQ(libcellml::AnalyserModel::Type::ODE, analyserModel->type());

    EXPECT_EQ(size_t(1), analyserModel->stateCount());
    EXPECT_EQ(size_t(1), analyserModel->variableCount());
    EXPECT_EQ(size_t(1), analyserModel->equationCount());

    EXPECT_NE(nullptr, analyserModel->voi());
    EXPECT_NE(nullptr, analyserModel->state(0));
    EXPECT_EQ(nullptr, analyserModel->state(analyserModel->stateCount()));
    EXPECT_NE(nullptr, analyserModel->variable(0));
    EXPECT_EQ(nullptr, analyserModel->variable(analyserModel->variableCount()));
    EXPECT_NE(nullptr, analyserModel->equation(0));
    EXPECT_EQ(nullptr, analyserModel->equation(analyserModel->equationCount()));

    auto generator = libcellml::Generator::create();

    generator->setModel(analyserModel);

    EXPECT_EQ(fileContents("generator/ode_const_var_on_rhs/model.h"), generator->interfaceCode());
    EXPECT_EQ(fileContents("generator/ode_const_var_on_rhs/model.c"), generator->implementationCode());

    auto profile = libcellml::GeneratorProfile::create(libcellml::GeneratorProfile::Profile::PYTHON);

    generator->setProfile(profile);

    EXPECT_EQ(EMPTY_STRING, generator->interfaceCode());
    EXPECT_EQ(fileContents("generator/ode_const_var_on_rhs/model.py"), generator->implementationCode());
}

TEST(Generator, odeConstVarOnRhsOneComponent)
{
    auto parser = libcellml::Parser::create();
    auto model = parser->parseModel(fileContents("generator/ode_const_var_on_rhs_one_component/model.cellml"));

    EXPECT_EQ(size_t(0), parser->issueCount());

    auto analyser = libcellml::Analyser::create();

    analyser->analyseModel(model);

    EXPECT_EQ(size_t(0), analyser->errorCount());

    auto analyserModel = analyser->model();

    EXPECT_EQ(libcellml::AnalyserModel::Type::ODE, analyserModel->type());

    EXPECT_EQ(size_t(1), analyserModel->stateCount());
    EXPECT_EQ(size_t(1), analyserModel->variableCount());
    EXPECT_EQ(size_t(1), analyserModel->equationCount());

    EXPECT_NE(nullptr, analyserModel->voi());
    EXPECT_NE(nullptr, analyserModel->state(0));
    EXPECT_EQ(nullptr, analyserModel->state(analyserModel->stateCount()));
    EXPECT_NE(nullptr, analyserModel->variable(0));
    EXPECT_EQ(nullptr, analyserModel->variable(analyserModel->variableCount()));
    EXPECT_NE(nullptr, analyserModel->equation(0));
    EXPECT_EQ(nullptr, analyserModel->equation(analyserModel->equationCount()));

    auto generator = libcellml::Generator::create();

    generator->setModel(analyserModel);

    EXPECT_EQ(fileContents("generator/ode_const_var_on_rhs_one_component/model.h"), generator->interfaceCode());
    EXPECT_EQ(fileContents("generator/ode_const_var_on_rhs_one_component/model.c"), generator->implementationCode());

    auto profile = libcellml::GeneratorProfile::create(libcellml::GeneratorProfile::Profile::PYTHON);

    generator->setProfile(profile);

    EXPECT_EQ(EMPTY_STRING, generator->interfaceCode());
    EXPECT_EQ(fileContents("generator/ode_const_var_on_rhs_one_component/model.py"), generator->implementationCode());
}

TEST(Generator, odeConstantOnRhs)
{
    auto parser = libcellml::Parser::create();
    auto model = parser->parseModel(fileContents("generator/ode_constant_on_rhs/model.cellml"));

    EXPECT_EQ(size_t(0), parser->issueCount());

    auto analyser = libcellml::Analyser::create();

    analyser->analyseModel(model);

    EXPECT_EQ(size_t(0), analyser->errorCount());

    auto analyserModel = analyser->model();

    EXPECT_EQ(libcellml::AnalyserModel::Type::ODE, analyserModel->type());

    EXPECT_EQ(size_t(1), analyserModel->stateCount());
    EXPECT_EQ(size_t(0), analyserModel->variableCount());
    EXPECT_EQ(size_t(1), analyserModel->equationCount());

    EXPECT_NE(nullptr, analyserModel->voi());
    EXPECT_NE(nullptr, analyserModel->state(0));
    EXPECT_EQ(nullptr, analyserModel->state(analyserModel->stateCount()));
    EXPECT_EQ(nullptr, analyserModel->variable(0));
    EXPECT_NE(nullptr, analyserModel->equation(0));
    EXPECT_EQ(nullptr, analyserModel->equation(analyserModel->equationCount()));

    auto generator = libcellml::Generator::create();

    generator->setModel(analyserModel);

    EXPECT_EQ(fileContents("generator/ode_constant_on_rhs/model.h"), generator->interfaceCode());
    EXPECT_EQ(fileContents("generator/ode_constant_on_rhs/model.c"), generator->implementationCode());

    auto profile = libcellml::GeneratorProfile::create(libcellml::GeneratorProfile::Profile::PYTHON);

    generator->setProfile(profile);

    EXPECT_EQ(EMPTY_STRING, generator->interfaceCode());
    EXPECT_EQ(fileContents("generator/ode_constant_on_rhs/model.py"), generator->implementationCode());
}

TEST(Generator, odeConstantOnRhsOneComponent)
{
    auto parser = libcellml::Parser::create();
    auto model = parser->parseModel(fileContents("generator/ode_constant_on_rhs_one_component/model.cellml"));

    EXPECT_EQ(size_t(0), parser->issueCount());

    auto analyser = libcellml::Analyser::create();

    analyser->analyseModel(model);

    EXPECT_EQ(size_t(0), analyser->errorCount());

    auto analyserModel = analyser->model();

    EXPECT_EQ(libcellml::AnalyserModel::Type::ODE, analyserModel->type());

    EXPECT_EQ(size_t(1), analyserModel->stateCount());
    EXPECT_EQ(size_t(0), analyserModel->variableCount());
    EXPECT_EQ(size_t(1), analyserModel->equationCount());

    EXPECT_NE(nullptr, analyserModel->voi());
    EXPECT_NE(nullptr, analyserModel->state(0));
    EXPECT_EQ(nullptr, analyserModel->state(analyserModel->stateCount()));
    EXPECT_EQ(nullptr, analyserModel->variable(0));
    EXPECT_NE(nullptr, analyserModel->equation(0));
    EXPECT_EQ(nullptr, analyserModel->equation(analyserModel->equationCount()));

    auto generator = libcellml::Generator::create();

    generator->setModel(analyserModel);

    EXPECT_EQ(fileContents("generator/ode_constant_on_rhs_one_component/model.h"), generator->interfaceCode());
    EXPECT_EQ(fileContents("generator/ode_constant_on_rhs_one_component/model.c"), generator->implementationCode());

    auto profile = libcellml::GeneratorProfile::create(libcellml::GeneratorProfile::Profile::PYTHON);

    generator->setProfile(profile);

    EXPECT_EQ(EMPTY_STRING, generator->interfaceCode());
    EXPECT_EQ(fileContents("generator/ode_constant_on_rhs_one_component/model.py"), generator->implementationCode());
}

TEST(Generator, odeMultipleDependentOdes)
{
    auto parser = libcellml::Parser::create();
    auto model = parser->parseModel(fileContents("generator/ode_multiple_dependent_odes/model.cellml"));

    EXPECT_EQ(size_t(0), parser->issueCount());

    auto analyser = libcellml::Analyser::create();

    analyser->analyseModel(model);

    EXPECT_EQ(size_t(0), analyser->errorCount());

    auto analyserModel = analyser->model();

    EXPECT_EQ(libcellml::AnalyserModel::Type::ODE, analyserModel->type());

    EXPECT_EQ(size_t(2), analyserModel->stateCount());
    EXPECT_EQ(size_t(1), analyserModel->variableCount());
    EXPECT_EQ(size_t(2), analyserModel->equationCount());

    EXPECT_NE(nullptr, analyserModel->voi());
    EXPECT_NE(nullptr, analyserModel->state(0));
    EXPECT_EQ(nullptr, analyserModel->state(analyserModel->stateCount()));
    EXPECT_NE(nullptr, analyserModel->variable(0));
    EXPECT_EQ(nullptr, analyserModel->variable(analyserModel->variableCount()));
    EXPECT_NE(nullptr, analyserModel->equation(0));
    EXPECT_EQ(nullptr, analyserModel->equation(analyserModel->equationCount()));

    auto generator = libcellml::Generator::create();

    generator->setModel(analyserModel);

    EXPECT_EQ(fileContents("generator/ode_multiple_dependent_odes/model.h"), generator->interfaceCode());
    EXPECT_EQ(fileContents("generator/ode_multiple_dependent_odes/model.c"), generator->implementationCode());

    auto profile = libcellml::GeneratorProfile::create(libcellml::GeneratorProfile::Profile::PYTHON);

    generator->setProfile(profile);

    EXPECT_EQ(EMPTY_STRING, generator->interfaceCode());
    EXPECT_EQ(fileContents("generator/ode_multiple_dependent_odes/model.py"), generator->implementationCode());
}

TEST(Generator, odeMultipleDependentOdesOneComponent)
{
    auto parser = libcellml::Parser::create();
    auto model = parser->parseModel(fileContents("generator/ode_multiple_dependent_odes_one_component/model.cellml"));

    EXPECT_EQ(size_t(0), parser->issueCount());

    auto analyser = libcellml::Analyser::create();

    analyser->analyseModel(model);

    EXPECT_EQ(size_t(0), analyser->errorCount());

    auto analyserModel = analyser->model();

    EXPECT_EQ(libcellml::AnalyserModel::Type::ODE, analyserModel->type());

    EXPECT_EQ(size_t(2), analyserModel->stateCount());
    EXPECT_EQ(size_t(1), analyserModel->variableCount());
    EXPECT_EQ(size_t(2), analyserModel->equationCount());

    EXPECT_NE(nullptr, analyserModel->voi());
    EXPECT_NE(nullptr, analyserModel->state(0));
    EXPECT_EQ(nullptr, analyserModel->state(analyserModel->stateCount()));
    EXPECT_NE(nullptr, analyserModel->variable(0));
    EXPECT_EQ(nullptr, analyserModel->variable(analyserModel->variableCount()));
    EXPECT_NE(nullptr, analyserModel->equation(0));
    EXPECT_EQ(nullptr, analyserModel->equation(analyserModel->equationCount()));

    auto generator = libcellml::Generator::create();

    generator->setModel(analyserModel);

    EXPECT_EQ(fileContents("generator/ode_multiple_dependent_odes_one_component/model.h"), generator->interfaceCode());
    EXPECT_EQ(fileContents("generator/ode_multiple_dependent_odes_one_component/model.c"), generator->implementationCode());

    auto profile = libcellml::GeneratorProfile::create(libcellml::GeneratorProfile::Profile::PYTHON);

    generator->setProfile(profile);

    EXPECT_EQ(EMPTY_STRING, generator->interfaceCode());
    EXPECT_EQ(fileContents("generator/ode_multiple_dependent_odes_one_component/model.py"), generator->implementationCode());
}

TEST(Generator, odeMultipleOdesWithSameName)
{
    auto parser = libcellml::Parser::create();
    auto model = parser->parseModel(fileContents("generator/ode_multiple_odes_with_same_name/model.cellml"));

    EXPECT_EQ(size_t(0), parser->issueCount());

    auto analyser = libcellml::Analyser::create();

    analyser->analyseModel(model);

    EXPECT_EQ(size_t(0), analyser->errorCount());

    auto analyserModel = analyser->model();

    EXPECT_EQ(libcellml::AnalyserModel::Type::ODE, analyserModel->type());

    EXPECT_EQ(size_t(2), analyserModel->stateCount());
    EXPECT_EQ(size_t(1), analyserModel->variableCount());
    EXPECT_EQ(size_t(2), analyserModel->equationCount());

    EXPECT_NE(nullptr, analyserModel->voi());
    EXPECT_NE(nullptr, analyserModel->state(0));
    EXPECT_EQ(nullptr, analyserModel->state(analyserModel->stateCount()));
    EXPECT_NE(nullptr, analyserModel->variable(0));
    EXPECT_EQ(nullptr, analyserModel->variable(analyserModel->variableCount()));
    EXPECT_NE(nullptr, analyserModel->equation(0));
    EXPECT_EQ(nullptr, analyserModel->equation(analyserModel->equationCount()));

    auto generator = libcellml::Generator::create();

    generator->setModel(analyserModel);

    EXPECT_EQ(fileContents("generator/ode_multiple_odes_with_same_name/model.h"), generator->interfaceCode());
    EXPECT_EQ(fileContents("generator/ode_multiple_odes_with_same_name/model.c"), generator->implementationCode());

    auto profile = libcellml::GeneratorProfile::create(libcellml::GeneratorProfile::Profile::PYTHON);

    generator->setProfile(profile);

    EXPECT_EQ(EMPTY_STRING, generator->interfaceCode());
    EXPECT_EQ(fileContents("generator/ode_multiple_odes_with_same_name/model.py"), generator->implementationCode());
}

TEST(Generator, cellmlMappingsAndEncapsulations)
{
    auto parser = libcellml::Parser::create();
    auto model = parser->parseModel(fileContents("generator/cellml_mappings_and_encapsulations/model.cellml"));

    EXPECT_EQ(size_t(0), parser->issueCount());

    auto analyser = libcellml::Analyser::create();

    analyser->analyseModel(model);

    EXPECT_EQ(size_t(0), analyser->errorCount());

    auto analyserModel = analyser->model();

    EXPECT_EQ(libcellml::AnalyserModel::Type::ODE, analyserModel->type());

    EXPECT_EQ(size_t(2), analyserModel->stateCount());
    EXPECT_EQ(size_t(2), analyserModel->variableCount());
    EXPECT_EQ(size_t(4), analyserModel->equationCount());

    EXPECT_NE(nullptr, analyserModel->voi());
    EXPECT_NE(nullptr, analyserModel->state(0));
    EXPECT_EQ(nullptr, analyserModel->state(analyserModel->stateCount()));
    EXPECT_NE(nullptr, analyserModel->variable(0));
    EXPECT_EQ(nullptr, analyserModel->variable(analyserModel->variableCount()));
    EXPECT_NE(nullptr, analyserModel->equation(0));
    EXPECT_EQ(nullptr, analyserModel->equation(analyserModel->equationCount()));

    auto generator = libcellml::Generator::create();

    generator->setModel(analyserModel);

    EXPECT_EQ(fileContents("generator/cellml_mappings_and_encapsulations/model.h"), generator->interfaceCode());
    EXPECT_EQ(fileContents("generator/cellml_mappings_and_encapsulations/model.c"), generator->implementationCode());

    auto profile = libcellml::GeneratorProfile::create(libcellml::GeneratorProfile::Profile::PYTHON);

    generator->setProfile(profile);

    EXPECT_EQ(EMPTY_STRING, generator->interfaceCode());
    EXPECT_EQ(fileContents("generator/cellml_mappings_and_encapsulations/model.py"), generator->implementationCode());
}

TEST(Generator, cellmlStateInitialisedUsingVariable)
{
    auto parser = libcellml::Parser::create();
    auto model = parser->parseModel(fileContents("generator/cellml_state_initialised_using_variable/model.cellml"));

    EXPECT_EQ(size_t(0), parser->issueCount());

    auto analyser = libcellml::Analyser::create();

    analyser->analyseModel(model);

    EXPECT_EQ(size_t(0), analyser->errorCount());

    auto analyserModel = analyser->model();

    EXPECT_EQ(libcellml::AnalyserModel::Type::ODE, analyserModel->type());

    EXPECT_EQ(size_t(1), analyserModel->stateCount());
    EXPECT_EQ(size_t(1), analyserModel->variableCount());
    EXPECT_EQ(size_t(1), analyserModel->equationCount());

    EXPECT_NE(nullptr, analyserModel->voi());
    EXPECT_NE(nullptr, analyserModel->state(0));
    EXPECT_EQ(nullptr, analyserModel->state(analyserModel->stateCount()));
    EXPECT_NE(nullptr, analyserModel->variable(0));
    EXPECT_EQ(nullptr, analyserModel->variable(analyserModel->variableCount()));
    EXPECT_NE(nullptr, analyserModel->equation(0));
    EXPECT_EQ(nullptr, analyserModel->equation(analyserModel->equationCount()));

    auto generator = libcellml::Generator::create();

    generator->setModel(analyserModel);

    EXPECT_EQ(fileContents("generator/cellml_state_initialised_using_variable/model.h"), generator->interfaceCode());
    EXPECT_EQ(fileContents("generator/cellml_state_initialised_using_variable/model.c"), generator->implementationCode());

    auto profile = libcellml::GeneratorProfile::create(libcellml::GeneratorProfile::Profile::PYTHON);

    generator->setProfile(profile);

    EXPECT_EQ(EMPTY_STRING, generator->interfaceCode());
    EXPECT_EQ(fileContents("generator/cellml_state_initialised_using_variable/model.py"), generator->implementationCode());
}

TEST(Generator, cellmlUnitScalingVoiIndirect)
{
    auto parser = libcellml::Parser::create();
    auto model = parser->parseModel(fileContents("generator/cellml_unit_scaling_voi_indirect/model.cellml"));

    EXPECT_EQ(size_t(0), parser->issueCount());

    auto analyser = libcellml::Analyser::create();

    analyser->analyseModel(model);

    EXPECT_EQ(size_t(0), analyser->errorCount());

    auto analyserModel = analyser->model();

    EXPECT_EQ(libcellml::AnalyserModel::Type::ODE, analyserModel->type());

    EXPECT_EQ(size_t(2), analyserModel->stateCount());
    EXPECT_EQ(size_t(0), analyserModel->variableCount());
    EXPECT_EQ(size_t(2), analyserModel->equationCount());

    EXPECT_NE(nullptr, analyserModel->voi());
    EXPECT_NE(nullptr, analyserModel->state(0));
    EXPECT_EQ(nullptr, analyserModel->state(analyserModel->stateCount()));
    EXPECT_EQ(nullptr, analyserModel->variable(0));
    EXPECT_EQ(nullptr, analyserModel->variable(analyserModel->variableCount()));
    EXPECT_NE(nullptr, analyserModel->equation(0));
    EXPECT_EQ(nullptr, analyserModel->equation(analyserModel->equationCount()));

    auto generator = libcellml::Generator::create();

    generator->setModel(analyserModel);

    EXPECT_EQ(fileContents("generator/cellml_unit_scaling_voi_indirect/model.h"), generator->interfaceCode());
    EXPECT_EQ(fileContents("generator/cellml_unit_scaling_voi_indirect/model.c"), generator->implementationCode());

    auto profile = libcellml::GeneratorProfile::create(libcellml::GeneratorProfile::Profile::PYTHON);

    generator->setProfile(profile);

    EXPECT_EQ(EMPTY_STRING, generator->interfaceCode());
    EXPECT_EQ(fileContents("generator/cellml_unit_scaling_voi_indirect/model.py"), generator->implementationCode());
}

TEST(Generator, cellmlUnitScalingVoiDirect)
{
    auto parser = libcellml::Parser::create();
    auto model = parser->parseModel(fileContents("generator/cellml_unit_scaling_voi_direct/model.cellml"));

    EXPECT_EQ(size_t(0), parser->issueCount());

    auto analyser = libcellml::Analyser::create();

    analyser->analyseModel(model);

    EXPECT_EQ(size_t(0), analyser->errorCount());

    auto analyserModel = analyser->model();

    EXPECT_EQ(libcellml::AnalyserModel::Type::ODE, analyserModel->type());

    EXPECT_EQ(size_t(2), analyserModel->stateCount());
    EXPECT_EQ(size_t(0), analyserModel->variableCount());
    EXPECT_EQ(size_t(2), analyserModel->equationCount());

    EXPECT_NE(nullptr, analyserModel->voi());
    EXPECT_NE(nullptr, analyserModel->state(0));
    EXPECT_EQ(nullptr, analyserModel->state(analyserModel->stateCount()));
    EXPECT_EQ(nullptr, analyserModel->variable(0));
    EXPECT_EQ(nullptr, analyserModel->variable(analyserModel->variableCount()));
    EXPECT_NE(nullptr, analyserModel->equation(0));
    EXPECT_EQ(nullptr, analyserModel->equation(analyserModel->equationCount()));

    auto generator = libcellml::Generator::create();

    generator->setModel(analyserModel);

    EXPECT_EQ(fileContents("generator/cellml_unit_scaling_voi_direct/model.h"), generator->interfaceCode());
    EXPECT_EQ(fileContents("generator/cellml_unit_scaling_voi_direct/model.c"), generator->implementationCode());

    auto profile = libcellml::GeneratorProfile::create(libcellml::GeneratorProfile::Profile::PYTHON);

    generator->setProfile(profile);

    EXPECT_EQ(EMPTY_STRING, generator->interfaceCode());
    EXPECT_EQ(fileContents("generator/cellml_unit_scaling_voi_direct/model.py"), generator->implementationCode());
}

TEST(Generator, cellmlUnitScalingConstant)
{
    auto parser = libcellml::Parser::create();
    auto model = parser->parseModel(fileContents("generator/cellml_unit_scaling_constant/model.cellml"));

    EXPECT_EQ(size_t(0), parser->issueCount());

    auto analyser = libcellml::Analyser::create();

    analyser->analyseModel(model);

    EXPECT_EQ(size_t(0), analyser->errorCount());

    auto analyserModel = analyser->model();

    EXPECT_EQ(libcellml::AnalyserModel::Type::ALGEBRAIC, analyserModel->type());

    EXPECT_EQ(size_t(0), analyserModel->stateCount());
    EXPECT_EQ(size_t(3), analyserModel->variableCount());
    EXPECT_EQ(size_t(2), analyserModel->equationCount());

    EXPECT_EQ(nullptr, analyserModel->voi());
    EXPECT_EQ(nullptr, analyserModel->state(0));
    EXPECT_EQ(nullptr, analyserModel->state(analyserModel->stateCount()));
    EXPECT_NE(nullptr, analyserModel->variable(0));
    EXPECT_EQ(nullptr, analyserModel->variable(analyserModel->variableCount()));
    EXPECT_NE(nullptr, analyserModel->equation(0));
    EXPECT_EQ(nullptr, analyserModel->equation(analyserModel->equationCount()));

    auto generator = libcellml::Generator::create();

    generator->setModel(analyserModel);

    EXPECT_EQ(fileContents("generator/cellml_unit_scaling_constant/model.h"), generator->interfaceCode());
    EXPECT_EQ(fileContents("generator/cellml_unit_scaling_constant/model.c"), generator->implementationCode());

    auto profile = libcellml::GeneratorProfile::create(libcellml::GeneratorProfile::Profile::PYTHON);

    generator->setProfile(profile);

    EXPECT_EQ(EMPTY_STRING, generator->interfaceCode());
    EXPECT_EQ(fileContents("generator/cellml_unit_scaling_constant/model.py"), generator->implementationCode());
}

TEST(Generator, cellmlUnitScalingState)
{
    auto parser = libcellml::Parser::create();
    auto model = parser->parseModel(fileContents("generator/cellml_unit_scaling_state/model.cellml"));

    EXPECT_EQ(size_t(0), parser->issueCount());

    auto analyser = libcellml::Analyser::create();

    analyser->analyseModel(model);

    EXPECT_EQ(size_t(0), analyser->errorCount());

    auto analyserModel = analyser->model();

    EXPECT_EQ(libcellml::AnalyserModel::Type::ODE, analyserModel->type());

    EXPECT_EQ(size_t(1), analyserModel->stateCount());
    EXPECT_EQ(size_t(2), analyserModel->variableCount());
    EXPECT_EQ(size_t(3), analyserModel->equationCount());

    EXPECT_NE(nullptr, analyserModel->voi());
    EXPECT_NE(nullptr, analyserModel->state(0));
    EXPECT_EQ(nullptr, analyserModel->state(analyserModel->stateCount()));
    EXPECT_NE(nullptr, analyserModel->variable(0));
    EXPECT_EQ(nullptr, analyserModel->variable(analyserModel->variableCount()));
    EXPECT_NE(nullptr, analyserModel->equation(0));
    EXPECT_EQ(nullptr, analyserModel->equation(analyserModel->equationCount()));

    auto generator = libcellml::Generator::create();

    generator->setModel(analyserModel);

    EXPECT_EQ(fileContents("generator/cellml_unit_scaling_state/model.h"), generator->interfaceCode());
    EXPECT_EQ(fileContents("generator/cellml_unit_scaling_state/model.c"), generator->implementationCode());

    auto profile = libcellml::GeneratorProfile::create(libcellml::GeneratorProfile::Profile::PYTHON);

    generator->setProfile(profile);

    EXPECT_EQ(EMPTY_STRING, generator->interfaceCode());
    EXPECT_EQ(fileContents("generator/cellml_unit_scaling_state/model.py"), generator->implementationCode());
}

TEST(Generator, cellmlUnitScalingStateInitialisedUsingConstant)
{
    auto parser = libcellml::Parser::create();
    auto model = parser->parseModel(fileContents("generator/cellml_unit_scaling_state_initialised_using_constant/model.cellml"));

    EXPECT_EQ(size_t(0), parser->issueCount());

    auto analyser = libcellml::Analyser::create();

    analyser->analyseModel(model);

    EXPECT_EQ(size_t(0), analyser->errorCount());

    auto analyserModel = analyser->model();

    EXPECT_EQ(libcellml::AnalyserModel::Type::ODE, analyserModel->type());

    EXPECT_EQ(size_t(2), analyserModel->stateCount());
    EXPECT_EQ(size_t(0), analyserModel->variableCount());
    EXPECT_EQ(size_t(2), analyserModel->equationCount());

    EXPECT_NE(nullptr, analyserModel->voi());
    EXPECT_NE(nullptr, analyserModel->state(0));
    EXPECT_EQ(nullptr, analyserModel->state(analyserModel->stateCount()));
    EXPECT_EQ(nullptr, analyserModel->variable(0));
    EXPECT_EQ(nullptr, analyserModel->variable(analyserModel->variableCount()));
    EXPECT_NE(nullptr, analyserModel->equation(0));
    EXPECT_EQ(nullptr, analyserModel->equation(analyserModel->equationCount()));

    auto generator = libcellml::Generator::create();

    generator->setModel(analyserModel);

    EXPECT_EQ(fileContents("generator/cellml_unit_scaling_state_initialised_using_constant/model.h"), generator->interfaceCode());
    EXPECT_EQ(fileContents("generator/cellml_unit_scaling_state_initialised_using_constant/model.c"), generator->implementationCode());

    auto profile = libcellml::GeneratorProfile::create(libcellml::GeneratorProfile::Profile::PYTHON);

    generator->setProfile(profile);

    EXPECT_EQ(EMPTY_STRING, generator->interfaceCode());
    EXPECT_EQ(fileContents("generator/cellml_unit_scaling_state_initialised_using_constant/model.py"), generator->implementationCode());
}

TEST(Generator, cellmlUnitScalingStateInitialisedUsingVariable)
{
    auto parser = libcellml::Parser::create();
    auto model = parser->parseModel(fileContents("generator/cellml_unit_scaling_state_initialised_using_variable/model.cellml"));

    EXPECT_EQ(size_t(0), parser->issueCount());

    auto analyser = libcellml::Analyser::create();

    analyser->analyseModel(model);

    EXPECT_EQ(size_t(0), analyser->errorCount());

    auto analyserModel = analyser->model();

    EXPECT_EQ(libcellml::AnalyserModel::Type::ODE, analyserModel->type());

    EXPECT_EQ(size_t(2), analyserModel->stateCount());
    EXPECT_EQ(size_t(2), analyserModel->variableCount());
    EXPECT_EQ(size_t(2), analyserModel->equationCount());

    EXPECT_NE(nullptr, analyserModel->voi());
    EXPECT_NE(nullptr, analyserModel->state(0));
    EXPECT_EQ(nullptr, analyserModel->state(analyserModel->stateCount()));
    EXPECT_NE(nullptr, analyserModel->variable(0));
    EXPECT_EQ(nullptr, analyserModel->variable(analyserModel->variableCount()));
    EXPECT_NE(nullptr, analyserModel->equation(0));
    EXPECT_EQ(nullptr, analyserModel->equation(analyserModel->equationCount()));

    auto generator = libcellml::Generator::create();

    generator->setModel(analyserModel);

    EXPECT_EQ(fileContents("generator/cellml_unit_scaling_state_initialised_using_variable/model.h"), generator->interfaceCode());
    EXPECT_EQ(fileContents("generator/cellml_unit_scaling_state_initialised_using_variable/model.c"), generator->implementationCode());

    auto profile = libcellml::GeneratorProfile::create(libcellml::GeneratorProfile::Profile::PYTHON);

    generator->setProfile(profile);

    EXPECT_EQ(EMPTY_STRING, generator->interfaceCode());
    EXPECT_EQ(fileContents("generator/cellml_unit_scaling_state_initialised_using_variable/model.py"), generator->implementationCode());
}

TEST(Generator, cellmlUnitScalingRate)
{
    auto parser = libcellml::Parser::create();
    auto model = parser->parseModel(fileContents("generator/cellml_unit_scaling_rate/model.cellml"));

    EXPECT_EQ(size_t(0), parser->issueCount());

    auto analyser = libcellml::Analyser::create();

    analyser->analyseModel(model);

    EXPECT_EQ(size_t(0), analyser->errorCount());

    auto analyserModel = analyser->model();

    EXPECT_EQ(libcellml::AnalyserModel::Type::ODE, analyserModel->type());

    EXPECT_EQ(size_t(1), analyserModel->stateCount());
    EXPECT_EQ(size_t(2), analyserModel->variableCount());
    EXPECT_EQ(size_t(3), analyserModel->equationCount());

    EXPECT_NE(nullptr, analyserModel->voi());
    EXPECT_NE(nullptr, analyserModel->state(0));
    EXPECT_EQ(nullptr, analyserModel->state(analyserModel->stateCount()));
    EXPECT_NE(nullptr, analyserModel->variable(0));
    EXPECT_EQ(nullptr, analyserModel->variable(analyserModel->variableCount()));
    EXPECT_NE(nullptr, analyserModel->equation(0));
    EXPECT_EQ(nullptr, analyserModel->equation(analyserModel->equationCount()));

    auto generator = libcellml::Generator::create();

    generator->setModel(analyserModel);

    EXPECT_EQ(fileContents("generator/cellml_unit_scaling_rate/model.h"), generator->interfaceCode());
    EXPECT_EQ(fileContents("generator/cellml_unit_scaling_rate/model.c"), generator->implementationCode());

    auto profile = libcellml::GeneratorProfile::create(libcellml::GeneratorProfile::Profile::PYTHON);

    generator->setProfile(profile);

    EXPECT_EQ(EMPTY_STRING, generator->interfaceCode());
    EXPECT_EQ(fileContents("generator/cellml_unit_scaling_rate/model.py"), generator->implementationCode());
}

TEST(Generator, dependentEqns)
{
    auto parser = libcellml::Parser::create();
    auto model = parser->parseModel(fileContents("generator/dependent_eqns/model.cellml"));

    EXPECT_EQ(size_t(0), parser->issueCount());

    auto analyser = libcellml::Analyser::create();

    analyser->analyseModel(model);

    EXPECT_EQ(size_t(0), analyser->errorCount());

    auto analyserModel = analyser->model();

    EXPECT_EQ(libcellml::AnalyserModel::Type::ODE, analyserModel->type());

    EXPECT_EQ(size_t(1), analyserModel->stateCount());
    EXPECT_EQ(size_t(2), analyserModel->variableCount());
    EXPECT_EQ(size_t(3), analyserModel->equationCount());

    EXPECT_NE(nullptr, analyserModel->voi());
    EXPECT_NE(nullptr, analyserModel->state(0));
    EXPECT_EQ(nullptr, analyserModel->state(analyserModel->stateCount()));
    EXPECT_NE(nullptr, analyserModel->variable(0));
    EXPECT_EQ(nullptr, analyserModel->variable(analyserModel->variableCount()));
    EXPECT_NE(nullptr, analyserModel->equation(0));
    EXPECT_EQ(nullptr, analyserModel->equation(analyserModel->equationCount()));

    auto generator = libcellml::Generator::create();

    generator->setModel(analyserModel);

    EXPECT_EQ(fileContents("generator/dependent_eqns/model.h"), generator->interfaceCode());
    EXPECT_EQ(fileContents("generator/dependent_eqns/model.c"), generator->implementationCode());

    auto profile = libcellml::GeneratorProfile::create(libcellml::GeneratorProfile::Profile::PYTHON);

    generator->setProfile(profile);

    EXPECT_EQ(EMPTY_STRING, generator->interfaceCode());
    EXPECT_EQ(fileContents("generator/dependent_eqns/model.py"), generator->implementationCode());
}

TEST(Generator, fabbriFantiniWildersSeveriHumanSanModel2017)
{
    auto parser = libcellml::Parser::create();
    auto model = parser->parseModel(fileContents("generator/fabbri_fantini_wilders_severi_human_san_model_2017/model.cellml"));

    EXPECT_EQ(size_t(0), parser->issueCount());

    auto analyser = libcellml::Analyser::create();

    analyser->analyseModel(model);

    EXPECT_EQ(size_t(0), analyser->errorCount());

    auto analyserModel = analyser->model();

    EXPECT_EQ(libcellml::AnalyserModel::Type::ODE, analyserModel->type());

    EXPECT_EQ(size_t(33), analyserModel->stateCount());
    EXPECT_EQ(size_t(217), analyserModel->variableCount());
    EXPECT_EQ(size_t(159), analyserModel->equationCount());

    EXPECT_NE(nullptr, analyserModel->voi());
    EXPECT_NE(nullptr, analyserModel->state(0));
    EXPECT_EQ(nullptr, analyserModel->state(analyserModel->stateCount()));
    EXPECT_NE(nullptr, analyserModel->variable(0));
    EXPECT_EQ(nullptr, analyserModel->variable(analyserModel->variableCount()));
    EXPECT_NE(nullptr, analyserModel->equation(0));
    EXPECT_EQ(nullptr, analyserModel->equation(analyserModel->equationCount()));

    auto generator = libcellml::Generator::create();

    generator->setModel(analyserModel);

    EXPECT_EQ(fileContents("generator/fabbri_fantini_wilders_severi_human_san_model_2017/model.h"), generator->interfaceCode());
    EXPECT_EQ(fileContents("generator/fabbri_fantini_wilders_severi_human_san_model_2017/model.c"), generator->implementationCode());

    auto profile = libcellml::GeneratorProfile::create(libcellml::GeneratorProfile::Profile::PYTHON);

    generator->setProfile(profile);

    EXPECT_EQ(EMPTY_STRING, generator->interfaceCode());
    EXPECT_EQ(fileContents("generator/fabbri_fantini_wilders_severi_human_san_model_2017/model.py"), generator->implementationCode());
}

TEST(Generator, garnyKohlHunterBoyettNobleRabbitSanModel2003)
{
    auto parser = libcellml::Parser::create();
    auto model = parser->parseModel(fileContents("generator/garny_kohl_hunter_boyett_noble_rabbit_san_model_2003/model.cellml"));

    EXPECT_EQ(size_t(0), parser->issueCount());

    auto analyser = libcellml::Analyser::create();

    analyser->analyseModel(model);

    EXPECT_EQ(size_t(0), analyser->errorCount());

    auto analyserModel = analyser->model();

    EXPECT_EQ(libcellml::AnalyserModel::Type::ODE, analyserModel->type());

    EXPECT_EQ(size_t(15), analyserModel->stateCount());
    EXPECT_EQ(size_t(185), analyserModel->variableCount());
    EXPECT_EQ(size_t(90), analyserModel->equationCount());

    EXPECT_NE(nullptr, analyserModel->voi());
    EXPECT_NE(nullptr, analyserModel->state(0));
    EXPECT_EQ(nullptr, analyserModel->state(analyserModel->stateCount()));
    EXPECT_NE(nullptr, analyserModel->variable(0));
    EXPECT_EQ(nullptr, analyserModel->variable(analyserModel->variableCount()));
    EXPECT_NE(nullptr, analyserModel->equation(0));
    EXPECT_EQ(nullptr, analyserModel->equation(analyserModel->equationCount()));

    auto generator = libcellml::Generator::create();

    generator->setModel(analyserModel);

    EXPECT_EQ(fileContents("generator/garny_kohl_hunter_boyett_noble_rabbit_san_model_2003/model.h"), generator->interfaceCode());
    EXPECT_EQ(fileContents("generator/garny_kohl_hunter_boyett_noble_rabbit_san_model_2003/model.c"), generator->implementationCode());

    auto profile = libcellml::GeneratorProfile::create(libcellml::GeneratorProfile::Profile::PYTHON);

    generator->setProfile(profile);

    EXPECT_EQ(EMPTY_STRING, generator->interfaceCode());
    EXPECT_EQ(fileContents("generator/garny_kohl_hunter_boyett_noble_rabbit_san_model_2003/model.py"), generator->implementationCode());
}

TEST(Generator, hodgkinHuxleySquidAxonModel1952)
{
    auto parser = libcellml::Parser::create();
    auto model = parser->parseModel(fileContents("generator/hodgkin_huxley_squid_axon_model_1952/model.cellml"));

    EXPECT_EQ(size_t(0), parser->issueCount());

    auto analyser = libcellml::Analyser::create();

    analyser->analyseModel(model);

    EXPECT_EQ(size_t(0), analyser->errorCount());

    auto analyserModel = analyser->model();

    EXPECT_EQ(libcellml::AnalyserModel::Type::ODE, analyserModel->type());

    EXPECT_EQ(size_t(4), analyserModel->stateCount());
    EXPECT_EQ(size_t(18), analyserModel->variableCount());
    EXPECT_EQ(size_t(17), analyserModel->equationCount());

    EXPECT_NE(nullptr, analyserModel->voi());
    EXPECT_NE(nullptr, analyserModel->state(0));
    EXPECT_EQ(nullptr, analyserModel->state(analyserModel->stateCount()));
    EXPECT_NE(nullptr, analyserModel->variable(0));
    EXPECT_EQ(nullptr, analyserModel->variable(analyserModel->variableCount()));
    EXPECT_NE(nullptr, analyserModel->equation(0));
    EXPECT_EQ(nullptr, analyserModel->equation(analyserModel->equationCount()));

    auto generator = libcellml::Generator::create();

    generator->setModel(analyserModel);

    EXPECT_EQ(fileContents("generator/hodgkin_huxley_squid_axon_model_1952/model.h"), generator->interfaceCode());
    EXPECT_EQ(fileContents("generator/hodgkin_huxley_squid_axon_model_1952/model.c"), generator->implementationCode());

    auto profile = libcellml::GeneratorProfile::create(libcellml::GeneratorProfile::Profile::PYTHON);

    generator->setProfile(profile);

    EXPECT_EQ(EMPTY_STRING, generator->interfaceCode());
    EXPECT_EQ(fileContents("generator/hodgkin_huxley_squid_axon_model_1952/model.py"), generator->implementationCode());
}

TEST(Generator, nobleModel1962)
{
    auto parser = libcellml::Parser::create();
    auto model = parser->parseModel(fileContents("generator/noble_model_1962/model.cellml"));

    EXPECT_EQ(size_t(0), parser->issueCount());

    auto analyser = libcellml::Analyser::create();

    analyser->analyseModel(model);

    EXPECT_EQ(size_t(0), analyser->errorCount());

    auto analyserModel = analyser->model();

    EXPECT_EQ(libcellml::AnalyserModel::Type::ODE, analyserModel->type());

    EXPECT_EQ(size_t(4), analyserModel->stateCount());
    EXPECT_EQ(size_t(17), analyserModel->variableCount());
    EXPECT_EQ(size_t(16), analyserModel->equationCount());

    EXPECT_NE(nullptr, analyserModel->voi());
    EXPECT_NE(nullptr, analyserModel->state(0));
    EXPECT_EQ(nullptr, analyserModel->state(analyserModel->stateCount()));
    EXPECT_NE(nullptr, analyserModel->variable(0));
    EXPECT_EQ(nullptr, analyserModel->variable(analyserModel->variableCount()));
    EXPECT_NE(nullptr, analyserModel->equation(0));
    EXPECT_EQ(nullptr, analyserModel->equation(analyserModel->equationCount()));

    auto generator = libcellml::Generator::create();

    generator->setModel(analyserModel);

    EXPECT_EQ(fileContents("generator/noble_model_1962/model.h"), generator->interfaceCode());
    EXPECT_EQ(fileContents("generator/noble_model_1962/model.c"), generator->implementationCode());

    auto profile = libcellml::GeneratorProfile::create(libcellml::GeneratorProfile::Profile::PYTHON);

    generator->setProfile(profile);

    EXPECT_EQ(EMPTY_STRING, generator->interfaceCode());
    EXPECT_EQ(fileContents("generator/noble_model_1962/model.py"), generator->implementationCode());
}

TEST(Generator, sineImports)
{
    auto parser = libcellml::Parser::create();
    auto model = parser->parseModel(fileContents("sine_approximations_import.xml"));
    auto importer = libcellml::Importer::create();

    EXPECT_EQ(size_t(0), parser->issueCount());
    EXPECT_TRUE(model->hasUnresolvedImports());

    importer->resolveImports(model, resourcePath());

    EXPECT_FALSE(model->hasUnresolvedImports());

    model = importer->flattenModel(model);

    auto analyser = libcellml::Analyser::create();

    analyser->analyseModel(model);

    EXPECT_EQ(size_t(0), analyser->errorCount());

    auto analyserModel = analyser->model();

    EXPECT_EQ(libcellml::AnalyserModel::Type::ODE, analyserModel->type());

    EXPECT_EQ(size_t(1), analyserModel->stateCount());
    EXPECT_EQ(size_t(10), analyserModel->variableCount());
    EXPECT_EQ(size_t(9), analyserModel->equationCount());

    EXPECT_NE(nullptr, analyserModel->voi());
    EXPECT_NE(nullptr, analyserModel->state(0));
    EXPECT_EQ(nullptr, analyserModel->state(analyserModel->stateCount()));
    EXPECT_NE(nullptr, analyserModel->variable(0));
    EXPECT_EQ(nullptr, analyserModel->variable(analyserModel->variableCount()));
    EXPECT_NE(nullptr, analyserModel->equation(0));
    EXPECT_EQ(nullptr, analyserModel->equation(analyserModel->equationCount()));

    auto generator = libcellml::Generator::create();

    generator->setModel(analyserModel);

    EXPECT_EQ(fileContents("generator/sine_model_imports/model.h"), generator->interfaceCode());
    EXPECT_EQ(fileContents("generator/sine_model_imports/model.c"), generator->implementationCode());

    auto profile = libcellml::GeneratorProfile::create(libcellml::GeneratorProfile::Profile::PYTHON);

    generator->setProfile(profile);

    EXPECT_EQ(EMPTY_STRING, generator->interfaceCode());
    EXPECT_EQ(fileContents("generator/sine_model_imports/model.py"), generator->implementationCode());
}

TEST(Generator, coverage)
{
    auto parser = libcellml::Parser::create();
    auto model = parser->parseModel(fileContents("generator/coverage/model.cellml"));

    EXPECT_EQ(size_t(0), parser->issueCount());

    auto analyser = libcellml::Analyser::create();

    analyser->analyseModel(model);

    EXPECT_EQ(size_t(0), analyser->errorCount());

    auto analyserModel = analyser->model();

    EXPECT_EQ(libcellml::AnalyserModel::Type::ODE, analyserModel->type());

    EXPECT_EQ(size_t(1), analyserModel->stateCount());
    EXPECT_EQ(size_t(186), analyserModel->variableCount());
    EXPECT_EQ(size_t(180), analyserModel->equationCount());

    EXPECT_NE(nullptr, analyserModel->voi());
    EXPECT_EQ(nullptr, analyserModel->voi()->equation());
    EXPECT_NE(nullptr, analyserModel->state(0));
    EXPECT_NE(nullptr, analyserModel->state(0)->equation());
    EXPECT_EQ(nullptr, analyserModel->state(analyserModel->stateCount()));
    EXPECT_NE(nullptr, analyserModel->variable(0));
    EXPECT_EQ(nullptr, analyserModel->variable(analyserModel->variableCount()));
    EXPECT_NE(nullptr, analyserModel->equation(0));
    EXPECT_NE(nullptr, analyserModel->equation(0)->variable());
    EXPECT_EQ(nullptr, analyserModel->equation(analyserModel->equationCount()));

    auto generator = libcellml::Generator::create();

    EXPECT_EQ(nullptr, analyserModel->voi()->initialisingVariable());

    for (size_t i = 0; i < analyserModel->stateCount(); ++i) {
        EXPECT_NE(nullptr, analyserModel->state(i)->initialisingVariable());
    }

    for (size_t i = 0; i < analyserModel->variableCount(); ++i) {
        EXPECT_EQ(i < 7, analyserModel->variable(i)->initialisingVariable() != nullptr);
    }

    EXPECT_EQ(nullptr, generator->model());
    EXPECT_EQ(EMPTY_STRING, generator->interfaceCode());
    EXPECT_EQ(EMPTY_STRING, generator->implementationCode());

    generator->setModel(analyserModel);

    EXPECT_EQ(analyserModel, generator->model());
    EXPECT_EQ(fileContents("generator/coverage/model.h"), generator->interfaceCode());
    EXPECT_EQ(fileContents("generator/coverage/model.c"), generator->implementationCode());

    auto profile = generator->profile();

    profile->setInterfaceCreateStatesArrayMethodString("double * createStatesVector();\n");
    profile->setImplementationCreateStatesArrayMethodString("double * createStatesVector()\n"
                                                            "{\n"
                                                            "    return (double *) malloc(STATE_COUNT*sizeof(double));\n"
                                                            "}\n");

    EXPECT_EQ(fileContents("generator/coverage/model.modified.profile.h"), generator->interfaceCode());
    EXPECT_EQ(fileContents("generator/coverage/model.modified.profile.c"), generator->implementationCode());

    profile = libcellml::GeneratorProfile::create();

    generator->setProfile(profile);

    profile->setHasInterface(false);

    profile->setXorString("^");
    profile->setHasXorOperator(true);

    profile->setPowerString("^^");
    profile->setSquareString("sqr");
    profile->setHasPowerOperator(true);

    profile->setPiecewiseIfString("piecewise(<CONDITION>, <IF_STATEMENT>");
    profile->setPiecewiseElseString(", <ELSE_STATEMENT>)");
    profile->setHasConditionalOperator(false);

    profile->setInterfaceFileNameString("customheaderfile.h");

    profile->setImplementationHeaderString("#include \"<INTERFACE_FILE_NAME>\"\n");

    profile->setImplementationVersionString("");

    profile->setImplementationLibcellmlVersionString("");

    profile->setImplementationStateCountString("");

    profile->setImplementationVariableCountString("");

    profile->setVariableTypeObjectString("");

    profile->setConstantVariableTypeString("");
    profile->setComputedConstantVariableTypeString("");
    profile->setAlgebraicVariableTypeString("");

    profile->setVariableInfoObjectString("");
    profile->setVariableInfoWithTypeObjectString("");

    profile->setImplementationVoiInfoString("");

    profile->setImplementationStateInfoString("");

    profile->setImplementationVariableInfoString("");

    profile->setVariableInfoEntryString("");
    profile->setVariableInfoWithTypeEntryString("");

    profile->setImplementationCreateStatesArrayMethodString("");

    profile->setImplementationCreateVariablesArrayMethodString("");

    profile->setImplementationDeleteArrayMethodString("");

    profile->setImplementationComputeVariablesMethodString("// The x's below are to ensure that we get 100% coverage in our SHA-1 utility.\n"
                                                           "// xxxxxxxxxxxxxxxxxxxxxxx\n");

    EXPECT_EQ(EMPTY_STRING, generator->interfaceCode());
    EXPECT_EQ(fileContents("generator/coverage/model.out"), generator->implementationCode());

    profile = libcellml::GeneratorProfile::create();

    generator->setProfile(profile);

    profile->setHasInterface(true);

    profile->setEqString("eq");
    profile->setNeqString("neq");
    profile->setLtString("lt");
    profile->setLeqString("leq");
    profile->setGtString("gt");
    profile->setGeqString("geq");
    profile->setAndString("and");
    profile->setOrString("or");
    profile->setNotString("not");

    profile->setHasEqOperator(false);
    profile->setHasNeqOperator(false);
    profile->setHasLtOperator(false);
    profile->setHasLeqOperator(false);
    profile->setHasGtOperator(false);
    profile->setHasGeqOperator(false);
    profile->setHasAndOperator(false);
    profile->setHasOrOperator(false);
    profile->setHasNotOperator(false);

    profile->setImplementationHeaderString("");

    profile->setInterfaceVersionString("");
    profile->setImplementationVersionString("");

    profile->setInterfaceLibcellmlVersionString("");
    profile->setImplementationLibcellmlVersionString("");

    profile->setInterfaceStateCountString("");
    profile->setImplementationStateCountString("");

    profile->setInterfaceVariableCountString("");
    profile->setImplementationVariableCountString("");

    profile->setVariableTypeObjectString("");

    profile->setConstantVariableTypeString("");
    profile->setComputedConstantVariableTypeString("");
    profile->setAlgebraicVariableTypeString("");

    profile->setVariableInfoObjectString("");
    profile->setVariableInfoWithTypeObjectString("");

    profile->setInterfaceVoiInfoString("");
    profile->setImplementationVoiInfoString("");

    profile->setInterfaceStateInfoString("");
    profile->setImplementationStateInfoString("");

    profile->setInterfaceVariableInfoString("");
    profile->setImplementationVariableInfoString("");

    profile->setVariableInfoEntryString("");
    profile->setVariableInfoWithTypeEntryString("");

    EXPECT_EQ(fileContents("generator/coverage/model.interface.out"), generator->interfaceCode());
    EXPECT_EQ(fileContents("generator/coverage/model.implementation.out"), generator->implementationCode());

    profile->setProfile(libcellml::GeneratorProfile::Profile::PYTHON);

    EXPECT_EQ(EMPTY_STRING, generator->interfaceCode());
    EXPECT_EQ(fileContents("generator/coverage/model.py"), generator->implementationCode());

    profile->setImplementationCreateStatesArrayMethodString("\n"
                                                            "def create_states_vector():\n"
                                                            "    return [nan]*STATE_COUNT\n");

    EXPECT_EQ(EMPTY_STRING, generator->interfaceCode());
    EXPECT_EQ(fileContents("generator/coverage/model.modified.profile.py"), generator->implementationCode());
}<|MERGE_RESOLUTION|>--- conflicted
+++ resolved
@@ -33,340 +33,7 @@
 
     auto analyserModel = analyser->model();
     auto generator = libcellml::Generator::create();
-
-<<<<<<< HEAD
-    EXPECT_EQ(size_t(0), generator->stateCount());
-    EXPECT_EQ(size_t(0), generator->variableCount());
-
-    EXPECT_EQ(nullptr, generator->voi());
-    EXPECT_EQ(nullptr, generator->state(0));
-    EXPECT_EQ(nullptr, generator->variable(0));
-
-    EXPECT_EQ(EMPTY_STRING, generator->interfaceCode());
-    EXPECT_EQ(EMPTY_STRING, generator->implementationCode());
-}
-
-TEST(Generator, initializedVariableOfIntegration)
-{
-    libcellml::ParserPtr parser = libcellml::Parser::create();
-    libcellml::ModelPtr model = parser->parseModel(fileContents("generator/initialized_variable_of_integration.cellml"));
-
-    EXPECT_EQ(size_t(0), parser->issueCount());
-
-    const std::vector<std::string> expectedIssues = {
-        "Variable 'time' in component 'my_component' of model 'initialized_variable_of_integration' cannot be both a variable of integration and initialised.",
-    };
-    // const std::vector<libcellml::Issue::Cause> expectedCauses = {
-    //     libcellml::Issue::Cause::GENERATOR,
-    // };
-
-    libcellml::GeneratorPtr generator = libcellml::Generator::create();
-
-    generator->processModel(model);
-
-    // EXPECT_EQ_ISSUES_CAUSES(expectedIssues, expectedCauses, generator);
-
-    EXPECT_EQ(libcellml::Generator::ModelType::INVALID, generator->modelType());
-
-    EXPECT_EQ(size_t(0), generator->stateCount());
-    EXPECT_EQ(size_t(0), generator->variableCount());
-
-    EXPECT_EQ(nullptr, generator->voi());
-    EXPECT_EQ(nullptr, generator->state(0));
-    EXPECT_EQ(nullptr, generator->variable(0));
-
-    EXPECT_EQ(EMPTY_STRING, generator->interfaceCode());
-    EXPECT_EQ(EMPTY_STRING, generator->implementationCode());
-}
-
-TEST(Generator, initializedVariableOfIntegrationInNonFirstComponent)
-{
-    libcellml::ParserPtr parser = libcellml::Parser::create();
-    libcellml::ModelPtr model = parser->parseModel(fileContents("generator/initialized_variable_of_integration_in_non_first_component.cellml"));
-
-    EXPECT_EQ(size_t(0), parser->issueCount());
-
-    const std::vector<std::string> expectedIssues = {
-        "Variable 'time' in component 'environment' of model 'initialized_variable_of_integration_in_non_first_component' cannot be both a variable of integration and initialised.",
-    };
-    // const std::vector<libcellml::Issue::Cause> expectedCauses = {
-    //     libcellml::Issue::Cause::GENERATOR,
-    // };
-
-    libcellml::GeneratorPtr generator = libcellml::Generator::create();
-
-    generator->processModel(model);
-
-    // EXPECT_EQ_ISSUES_CAUSES(expectedIssues, expectedCauses, generator);
-
-    EXPECT_EQ(libcellml::Generator::ModelType::INVALID, generator->modelType());
-
-    EXPECT_EQ(size_t(0), generator->stateCount());
-    EXPECT_EQ(size_t(0), generator->variableCount());
-
-    EXPECT_EQ(nullptr, generator->voi());
-    EXPECT_EQ(nullptr, generator->state(0));
-    EXPECT_EQ(nullptr, generator->variable(0));
-
-    EXPECT_EQ(EMPTY_STRING, generator->interfaceCode());
-    EXPECT_EQ(EMPTY_STRING, generator->implementationCode());
-}
-
-TEST(Generator, twoVariablesOfIntegration)
-{
-    libcellml::ParserPtr parser = libcellml::Parser::create();
-    libcellml::ModelPtr model = parser->parseModel(fileContents("generator/two_variables_of_integration.cellml"));
-
-    EXPECT_EQ(size_t(0), parser->issueCount());
-
-    const std::vector<std::string> expectedIssues = {
-        "Variable 'time' in component 'main' of model 'two_variables_of_integration' and variable 'other_time' in component 'sub_sub_sub' of model 'two_variables_of_integration' cannot both be the variable of integration.",
-    };
-    // const std::vector<libcellml::Issue::Cause> expectedCauses = {
-    //     libcellml::Issue::Cause::GENERATOR,
-    // };
-
-    libcellml::GeneratorPtr generator = libcellml::Generator::create();
-
-    generator->processModel(model);
-
-    // EXPECT_EQ_ISSUES_CAUSES(expectedIssues, expectedCauses, generator);
-
-    EXPECT_EQ(libcellml::Generator::ModelType::INVALID, generator->modelType());
-
-    EXPECT_EQ(size_t(0), generator->stateCount());
-    EXPECT_EQ(size_t(0), generator->variableCount());
-
-    EXPECT_EQ(nullptr, generator->voi());
-    EXPECT_EQ(nullptr, generator->state(0));
-    EXPECT_EQ(nullptr, generator->variable(0));
-
-    EXPECT_EQ(EMPTY_STRING, generator->interfaceCode());
-    EXPECT_EQ(EMPTY_STRING, generator->implementationCode());
-}
-
-TEST(Generator, nonFirstOrderOdes)
-{
-    libcellml::ParserPtr parser = libcellml::Parser::create();
-    libcellml::ModelPtr model = parser->parseModel(fileContents("generator/non_first_order_odes.cellml"));
-
-    EXPECT_EQ(size_t(0), parser->issueCount());
-
-    const std::vector<std::string> expectedIssues = {
-        "The differential equation for variable 'x' in component 'main' of model 'non_first_order_odes' must be of the first order.",
-        "The differential equation for variable 'y' in component 'sub' of model 'non_first_order_odes' must be of the first order.",
-        "The differential equation for variable 'z' in component 'sub_sub' of model 'non_first_order_odes' must be of the first order.",
-    };
-    // const std::vector<libcellml::Issue::Cause> expectedCauses = {
-    //     libcellml::Issue::Cause::GENERATOR,
-    //     libcellml::Issue::Cause::GENERATOR,
-    //     libcellml::Issue::Cause::GENERATOR,
-    // };
-
-    libcellml::GeneratorPtr generator = libcellml::Generator::create();
-
-    generator->processModel(model);
-
-    // EXPECT_EQ_ISSUES_CAUSES(expectedIssues, expectedCauses, generator);
-
-    EXPECT_EQ(libcellml::Generator::ModelType::INVALID, generator->modelType());
-
-    EXPECT_EQ(size_t(0), generator->stateCount());
-    EXPECT_EQ(size_t(0), generator->variableCount());
-
-    EXPECT_EQ(nullptr, generator->voi());
-    EXPECT_EQ(nullptr, generator->state(0));
-    EXPECT_EQ(nullptr, generator->variable(0));
-
-    EXPECT_EQ(EMPTY_STRING, generator->interfaceCode());
-    EXPECT_EQ(EMPTY_STRING, generator->implementationCode());
-}
-
-TEST(Generator, undefinedVariables)
-{
-    libcellml::ParserPtr parser = libcellml::Parser::create();
-    libcellml::ModelPtr model = parser->parseModel(fileContents("generator/undefined_variables.cellml"));
-
-    EXPECT_EQ(size_t(0), parser->issueCount());
-
-    const std::vector<std::string> expectedIssues = {
-        "Variable 'a' in component 'my_component' of model 'undefined_variables' is referenced in an equation, but it is not defined anywhere.",
-        "Variable 'b' in component 'my_component' of model 'undefined_variables' is referenced in an equation, but it is not defined anywhere.",
-    };
-
-    libcellml::GeneratorPtr generator = libcellml::Generator::create();
-
-    generator->processModel(model);
-
-    EXPECT_EQ_ISSUES(expectedIssues, generator);
-
-    EXPECT_EQ(libcellml::Generator::ModelType::INVALID, generator->modelType());
-
-    EXPECT_EQ(size_t(0), generator->stateCount());
-    EXPECT_EQ(size_t(0), generator->variableCount());
-
-    EXPECT_EQ(nullptr, generator->voi());
-    EXPECT_EQ(nullptr, generator->state(0));
-    EXPECT_EQ(nullptr, generator->variable(0));
-
-    EXPECT_EQ(EMPTY_STRING, generator->interfaceCode());
-    EXPECT_EQ(EMPTY_STRING, generator->implementationCode());
-}
-
-TEST(Generator, variableInitializedTwice)
-{
-    libcellml::ParserPtr parser = libcellml::Parser::create();
-    libcellml::ModelPtr model = parser->parseModel(fileContents("generator/variable_initialized_twice.cellml"));
-
-    EXPECT_EQ(size_t(0), parser->issueCount());
-
-    const std::vector<std::string> expectedIssues = {
-        "Variable 'x' in component 'sub' of model 'variable_initialized_twice' and variable 'x' in component 'main' of model 'variable_initialized_twice' are equivalent and cannot therefore both be initialised.",
-    };
-
-    libcellml::GeneratorPtr generator = libcellml::Generator::create();
-
-    generator->processModel(model);
-
-    EXPECT_EQ_ISSUES(expectedIssues, generator);
-
-    EXPECT_EQ(libcellml::Generator::ModelType::INVALID, generator->modelType());
-
-    EXPECT_EQ(size_t(0), generator->stateCount());
-    EXPECT_EQ(size_t(0), generator->variableCount());
-
-    EXPECT_EQ(nullptr, generator->voi());
-    EXPECT_EQ(nullptr, generator->state(0));
-    EXPECT_EQ(nullptr, generator->variable(0));
-
-    EXPECT_EQ(EMPTY_STRING, generator->interfaceCode());
-    EXPECT_EQ(EMPTY_STRING, generator->implementationCode());
-}
-
-TEST(Generator, nonConstantInitialisingVariable)
-{
-    libcellml::ParserPtr parser = libcellml::Parser::create();
-    libcellml::ModelPtr model = parser->parseModel(fileContents("generator/non_constant_initialising_variable.cellml"));
-
-    EXPECT_EQ(size_t(0), parser->issueCount());
-
-    const std::vector<std::string> expectedIssues = {
-        "Variable 'x' in component 'main' of model 'my_model' is initialised using variable 'k2', but it is not a constant.",
-    };
-    // const std::vector<libcellml::Issue::Cause> expectedCauses = {
-    //     libcellml::Issue::Cause::GENERATOR,
-    // };
-
-    libcellml::GeneratorPtr generator = libcellml::Generator::create();
-
-    generator->processModel(model);
-
-    // EXPECT_EQ_ISSUES_CAUSES(expectedIssues, expectedCauses, generator);
-
-    EXPECT_EQ(libcellml::Generator::ModelType::INVALID, generator->modelType());
-
-    EXPECT_EQ(size_t(0), generator->stateCount());
-    EXPECT_EQ(size_t(0), generator->variableCount());
-
-    EXPECT_EQ(nullptr, generator->voi());
-    EXPECT_EQ(nullptr, generator->state(0));
-    EXPECT_EQ(nullptr, generator->variable(0));
-
-    EXPECT_EQ(EMPTY_STRING, generator->interfaceCode());
-    EXPECT_EQ(EMPTY_STRING, generator->implementationCode());
-}
-
-TEST(Generator, nonExistingInitialisingVariable)
-{
-    libcellml::ParserPtr parser = libcellml::Parser::create();
-    libcellml::ModelPtr model = parser->parseModel(fileContents("generator/non_existing_initialising_variable.cellml"));
-
-    EXPECT_EQ(size_t(0), parser->issueCount());
-
-    const std::vector<std::string> expectedIssues = {
-        "Variable 'x' in component 'main' of model 'my_model' is initialised using variable 'k', but it is not defined anywhere.",
-    };
-    // const std::vector<libcellml::Issue::Cause> expectedCauses = {
-    //     libcellml::Issue::Cause::GENERATOR,
-    // };
-
-    libcellml::GeneratorPtr generator = libcellml::Generator::create();
-
-    generator->processModel(model);
-
-    // EXPECT_EQ_ISSUES_CAUSES(expectedIssues, expectedCauses, generator);
-
-    EXPECT_EQ(libcellml::Generator::ModelType::INVALID, generator->modelType());
-
-    EXPECT_EQ(size_t(0), generator->stateCount());
-    EXPECT_EQ(size_t(0), generator->variableCount());
-
-    EXPECT_EQ(nullptr, generator->voi());
-    EXPECT_EQ(nullptr, generator->state(0));
-    EXPECT_EQ(nullptr, generator->variable(0));
-
-    EXPECT_EQ(EMPTY_STRING, generator->interfaceCode());
-    EXPECT_EQ(EMPTY_STRING, generator->implementationCode());
-}
-
-TEST(Generator, nonInitializedState)
-{
-    libcellml::ParserPtr parser = libcellml::Parser::create();
-    libcellml::ModelPtr model = parser->parseModel(fileContents("generator/non_initialized_state.cellml"));
-
-    EXPECT_EQ(size_t(0), parser->issueCount());
-
-    const std::vector<std::string> expectedIssues = {
-        "Variable 'x' in component 'my_component' of model 'non_initialized_state' is used in an ODE, but it is not initialised.",
-    };
-
-    libcellml::GeneratorPtr generator = libcellml::Generator::create();
-
-    generator->processModel(model);
-
-    EXPECT_EQ_ISSUES(expectedIssues, generator);
-
-    EXPECT_EQ(libcellml::Generator::ModelType::UNDERCONSTRAINED, generator->modelType());
-
-    EXPECT_EQ(size_t(0), generator->stateCount());
-    EXPECT_EQ(size_t(0), generator->variableCount());
-
-    EXPECT_EQ(nullptr, generator->voi());
-    EXPECT_EQ(nullptr, generator->state(0));
-    EXPECT_EQ(nullptr, generator->variable(0));
-
-    EXPECT_EQ(EMPTY_STRING, generator->interfaceCode());
-    EXPECT_EQ(EMPTY_STRING, generator->implementationCode());
-}
-
-TEST(Generator, underconstrained)
-{
-    libcellml::ParserPtr parser = libcellml::Parser::create();
-    libcellml::ModelPtr model = parser->parseModel(fileContents("generator/underconstrained.cellml"));
-
-    EXPECT_EQ(size_t(0), parser->issueCount());
-
-    const std::vector<std::string> expectedIssues = {
-        "Variable 'x' in component 'my_component' of model 'my_model' is not computed.",
-    };
-
-    libcellml::GeneratorPtr generator = libcellml::Generator::create();
-
-    generator->processModel(model);
-
-    EXPECT_EQ_ISSUES(expectedIssues, generator);
-
-    EXPECT_EQ(libcellml::Generator::ModelType::UNDERCONSTRAINED, generator->modelType());
-
-    EXPECT_EQ(size_t(0), generator->stateCount());
-    EXPECT_EQ(size_t(0), generator->variableCount());
-
-    EXPECT_EQ(nullptr, generator->voi());
-    EXPECT_EQ(nullptr, generator->state(0));
-    EXPECT_EQ(nullptr, generator->variable(0));
-=======
-    generator->setModel(analyserModel);
->>>>>>> 58015571
+    generator->setModel(analyserModel);
 
     EXPECT_EQ(EMPTY_STRING, generator->interfaceCode());
     EXPECT_EQ(EMPTY_STRING, generator->implementationCode());
