/*
Copyright libCellML Contributors

Licensed under the Apache License, Version 2.0 (the "License");
you may not use this file except in compliance with the License.
You may obtain a copy of the License at

    http://www.apache.org/licenses/LICENSE-2.0

Unless required by applicable law or agreed to in writing, software
distributed under the License is distributed on an "AS IS" BASIS,
WITHOUT WARRANTIES OR CONDITIONS OF ANY KIND, either express or implied.
See the License for the specific language governing permissions and
limitations under the License.
*/

#include "test_utils.h"

#include "gtest/gtest.h"

#include <libcellml>

TEST(Analyser, unlinkedUnitsInModel)
{
    auto parser = libcellml::Parser::create();
    auto model = parser->parseModel(fileContents("generator/hodgkin_huxley_squid_axon_model_1952/model.cellml"));

    EXPECT_EQ(size_t(0), parser->issueCount());

    // When parsing a model all Units are automatically linked.

    EXPECT_FALSE(model->hasUnlinkedUnits());

    // When we set a Units units by name we create an unlinked Units. That is,
    // a Units that has a reference to a Units defined in the model but it is
    // not using the object Units defined in the model.

    model->component("membrane")->variable("V")->setUnits("millivolt");

    EXPECT_TRUE(model->hasUnlinkedUnits());

    // As a result of the aforementioned unlinked Units, the analyser should log
    // an error for it.

    const std::vector<std::string> expectedIssues = {
        "The model has units which are not linked together.",
    };

    auto analyser = libcellml::Analyser::create();

    analyser->analyseModel(model);

    EXPECT_EQ_ISSUES_CELLMLELEMENTTYPES_LEVELS_REFERENCERULES_URLS(expectedIssues,
                                                                   expectedCellmlElementTypes(expectedIssues.size(), libcellml::CellmlElementType::UNDEFINED),
                                                                   expectedLevels(expectedIssues.size(), libcellml::Issue::Level::ERROR),
                                                                   expectedReferenceRules(expectedIssues.size(), libcellml::Issue::ReferenceRule::ANALYSER_UNLINKED_UNITS),
                                                                   expectedUrls(expectedIssues.size(), "https://libcellml.org/documentation/guides/latest/runtime_codes/index?issue=ANALYSER_UNLINKED_UNITS"),
                                                                   analyser);
}

TEST(Analyser, initialisedVariableOfIntegration)
{
    auto parser = libcellml::Parser::create();
    auto model = parser->parseModel(fileContents("analyser/initialised_variable_of_integration.cellml"));

    EXPECT_EQ(size_t(0), parser->issueCount());

    const std::vector<std::string> expectedIssues = {
        "Variable 'time' in component 'my_component' cannot be both a variable of integration and initialised.",
    };

    auto analyser = libcellml::Analyser::create();

    analyser->analyseModel(model);

    EXPECT_EQ_ISSUES_CELLMLELEMENTTYPES_LEVELS_REFERENCERULES_URLS(expectedIssues,
                                                                   expectedCellmlElementTypes(expectedIssues.size(), libcellml::CellmlElementType::VARIABLE),
                                                                   expectedLevels(expectedIssues.size(), libcellml::Issue::Level::ERROR),
                                                                   expectedReferenceRules(expectedIssues.size(), libcellml::Issue::ReferenceRule::ANALYSER_VOI_INITIALISED),
                                                                   expectedUrls(expectedIssues.size(), "https://libcellml.org/documentation/guides/latest/runtime_codes/index?issue=ANALYSER_VOI_INITIALISED"),
                                                                   analyser);

    EXPECT_EQ(libcellml::AnalyserModel::Type::INVALID, analyser->model()->type());
}

TEST(Analyser, initialisedVariableOfIntegrationInNonFirstComponent)
{
    auto parser = libcellml::Parser::create();
    auto model = parser->parseModel(fileContents("analyser/initialised_variable_of_integration_in_non_first_component.cellml"));

    EXPECT_EQ(size_t(0), parser->issueCount());

    const std::vector<std::string> expectedIssues = {
        "Variable 'time' in component 'environment' cannot be both a variable of integration and initialised.",
    };

    auto analyser = libcellml::Analyser::create();

    analyser->analyseModel(model);

    EXPECT_EQ_ISSUES_CELLMLELEMENTTYPES_LEVELS_REFERENCERULES_URLS(expectedIssues,
                                                                   expectedCellmlElementTypes(expectedIssues.size(), libcellml::CellmlElementType::VARIABLE),
                                                                   expectedLevels(expectedIssues.size(), libcellml::Issue::Level::ERROR),
                                                                   expectedReferenceRules(expectedIssues.size(), libcellml::Issue::ReferenceRule::ANALYSER_VOI_INITIALISED),
                                                                   expectedUrls(expectedIssues.size(), "https://libcellml.org/documentation/guides/latest/runtime_codes/index?issue=ANALYSER_VOI_INITIALISED"),
                                                                   analyser);

    EXPECT_EQ(libcellml::AnalyserModel::Type::INVALID, analyser->model()->type());
}

TEST(Analyser, twoVariablesOfIntegration)
{
    auto parser = libcellml::Parser::create();
    auto model = parser->parseModel(fileContents("analyser/two_variables_of_integration.cellml"));

    EXPECT_EQ(size_t(0), parser->issueCount());

    const std::vector<std::string> expectedIssues = {
        "Variable 'time' in component 'main' and variable 'other_time' in component 'sub_sub_sub' cannot both be the variable of integration.",
    };

    auto analyser = libcellml::Analyser::create();

    analyser->analyseModel(model);

    EXPECT_EQ_ISSUES_CELLMLELEMENTTYPES_LEVELS_REFERENCERULES_URLS(expectedIssues,
                                                                   expectedCellmlElementTypes(expectedIssues.size(), libcellml::CellmlElementType::VARIABLE),
                                                                   expectedLevels(expectedIssues.size(), libcellml::Issue::Level::ERROR),
                                                                   expectedReferenceRules(expectedIssues.size(), libcellml::Issue::ReferenceRule::ANALYSER_VOI_SEVERAL),
                                                                   expectedUrls(expectedIssues.size(), "https://libcellml.org/documentation/guides/latest/runtime_codes/index?issue=ANALYSER_VOI_SEVERAL"),
                                                                   analyser);

    EXPECT_EQ(libcellml::AnalyserModel::Type::INVALID, analyser->model()->type());
}

TEST(Analyser, nonFirstOrderOdes)
{
    auto parser = libcellml::Parser::create();
    auto model = parser->parseModel(fileContents("analyser/non_first_order_odes.cellml"));

    EXPECT_EQ(size_t(0), parser->issueCount());

    const std::vector<std::string> expectedIssues = {
        "The differential equation for variable 'x' in component 'main' must be of the first order.",
        "The differential equation for variable 'y' in component 'sub' must be of the first order.",
        "The differential equation for variable 'z' in component 'sub_sub' must be of the first order.",
    };

    auto analyser = libcellml::Analyser::create();

    analyser->analyseModel(model);

    EXPECT_EQ_ISSUES_CELLMLELEMENTTYPES_LEVELS_REFERENCERULES_URLS(expectedIssues,
                                                                   expectedCellmlElementTypes(expectedIssues.size(), libcellml::CellmlElementType::MATH),
                                                                   expectedLevels(expectedIssues.size(), libcellml::Issue::Level::ERROR),
                                                                   expectedReferenceRules(expectedIssues.size(), libcellml::Issue::ReferenceRule::ANALYSER_ODE_NOT_FIRST_ORDER),
                                                                   expectedUrls(expectedIssues.size(), "https://libcellml.org/documentation/guides/latest/runtime_codes/index?issue=ANALYSER_ODE_NOT_FIRST_ORDER"),
                                                                   analyser);

    EXPECT_EQ(libcellml::AnalyserModel::Type::INVALID, analyser->model()->type());
}

TEST(Analyser, undefinedVariables)
{
    auto parser = libcellml::Parser::create();
    auto model = parser->parseModel(fileContents("analyser/undefined_variables.cellml"));

    EXPECT_EQ(size_t(0), parser->issueCount());

    const std::vector<std::string> expectedIssues = {
        "MathML ci element has the child text 'a' which does not correspond with any variable names present in component 'my_component'.",
        "MathML ci element has the child text 'b' which does not correspond with any variable names present in component 'my_component'.",
    };

    auto analyser = libcellml::Analyser::create();

    analyser->analyseModel(model);

    EXPECT_EQ_ISSUES_CELLMLELEMENTTYPES_LEVELS_REFERENCERULES_URLS(expectedIssues,
                                                                   expectedCellmlElementTypes(expectedIssues.size(), libcellml::CellmlElementType::MATH),
                                                                   expectedLevels(expectedIssues.size(), libcellml::Issue::Level::ERROR),
                                                                   expectedReferenceRules(expectedIssues.size(), libcellml::Issue::ReferenceRule::MATH_CI_VARIABLE_REF),
                                                                   expectedUrls(expectedIssues.size(), "https://cellml-specification.readthedocs.io/en/latest/reference/formal_and_informative/specB12.html?issue=MATH_CI_VARIABLE_REF"),
                                                                   analyser);

    EXPECT_EQ(libcellml::AnalyserModel::Type::INVALID, analyser->model()->type());
}

TEST(Analyser, variableInitialisedTwice)
{
    auto parser = libcellml::Parser::create();
    auto model = parser->parseModel(fileContents("analyser/variable_initialised_twice.cellml"));

    EXPECT_EQ(size_t(0), parser->issueCount());

    const std::vector<std::string> expectedIssues = {
        "Variable 'x' in component 'sub' and variable 'x' in component 'main' are equivalent and cannot therefore both be initialised.",
    };

    auto analyser = libcellml::Analyser::create();

    analyser->analyseModel(model);

    EXPECT_EQ_ISSUES_CELLMLELEMENTTYPES_LEVELS_REFERENCERULES_URLS(expectedIssues,
                                                                   expectedCellmlElementTypes(expectedIssues.size(), libcellml::CellmlElementType::VARIABLE),
                                                                   expectedLevels(expectedIssues.size(), libcellml::Issue::Level::ERROR),
                                                                   expectedReferenceRules(expectedIssues.size(), libcellml::Issue::ReferenceRule::ANALYSER_VARIABLE_INITIALISED_MORE_THAN_ONCE),
                                                                   expectedUrls(expectedIssues.size(), "https://libcellml.org/documentation/guides/latest/runtime_codes/index?issue=ANALYSER_VARIABLE_INITIALISED_MORE_THAN_ONCE"),
                                                                   analyser);

    EXPECT_EQ(libcellml::AnalyserModel::Type::INVALID, analyser->model()->type());
}

TEST(Analyser, nonConstantInitialisingVariable)
{
    auto parser = libcellml::Parser::create();
    auto model = parser->parseModel(fileContents("analyser/non_constant_initialising_variable.cellml"));

    EXPECT_EQ(size_t(0), parser->issueCount());

    const std::vector<std::string> expectedIssues = {
        "Variable 'x' in component 'main' is initialised using variable 'k2', which is not a constant.",
    };

    auto analyser = libcellml::Analyser::create();

    analyser->analyseModel(model);

    EXPECT_EQ_ISSUES_CELLMLELEMENTTYPES_LEVELS_REFERENCERULES_URLS(expectedIssues,
                                                                   expectedCellmlElementTypes(expectedIssues.size(), libcellml::CellmlElementType::VARIABLE),
                                                                   expectedLevels(expectedIssues.size(), libcellml::Issue::Level::ERROR),
                                                                   expectedReferenceRules(expectedIssues.size(), libcellml::Issue::ReferenceRule::ANALYSER_VARIABLE_NON_CONSTANT_INITIALISATION),
                                                                   expectedUrls(expectedIssues.size(), "https://libcellml.org/documentation/guides/latest/runtime_codes/index?issue=ANALYSER_VARIABLE_NON_CONSTANT_INITIALISATION"),
                                                                   analyser);

    EXPECT_EQ(libcellml::AnalyserModel::Type::INVALID, analyser->model()->type());
}

TEST(Analyser, nonExistingInitialisingVariable)
{
    auto parser = libcellml::Parser::create();
    auto model = parser->parseModel(fileContents("analyser/non_existing_initialising_variable.cellml"));

    EXPECT_EQ(size_t(0), parser->issueCount());

    const std::vector<std::string> expectedIssues = {
        "Variable 'x' in component 'main' has an invalid initial value 'k'. Initial values must be a real number string or a variable reference.",
    };

    auto analyser = libcellml::Analyser::create();

    analyser->analyseModel(model);

    EXPECT_EQ_ISSUES_CELLMLELEMENTTYPES_LEVELS_REFERENCERULES_URLS(expectedIssues,
                                                                   expectedCellmlElementTypes(expectedIssues.size(), libcellml::CellmlElementType::VARIABLE),
                                                                   expectedLevels(expectedIssues.size(), libcellml::Issue::Level::ERROR),
                                                                   expectedReferenceRules(expectedIssues.size(), libcellml::Issue::ReferenceRule::VARIABLE_INITIAL_VALUE),
                                                                   expectedUrls(expectedIssues.size(), "https://cellml-specification.readthedocs.io/en/latest/reference/formal_and_informative/specB08.html?issue=VARIABLE_INITIAL_VALUE"),
                                                                   analyser);

    EXPECT_EQ(libcellml::AnalyserModel::Type::INVALID, analyser->model()->type());
}

TEST(Analyser, nonInitialisedState)
{
    auto parser = libcellml::Parser::create();
    auto model = parser->parseModel(fileContents("analyser/non_initialised_state.cellml"));

    EXPECT_EQ(size_t(0), parser->issueCount());

    const std::vector<std::string> expectedIssues = {
        "Variable 'x' in component 'my_component' is used in an ODE, but it is not initialised.",
    };
    const std::string expectedVariableName = "x";

    auto analyser = libcellml::Analyser::create();

    analyser->analyseModel(model);

    EXPECT_EQ_ISSUES_CELLMLELEMENTTYPES_LEVELS_REFERENCERULES_URLS(expectedIssues,
                                                                   expectedCellmlElementTypes(expectedIssues.size(), libcellml::CellmlElementType::VARIABLE),
                                                                   expectedLevels(expectedIssues.size(), libcellml::Issue::Level::ERROR),
                                                                   expectedReferenceRules(expectedIssues.size(), libcellml::Issue::ReferenceRule::ANALYSER_STATE_NOT_INITIALISED),
                                                                   expectedUrls(expectedIssues.size(), "https://libcellml.org/documentation/guides/latest/runtime_codes/index?issue=ANALYSER_STATE_NOT_INITIALISED"),
                                                                   analyser);
    EXPECT_EQ(expectedVariableName, analyser->issue(0)->item()->variable()->name());

    EXPECT_EQ(libcellml::AnalyserModel::Type::UNDERCONSTRAINED, analyser->model()->type());
}

TEST(Analyser, underconstrained)
{
    auto parser = libcellml::Parser::create();
    auto model = parser->parseModel(fileContents("analyser/underconstrained.cellml"));

    EXPECT_EQ(size_t(0), parser->issueCount());

    const std::vector<std::string> expectedIssues = {
        "Variable 'x' in component 'my_component' is unused.",
    };

    auto analyser = libcellml::Analyser::create();

    analyser->analyseModel(model);

    EXPECT_EQ_ISSUES_CELLMLELEMENTTYPES_LEVELS_REFERENCERULES_URLS(expectedIssues,
                                                                   expectedCellmlElementTypes(expectedIssues.size(), libcellml::CellmlElementType::VARIABLE),
                                                                   expectedLevels(expectedIssues.size(), libcellml::Issue::Level::ERROR),
                                                                   expectedReferenceRules(expectedIssues.size(), libcellml::Issue::ReferenceRule::ANALYSER_VARIABLE_UNUSED),
                                                                   expectedUrls(expectedIssues.size(), "https://libcellml.org/documentation/guides/latest/runtime_codes/index?issue=ANALYSER_VARIABLE_UNUSED"),
                                                                   analyser);

    EXPECT_EQ(libcellml::AnalyserModel::Type::UNDERCONSTRAINED, analyser->model()->type());
}

TEST(Analyser, overconstrainedOneVariable)
{
    auto parser = libcellml::Parser::create();
    auto model = parser->parseModel(fileContents("analyser/overconstrained_one_variable.cellml"));

    EXPECT_EQ(size_t(0), parser->issueCount());

    const std::vector<std::string> expectedIssues = {
        "Variable 'x' in component 'my_component' is computed more than once.",
    };

    auto analyser = libcellml::Analyser::create();

    analyser->analyseModel(model);

    EXPECT_EQ_ISSUES_CELLMLELEMENTTYPES_LEVELS_REFERENCERULES_URLS(expectedIssues,
                                                                   expectedCellmlElementTypes(expectedIssues.size(), libcellml::CellmlElementType::VARIABLE),
                                                                   expectedLevels(expectedIssues.size(), libcellml::Issue::Level::ERROR),
                                                                   expectedReferenceRules(expectedIssues.size(), libcellml::Issue::ReferenceRule::ANALYSER_VARIABLE_COMPUTED_MORE_THAN_ONCE),
                                                                   expectedUrls(expectedIssues.size(), "https://libcellml.org/documentation/guides/latest/runtime_codes/index?issue=ANALYSER_VARIABLE_COMPUTED_MORE_THAN_ONCE"),
                                                                   analyser);

    EXPECT_EQ(libcellml::AnalyserModel::Type::OVERCONSTRAINED, analyser->model()->type());
}

TEST(Analyser, overconstrainedTwoVariables)
{
    auto parser = libcellml::Parser::create();
    auto model = parser->parseModel(fileContents("analyser/overconstrained_two_variables.cellml"));

    EXPECT_EQ(size_t(0), parser->issueCount());

    const std::vector<std::string> expectedIssues = {
        "Variable 'y' in component 'my_component' is computed more than once.",
        "Variable 'x' in component 'my_component' is computed more than once.",
    };

    auto analyser = libcellml::Analyser::create();

    analyser->analyseModel(model);

    EXPECT_EQ_ISSUES_CELLMLELEMENTTYPES_LEVELS_REFERENCERULES_URLS(expectedIssues,
                                                                   expectedCellmlElementTypes(expectedIssues.size(), libcellml::CellmlElementType::VARIABLE),
                                                                   expectedLevels(expectedIssues.size(), libcellml::Issue::Level::ERROR),
                                                                   expectedReferenceRules(expectedIssues.size(), libcellml::Issue::ReferenceRule::ANALYSER_VARIABLE_COMPUTED_MORE_THAN_ONCE),
                                                                   expectedUrls(expectedIssues.size(), "https://libcellml.org/documentation/guides/latest/runtime_codes/index?issue=ANALYSER_VARIABLE_COMPUTED_MORE_THAN_ONCE"),
                                                                   analyser);

    EXPECT_EQ(libcellml::AnalyserModel::Type::OVERCONSTRAINED, analyser->model()->type());
}

TEST(Analyser, overconstrainedThreeVariables)
{
    auto parser = libcellml::Parser::create();
    auto model = parser->parseModel(fileContents("analyser/overconstrained_three_variables.cellml"));

    EXPECT_EQ(size_t(0), parser->issueCount());

    const std::vector<std::string> expectedIssues = {
        "Variable 'z' in component 'my_component' is computed more than once.",
        "Variable 'x' in component 'my_component' is computed more than once.",
        "Variable 'y' in component 'my_component' is computed more than once.",
    };

    auto analyser = libcellml::Analyser::create();

    analyser->analyseModel(model);

    EXPECT_EQ_ISSUES_CELLMLELEMENTTYPES_LEVELS_REFERENCERULES_URLS(expectedIssues,
                                                                   expectedCellmlElementTypes(expectedIssues.size(), libcellml::CellmlElementType::VARIABLE),
                                                                   expectedLevels(expectedIssues.size(), libcellml::Issue::Level::ERROR),
                                                                   expectedReferenceRules(expectedIssues.size(), libcellml::Issue::ReferenceRule::ANALYSER_VARIABLE_COMPUTED_MORE_THAN_ONCE),
                                                                   expectedUrls(expectedIssues.size(), "https://libcellml.org/documentation/guides/latest/runtime_codes/index?issue=ANALYSER_VARIABLE_COMPUTED_MORE_THAN_ONCE"),
                                                                   analyser);

    EXPECT_EQ(libcellml::AnalyserModel::Type::OVERCONSTRAINED, analyser->model()->type());
}

TEST(Analyser, unsuitablyConstrained)
{
    auto parser = libcellml::Parser::create();
    auto model = parser->parseModel(fileContents("analyser/unsuitably_constrained.cellml"));

    EXPECT_EQ(size_t(0), parser->issueCount());

    const std::vector<std::string> expectedIssues = {
        "Variable 'y' in component 'my_component' is computed more than once.",
        "Variable 'x' in component 'my_component' is unused.",
    };
    const std::vector<libcellml::Issue::ReferenceRule> expectedReferenceRules = {
        libcellml::Issue::ReferenceRule::ANALYSER_VARIABLE_COMPUTED_MORE_THAN_ONCE,
        libcellml::Issue::ReferenceRule::ANALYSER_VARIABLE_UNUSED,
    };
    const std::vector<std::string> expectedUrls = {
        "https://libcellml.org/documentation/guides/latest/runtime_codes/index?issue=ANALYSER_VARIABLE_COMPUTED_MORE_THAN_ONCE",
        "https://libcellml.org/documentation/guides/latest/runtime_codes/index?issue=ANALYSER_VARIABLE_UNUSED",
    };

    auto analyser = libcellml::Analyser::create();

    analyser->analyseModel(model);

    EXPECT_EQ_ISSUES_CELLMLELEMENTTYPES_LEVELS_REFERENCERULES_URLS(expectedIssues,
                                                                   expectedCellmlElementTypes(expectedIssues.size(), libcellml::CellmlElementType::VARIABLE),
                                                                   expectedLevels(expectedIssues.size(), libcellml::Issue::Level::ERROR),
                                                                   expectedReferenceRules,
                                                                   expectedUrls,
                                                                   analyser);

    EXPECT_EQ(libcellml::AnalyserModel::Type::UNSUITABLY_CONSTRAINED, analyser->model()->type());
}

TEST(Analyser, addSameExternalVariable)
{
    auto parser = libcellml::Parser::create();
    auto model = parser->parseModel(fileContents("generator/hodgkin_huxley_squid_axon_model_1952/model.cellml"));

    EXPECT_EQ(size_t(0), parser->issueCount());

    auto analyser = libcellml::Analyser::create();
    auto externalVariable = libcellml::AnalyserExternalVariable::create(model->component("membrane")->variable("V"));

    analyser->addExternalVariable(externalVariable);

    EXPECT_EQ(size_t(1), analyser->externalVariableCount());

    analyser->addExternalVariable(externalVariable);

    EXPECT_EQ(size_t(1), analyser->externalVariableCount());
}

TEST(Analyser, addExternalVariableFromDifferentModels)
{
    auto parser = libcellml::Parser::create();
    auto model = parser->parseModel(fileContents("generator/hodgkin_huxley_squid_axon_model_1952/model.cellml"));

    EXPECT_EQ(size_t(0), parser->issueCount());

    auto other_model = parser->parseModel(fileContents("generator/hodgkin_huxley_squid_axon_model_1952/model.cellml"));

    EXPECT_EQ(size_t(0), parser->issueCount());

    const std::vector<std::string> expectedIssues = {
        "Variable 'V' in component 'membrane' is marked as an external variable, but it belongs to a different model and will therefore be ignored.",
    };

    auto analyser = libcellml::Analyser::create();

    analyser->addExternalVariable(libcellml::AnalyserExternalVariable::create(model->component("membrane")->variable("V")));
    analyser->addExternalVariable(libcellml::AnalyserExternalVariable::create(other_model->component("membrane")->variable("V")));

    EXPECT_EQ(size_t(2), analyser->externalVariableCount());

    analyser->analyseModel(model);

    EXPECT_EQ(size_t(1), analyser->messageCount());
    EXPECT_EQ(expectedIssues[0], analyser->message(0)->description());

    EXPECT_EQ_ISSUES_CELLMLELEMENTTYPES_LEVELS_REFERENCERULES_URLS(expectedIssues,
                                                                   expectedCellmlElementTypes(expectedIssues.size(), libcellml::CellmlElementType::VARIABLE),
                                                                   expectedLevels(expectedIssues.size(), libcellml::Issue::Level::MESSAGE),
                                                                   expectedReferenceRules(expectedIssues.size(), libcellml::Issue::ReferenceRule::ANALYSER_EXTERNAL_VARIABLE_DIFFERENT_MODEL),
                                                                   expectedUrls(expectedIssues.size(), "https://libcellml.org/documentation/guides/latest/runtime_codes/index?issue=ANALYSER_EXTERNAL_VARIABLE_DIFFERENT_MODEL"),
                                                                   analyser);
}

TEST(Analyser, removeExternalVariableByIndex)
{
    auto parser = libcellml::Parser::create();
    auto model = parser->parseModel(fileContents("generator/hodgkin_huxley_squid_axon_model_1952/model.cellml"));

    EXPECT_EQ(size_t(0), parser->issueCount());

    auto analyser = libcellml::Analyser::create();

    EXPECT_FALSE(analyser->removeExternalVariable(0));

    analyser->addExternalVariable(libcellml::AnalyserExternalVariable::create(model->component("membrane")->variable("V")));

    EXPECT_TRUE(analyser->removeExternalVariable(0));
    EXPECT_FALSE(analyser->removeExternalVariable(1));
}

TEST(Analyser, removeExternalVariableByName)
{
    auto parser = libcellml::Parser::create();
    auto model = parser->parseModel(fileContents("generator/hodgkin_huxley_squid_axon_model_1952/model.cellml"));

    EXPECT_EQ(size_t(0), parser->issueCount());

    auto analyser = libcellml::Analyser::create();

    EXPECT_FALSE(analyser->removeExternalVariable(model, "membrane", "V"));

    analyser->addExternalVariable(libcellml::AnalyserExternalVariable::create(model->component("membrane")->variable("V")));

    EXPECT_FALSE(analyser->removeExternalVariable(nullptr, "membrane", "V"));
    EXPECT_FALSE(analyser->removeExternalVariable(model, "X", "V"));
    EXPECT_FALSE(analyser->removeExternalVariable(model, "membrane", "X"));
    EXPECT_TRUE(analyser->removeExternalVariable(model, "membrane", "V"));
    EXPECT_FALSE(analyser->removeExternalVariable(model, "membrane", "V"));
}

TEST(Analyser, removeExternalVariableByPointer)
{
    auto parser = libcellml::Parser::create();
    auto model = parser->parseModel(fileContents("generator/hodgkin_huxley_squid_axon_model_1952/model.cellml"));

    EXPECT_EQ(size_t(0), parser->issueCount());

    auto analyser = libcellml::Analyser::create();
    auto externalVariable = libcellml::AnalyserExternalVariable::create(model->component("membrane")->variable("V"));

    EXPECT_FALSE(analyser->removeExternalVariable(externalVariable));

    analyser->addExternalVariable(externalVariable);

    EXPECT_FALSE(analyser->removeExternalVariable(nullptr));
    EXPECT_TRUE(analyser->removeExternalVariable(externalVariable));
    EXPECT_FALSE(analyser->removeExternalVariable(externalVariable));
}

TEST(Analyser, removeAllExternalVariables)
{
    auto parser = libcellml::Parser::create();
    auto model = parser->parseModel(fileContents("generator/hodgkin_huxley_squid_axon_model_1952/model.cellml"));

    EXPECT_EQ(size_t(0), parser->issueCount());

    auto analyser = libcellml::Analyser::create();

    analyser->addExternalVariable(libcellml::AnalyserExternalVariable::create(model->component("membrane")->variable("V")));
    analyser->addExternalVariable(libcellml::AnalyserExternalVariable::create(model->component("sodium_channel")->variable("V")));
    analyser->addExternalVariable(libcellml::AnalyserExternalVariable::create(model->component("potassium_channel")->variable("V")));

    EXPECT_EQ(size_t(3), analyser->externalVariableCount());

    analyser->removeAllExternalVariables();

    EXPECT_EQ(size_t(0), analyser->externalVariableCount());
}

TEST(Analyser, containsExternalVariableByName)
{
    auto parser = libcellml::Parser::create();
    auto model = parser->parseModel(fileContents("generator/hodgkin_huxley_squid_axon_model_1952/model.cellml"));

    EXPECT_EQ(size_t(0), parser->issueCount());

    auto analyser = libcellml::Analyser::create();

    analyser->addExternalVariable(libcellml::AnalyserExternalVariable::create(model->component("membrane")->variable("V")));

    EXPECT_TRUE(analyser->containsExternalVariable(model, "membrane", "V"));
    EXPECT_FALSE(analyser->containsExternalVariable(model, "membrane", "X"));
}

TEST(Analyser, containsExternalVariableByPointer)
{
    auto parser = libcellml::Parser::create();
    auto model = parser->parseModel(fileContents("generator/hodgkin_huxley_squid_axon_model_1952/model.cellml"));

    EXPECT_EQ(size_t(0), parser->issueCount());

    auto analyser = libcellml::Analyser::create();
    auto externalVariable = libcellml::AnalyserExternalVariable::create(model->component("membrane")->variable("V"));

    analyser->addExternalVariable(externalVariable);

    EXPECT_TRUE(analyser->containsExternalVariable(externalVariable));
    EXPECT_FALSE(analyser->containsExternalVariable(nullptr));
}

TEST(Analyser, externalVariableByIndex)
{
    auto parser = libcellml::Parser::create();
    auto model = parser->parseModel(fileContents("generator/hodgkin_huxley_squid_axon_model_1952/model.cellml"));

    EXPECT_EQ(size_t(0), parser->issueCount());

    auto analyser = libcellml::Analyser::create();

    EXPECT_EQ(nullptr, analyser->externalVariable(0));

    auto externalVariable = libcellml::AnalyserExternalVariable::create(model->component("membrane")->variable("V"));

    analyser->addExternalVariable(externalVariable);

    EXPECT_EQ(externalVariable, analyser->externalVariable(0));
    EXPECT_EQ(nullptr, analyser->externalVariable(1));
}

TEST(Analyser, externalVariableByName)
{
    auto parser = libcellml::Parser::create();
    auto model = parser->parseModel(fileContents("generator/hodgkin_huxley_squid_axon_model_1952/model.cellml"));

    EXPECT_EQ(size_t(0), parser->issueCount());

    auto analyser = libcellml::Analyser::create();

    EXPECT_EQ(nullptr, analyser->externalVariable(model, "membrane", "V"));

    auto externalVariable = libcellml::AnalyserExternalVariable::create(model->component("membrane")->variable("V"));

    analyser->addExternalVariable(externalVariable);

    EXPECT_EQ(externalVariable, analyser->externalVariable(model, "membrane", "V"));
    EXPECT_EQ(nullptr, analyser->externalVariable(model, "membrane", "X"));
}

TEST(Analyser, onePrimaryVoiExternalVariable)
{
    auto parser = libcellml::Parser::create();
    auto model = parser->parseModel(fileContents("generator/hodgkin_huxley_squid_axon_model_1952/model.cellml"));

    EXPECT_EQ(size_t(0), parser->issueCount());

    const std::vector<std::string> expectedIssues = {
        "Variable 'time' in component 'environment' is marked as an external variable, but it is the variable of integration which cannot be used as an external variable.",
    };

    auto analyser = libcellml::Analyser::create();

    analyser->addExternalVariable(libcellml::AnalyserExternalVariable::create(model->component("environment")->variable("time")));

    analyser->analyseModel(model);

    EXPECT_EQ_ISSUES(expectedIssues, analyser);
}

TEST(Analyser, oneNonPrimaryVoiExternalVariable)
{
    auto parser = libcellml::Parser::create();
    auto model = parser->parseModel(fileContents("generator/hodgkin_huxley_squid_axon_model_1952/model.cellml"));

    EXPECT_EQ(size_t(0), parser->issueCount());

    const std::vector<std::string> expectedIssues = {
        "Variable 'time' in component 'membrane' is marked as an external variable, but it is equivalent to variable 'time' in component 'environment', the primary variable of integration which cannot be used as an external variable.",
    };

    auto analyser = libcellml::Analyser::create();

    analyser->addExternalVariable(libcellml::AnalyserExternalVariable::create(model->component("membrane")->variable("time")));

    analyser->analyseModel(model);

    EXPECT_EQ_ISSUES(expectedIssues, analyser);
}

TEST(Analyser, twoEquivalentVoiExternalVariablesIncludingPrimaryVariable)
{
    auto parser = libcellml::Parser::create();
    auto model = parser->parseModel(fileContents("generator/hodgkin_huxley_squid_axon_model_1952/model.cellml"));

    EXPECT_EQ(size_t(0), parser->issueCount());

    const std::vector<std::string> expectedIssues = {
        "Both variable 'time' in component 'environment' and variable 'time' in component 'membrane' are marked as external variables, but they are equivalent to variable 'time' in component 'environment', the primary variable of integration which cannot be used as an external variable.",
    };

    auto analyser = libcellml::Analyser::create();

    analyser->addExternalVariable(libcellml::AnalyserExternalVariable::create(model->component("environment")->variable("time")));
    analyser->addExternalVariable(libcellml::AnalyserExternalVariable::create(model->component("membrane")->variable("time")));

    analyser->analyseModel(model);

    EXPECT_EQ_ISSUES_CELLMLELEMENTTYPES_LEVELS_REFERENCERULES_URLS(expectedIssues,
                                                                   expectedCellmlElementTypes(expectedIssues.size(), libcellml::CellmlElementType::VARIABLE),
                                                                   expectedLevels(expectedIssues.size(), libcellml::Issue::Level::MESSAGE),
                                                                   expectedReferenceRules(expectedIssues.size(), libcellml::Issue::ReferenceRule::ANALYSER_EXTERNAL_VARIABLE_VOI),
                                                                   expectedUrls(expectedIssues.size(), "https://libcellml.org/documentation/guides/latest/runtime_codes/index?issue=ANALYSER_EXTERNAL_VARIABLE_VOI"),
                                                                   analyser);
}

TEST(Analyser, twoEquivalentVoiExternalVariablesNotIncludingPrimaryVariable)
{
    auto parser = libcellml::Parser::create();
    auto model = parser->parseModel(fileContents("generator/hodgkin_huxley_squid_axon_model_1952/model.cellml"));

    EXPECT_EQ(size_t(0), parser->issueCount());

    const std::vector<std::string> expectedIssues = {
        "Both variable 'time' in component 'membrane' and variable 'time' in component 'sodium_channel' are marked as external variables, but they are equivalent to variable 'time' in component 'environment', the primary variable of integration which cannot be used as an external variable.",
    };

    auto analyser = libcellml::Analyser::create();

    analyser->addExternalVariable(libcellml::AnalyserExternalVariable::create(model->component("membrane")->variable("time")));
    analyser->addExternalVariable(libcellml::AnalyserExternalVariable::create(model->component("sodium_channel")->variable("time")));

    analyser->analyseModel(model);

    EXPECT_EQ_ISSUES_CELLMLELEMENTTYPES_LEVELS_REFERENCERULES_URLS(expectedIssues,
                                                                   expectedCellmlElementTypes(expectedIssues.size(), libcellml::CellmlElementType::VARIABLE),
                                                                   expectedLevels(expectedIssues.size(), libcellml::Issue::Level::MESSAGE),
                                                                   expectedReferenceRules(expectedIssues.size(), libcellml::Issue::ReferenceRule::ANALYSER_EXTERNAL_VARIABLE_VOI),
                                                                   expectedUrls(expectedIssues.size(), "https://libcellml.org/documentation/guides/latest/runtime_codes/index?issue=ANALYSER_EXTERNAL_VARIABLE_VOI"),
                                                                   analyser);
}

TEST(Analyser, threeEquivalentVoiExternalVariablesIncludingPrimaryVariable)
{
    auto parser = libcellml::Parser::create();
    auto model = parser->parseModel(fileContents("generator/hodgkin_huxley_squid_axon_model_1952/model.cellml"));

    EXPECT_EQ(size_t(0), parser->issueCount());

    const std::vector<std::string> expectedIssues = {
        "Variable 'time' in component 'environment', variable 'time' in component 'membrane' and variable 'time' in component 'sodium_channel' are marked as external variables, but they are equivalent to variable 'time' in component 'environment', the primary variable of integration which cannot be used as an external variable.",
    };

    auto analyser = libcellml::Analyser::create();

    analyser->addExternalVariable(libcellml::AnalyserExternalVariable::create(model->component("environment")->variable("time")));
    analyser->addExternalVariable(libcellml::AnalyserExternalVariable::create(model->component("membrane")->variable("time")));
    analyser->addExternalVariable(libcellml::AnalyserExternalVariable::create(model->component("sodium_channel")->variable("time")));

    analyser->analyseModel(model);

    EXPECT_EQ_ISSUES_CELLMLELEMENTTYPES_LEVELS_REFERENCERULES_URLS(expectedIssues,
                                                                   expectedCellmlElementTypes(expectedIssues.size(), libcellml::CellmlElementType::VARIABLE),
                                                                   expectedLevels(expectedIssues.size(), libcellml::Issue::Level::MESSAGE),
                                                                   expectedReferenceRules(expectedIssues.size(), libcellml::Issue::ReferenceRule::ANALYSER_EXTERNAL_VARIABLE_VOI),
                                                                   expectedUrls(expectedIssues.size(), "https://libcellml.org/documentation/guides/latest/runtime_codes/index?issue=ANALYSER_EXTERNAL_VARIABLE_VOI"),
                                                                   analyser);
}

TEST(Analyser, threeEquivalentVoiExternalVariablesNotIncludingPrimaryVariable)
{
    auto parser = libcellml::Parser::create();
    auto model = parser->parseModel(fileContents("generator/hodgkin_huxley_squid_axon_model_1952/model.cellml"));

    EXPECT_EQ(size_t(0), parser->issueCount());

    const std::vector<std::string> expectedIssues = {
        "Variable 'time' in component 'membrane', variable 'time' in component 'sodium_channel' and variable 'time' in component 'potassium_channel' are marked as external variables, but they are equivalent to variable 'time' in component 'environment', the primary variable of integration which cannot be used as an external variable.",
    };

    auto analyser = libcellml::Analyser::create();

    analyser->addExternalVariable(libcellml::AnalyserExternalVariable::create(model->component("membrane")->variable("time")));
    analyser->addExternalVariable(libcellml::AnalyserExternalVariable::create(model->component("sodium_channel")->variable("time")));
    analyser->addExternalVariable(libcellml::AnalyserExternalVariable::create(model->component("potassium_channel")->variable("time")));

    analyser->analyseModel(model);

    EXPECT_EQ_ISSUES_CELLMLELEMENTTYPES_LEVELS_REFERENCERULES_URLS(expectedIssues,
                                                                   expectedCellmlElementTypes(expectedIssues.size(), libcellml::CellmlElementType::VARIABLE),
                                                                   expectedLevels(expectedIssues.size(), libcellml::Issue::Level::MESSAGE),
                                                                   expectedReferenceRules(expectedIssues.size(), libcellml::Issue::ReferenceRule::ANALYSER_EXTERNAL_VARIABLE_VOI),
                                                                   expectedUrls(expectedIssues.size(), "https://libcellml.org/documentation/guides/latest/runtime_codes/index?issue=ANALYSER_EXTERNAL_VARIABLE_VOI"),
                                                                   analyser);
}

TEST(Analyser, onePrimaryExternalVariable)
{
    auto parser = libcellml::Parser::create();
    auto model = parser->parseModel(fileContents("generator/hodgkin_huxley_squid_axon_model_1952/model.cellml"));

    EXPECT_EQ(size_t(0), parser->issueCount());

    auto analyser = libcellml::Analyser::create();

    analyser->addExternalVariable(libcellml::AnalyserExternalVariable::create(model->component("membrane")->variable("V")));

    analyser->analyseModel(model);

    EXPECT_EQ(size_t(0), analyser->issueCount());
}

TEST(Analyser, oneNonPrimaryExternalVariable)
{
    auto parser = libcellml::Parser::create();
    auto model = parser->parseModel(fileContents("generator/hodgkin_huxley_squid_axon_model_1952/model.cellml"));

    EXPECT_EQ(size_t(0), parser->issueCount());

    const std::vector<std::string> expectedIssues = {
        "Variable 'V' in component 'sodium_channel' is marked as an external variable, but it is not a primary variable. Variable 'V' in component 'membrane' is its corresponding primary variable and will therefore be the one used as an external variable.",
    };

    auto analyser = libcellml::Analyser::create();

    analyser->addExternalVariable(libcellml::AnalyserExternalVariable::create(model->component("sodium_channel")->variable("V")));

    analyser->analyseModel(model);

    EXPECT_EQ_ISSUES_CELLMLELEMENTTYPES_LEVELS_REFERENCERULES_URLS(expectedIssues,
                                                                   expectedCellmlElementTypes(expectedIssues.size(), libcellml::CellmlElementType::VARIABLE),
                                                                   expectedLevels(expectedIssues.size(), libcellml::Issue::Level::MESSAGE),
                                                                   expectedReferenceRules(expectedIssues.size(), libcellml::Issue::ReferenceRule::ANALYSER_EXTERNAL_VARIABLE_USE_PRIMARY_VARIABLE),
                                                                   expectedUrls(expectedIssues.size(), "https://libcellml.org/documentation/guides/latest/runtime_codes/index?issue=ANALYSER_EXTERNAL_VARIABLE_USE_PRIMARY_VARIABLE"),
                                                                   analyser);
}

TEST(Analyser, twoEquivalentExternalVariablesIncludingPrimaryVariable)
{
    auto parser = libcellml::Parser::create();
    auto model = parser->parseModel(fileContents("generator/hodgkin_huxley_squid_axon_model_1952/model.cellml"));

    EXPECT_EQ(size_t(0), parser->issueCount());

    const std::vector<std::string> expectedIssues = {
        "Both variable 'V' in component 'membrane' and variable 'V' in component 'sodium_channel' are marked as external variables, but they are equivalent. Variable 'V' in component 'membrane' is the primary variable and will therefore be the one used as an external variable.",
    };

    auto analyser = libcellml::Analyser::create();

    analyser->addExternalVariable(libcellml::AnalyserExternalVariable::create(model->component("membrane")->variable("V")));
    analyser->addExternalVariable(libcellml::AnalyserExternalVariable::create(model->component("sodium_channel")->variable("V")));

    analyser->analyseModel(model);

    EXPECT_EQ_ISSUES_CELLMLELEMENTTYPES_LEVELS_REFERENCERULES_URLS(expectedIssues,
                                                                   expectedCellmlElementTypes(expectedIssues.size(), libcellml::CellmlElementType::VARIABLE),
                                                                   expectedLevels(expectedIssues.size(), libcellml::Issue::Level::MESSAGE),
                                                                   expectedReferenceRules(expectedIssues.size(), libcellml::Issue::ReferenceRule::ANALYSER_EXTERNAL_VARIABLE_USE_PRIMARY_VARIABLE),
                                                                   expectedUrls(expectedIssues.size(), "https://libcellml.org/documentation/guides/latest/runtime_codes/index?issue=ANALYSER_EXTERNAL_VARIABLE_USE_PRIMARY_VARIABLE"),
                                                                   analyser);
}

TEST(Analyser, twoEquivalentExternalVariablesNotIncludingPrimaryVariable)
{
    auto parser = libcellml::Parser::create();
    auto model = parser->parseModel(fileContents("generator/hodgkin_huxley_squid_axon_model_1952/model.cellml"));

    EXPECT_EQ(size_t(0), parser->issueCount());

    const std::vector<std::string> expectedIssues = {
        "Both variable 'V' in component 'sodium_channel' and variable 'V' in component 'potassium_channel' are marked as external variables, but they are equivalent. Variable 'V' in component 'membrane' is their corresponding primary variable and will therefore be the one used as an external variable.",
    };

    auto analyser = libcellml::Analyser::create();

    analyser->addExternalVariable(libcellml::AnalyserExternalVariable::create(model->component("sodium_channel")->variable("V")));
    analyser->addExternalVariable(libcellml::AnalyserExternalVariable::create(model->component("potassium_channel")->variable("V")));

    analyser->analyseModel(model);

    EXPECT_EQ_ISSUES_CELLMLELEMENTTYPES_LEVELS_REFERENCERULES_URLS(expectedIssues,
                                                                   expectedCellmlElementTypes(expectedIssues.size(), libcellml::CellmlElementType::VARIABLE),
                                                                   expectedLevels(expectedIssues.size(), libcellml::Issue::Level::MESSAGE),
                                                                   expectedReferenceRules(expectedIssues.size(), libcellml::Issue::ReferenceRule::ANALYSER_EXTERNAL_VARIABLE_USE_PRIMARY_VARIABLE),
                                                                   expectedUrls(expectedIssues.size(), "https://libcellml.org/documentation/guides/latest/runtime_codes/index?issue=ANALYSER_EXTERNAL_VARIABLE_USE_PRIMARY_VARIABLE"),
                                                                   analyser);
}

TEST(Analyser, threeEquivalentExternalVariablesIncludingPrimaryVariable)
{
    auto parser = libcellml::Parser::create();
    auto model = parser->parseModel(fileContents("generator/hodgkin_huxley_squid_axon_model_1952/model.cellml"));

    EXPECT_EQ(size_t(0), parser->issueCount());

    const std::vector<std::string> expectedIssues = {
        "Variable 'V' in component 'membrane', variable 'V' in component 'sodium_channel' and variable 'V' in component 'potassium_channel' are marked as external variables, but they are all equivalent. Variable 'V' in component 'membrane' is the primary variable and will therefore be the one used as an external variable.",
    };

    auto analyser = libcellml::Analyser::create();

    analyser->addExternalVariable(libcellml::AnalyserExternalVariable::create(model->component("membrane")->variable("V")));
    analyser->addExternalVariable(libcellml::AnalyserExternalVariable::create(model->component("sodium_channel")->variable("V")));
    analyser->addExternalVariable(libcellml::AnalyserExternalVariable::create(model->component("potassium_channel")->variable("V")));

    analyser->analyseModel(model);

    EXPECT_EQ_ISSUES_CELLMLELEMENTTYPES_LEVELS_REFERENCERULES_URLS(expectedIssues,
                                                                   expectedCellmlElementTypes(expectedIssues.size(), libcellml::CellmlElementType::VARIABLE),
                                                                   expectedLevels(expectedIssues.size(), libcellml::Issue::Level::MESSAGE),
                                                                   expectedReferenceRules(expectedIssues.size(), libcellml::Issue::ReferenceRule::ANALYSER_EXTERNAL_VARIABLE_USE_PRIMARY_VARIABLE),
                                                                   expectedUrls(expectedIssues.size(), "https://libcellml.org/documentation/guides/latest/runtime_codes/index?issue=ANALYSER_EXTERNAL_VARIABLE_USE_PRIMARY_VARIABLE"),
                                                                   analyser);
}

TEST(Analyser, threeEquivalentExternalVariablesNotIncludingPrimaryVariable)
{
    auto parser = libcellml::Parser::create();
    auto model = parser->parseModel(fileContents("generator/hodgkin_huxley_squid_axon_model_1952/model.cellml"));

    EXPECT_EQ(size_t(0), parser->issueCount());

    const std::vector<std::string> expectedIssues = {
        "Variable 'V' in component 'sodium_channel', variable 'V' in component 'potassium_channel' and variable 'V' in component 'leakage_current' are marked as external variables, but they are all equivalent. Variable 'V' in component 'membrane' is their corresponding primary variable and will therefore be the one used as an external variable.",
    };

    auto analyser = libcellml::Analyser::create();

    analyser->addExternalVariable(libcellml::AnalyserExternalVariable::create(model->component("sodium_channel")->variable("V")));
    analyser->addExternalVariable(libcellml::AnalyserExternalVariable::create(model->component("potassium_channel")->variable("V")));
    analyser->addExternalVariable(libcellml::AnalyserExternalVariable::create(model->component("leakage_current")->variable("V")));

    analyser->analyseModel(model);

    EXPECT_EQ_ISSUES_CELLMLELEMENTTYPES_LEVELS_REFERENCERULES_URLS(expectedIssues,
                                                                   expectedCellmlElementTypes(expectedIssues.size(), libcellml::CellmlElementType::VARIABLE),
                                                                   expectedLevels(expectedIssues.size(), libcellml::Issue::Level::MESSAGE),
                                                                   expectedReferenceRules(expectedIssues.size(), libcellml::Issue::ReferenceRule::ANALYSER_EXTERNAL_VARIABLE_USE_PRIMARY_VARIABLE),
                                                                   expectedUrls(expectedIssues.size(), "https://libcellml.org/documentation/guides/latest/runtime_codes/index?issue=ANALYSER_EXTERNAL_VARIABLE_USE_PRIMARY_VARIABLE"),
                                                                   analyser);
<<<<<<< HEAD
}

TEST(Analyser, coverage)
{
    auto analyser = libcellml::Analyser::create();

    analyser->analyseModel(nullptr);

    EXPECT_EQ(size_t(1), analyser->issueCount());

    auto analyserModel = analyser->model();

    EXPECT_FALSE(analyserModel->isValid());

    EXPECT_EQ(libcellml::AnalyserModel::Type::UNKNOWN, analyserModel->type());

    EXPECT_EQ(nullptr, analyserModel->voi());

    EXPECT_FALSE(analyserModel->hasExternalVariables());

    EXPECT_EQ(size_t(0), analyserModel->stateCount());
    EXPECT_EQ(size_t(0), analyserModel->states().size());
    EXPECT_EQ(nullptr, analyserModel->state(0));

    EXPECT_EQ(size_t(0), analyserModel->variableCount());
    EXPECT_EQ(size_t(0), analyserModel->variables().size());
    EXPECT_EQ(nullptr, analyserModel->variable(0));

    EXPECT_EQ(size_t(0), analyserModel->equationCount());
    EXPECT_EQ(size_t(0), analyserModel->equations().size());
    EXPECT_EQ(nullptr, analyserModel->equation(0));

    EXPECT_FALSE(analyserModel->needEqFunction());
    EXPECT_FALSE(analyserModel->needNeqFunction());
    EXPECT_FALSE(analyserModel->needLtFunction());
    EXPECT_FALSE(analyserModel->needLeqFunction());
    EXPECT_FALSE(analyserModel->needGtFunction());
    EXPECT_FALSE(analyserModel->needGeqFunction());
    EXPECT_FALSE(analyserModel->needAndFunction());
    EXPECT_FALSE(analyserModel->needOrFunction());
    EXPECT_FALSE(analyserModel->needXorFunction());
    EXPECT_FALSE(analyserModel->needNotFunction());
    EXPECT_FALSE(analyserModel->needMinFunction());
    EXPECT_FALSE(analyserModel->needMaxFunction());
    EXPECT_FALSE(analyserModel->needSecFunction());
    EXPECT_FALSE(analyserModel->needCscFunction());
    EXPECT_FALSE(analyserModel->needCotFunction());
    EXPECT_FALSE(analyserModel->needSechFunction());
    EXPECT_FALSE(analyserModel->needCschFunction());
    EXPECT_FALSE(analyserModel->needCothFunction());
    EXPECT_FALSE(analyserModel->needAsecFunction());
    EXPECT_FALSE(analyserModel->needAcscFunction());
    EXPECT_FALSE(analyserModel->needAcotFunction());
    EXPECT_FALSE(analyserModel->needAsechFunction());
    EXPECT_FALSE(analyserModel->needAcschFunction());
    EXPECT_FALSE(analyserModel->needAcothFunction());

    auto ast = libcellml::AnalyserEquationAst::create();

    EXPECT_NE(nullptr, ast);

    ast->setType(libcellml::AnalyserEquationAst::Type::ASSIGNMENT);
    ast->setValue({});
    ast->setVariable(libcellml::Variable::create());
    ast->setParent(libcellml::AnalyserEquationAst::create());

    auto parser = libcellml::Parser::create();
    auto model = parser->parseModel(fileContents("analyser/coverage.cellml"));

    analyser->analyseModel(model);
=======
>>>>>>> 1ef04b01
}<|MERGE_RESOLUTION|>--- conflicted
+++ resolved
@@ -915,77 +915,4 @@
                                                                    expectedReferenceRules(expectedIssues.size(), libcellml::Issue::ReferenceRule::ANALYSER_EXTERNAL_VARIABLE_USE_PRIMARY_VARIABLE),
                                                                    expectedUrls(expectedIssues.size(), "https://libcellml.org/documentation/guides/latest/runtime_codes/index?issue=ANALYSER_EXTERNAL_VARIABLE_USE_PRIMARY_VARIABLE"),
                                                                    analyser);
-<<<<<<< HEAD
-}
-
-TEST(Analyser, coverage)
-{
-    auto analyser = libcellml::Analyser::create();
-
-    analyser->analyseModel(nullptr);
-
-    EXPECT_EQ(size_t(1), analyser->issueCount());
-
-    auto analyserModel = analyser->model();
-
-    EXPECT_FALSE(analyserModel->isValid());
-
-    EXPECT_EQ(libcellml::AnalyserModel::Type::UNKNOWN, analyserModel->type());
-
-    EXPECT_EQ(nullptr, analyserModel->voi());
-
-    EXPECT_FALSE(analyserModel->hasExternalVariables());
-
-    EXPECT_EQ(size_t(0), analyserModel->stateCount());
-    EXPECT_EQ(size_t(0), analyserModel->states().size());
-    EXPECT_EQ(nullptr, analyserModel->state(0));
-
-    EXPECT_EQ(size_t(0), analyserModel->variableCount());
-    EXPECT_EQ(size_t(0), analyserModel->variables().size());
-    EXPECT_EQ(nullptr, analyserModel->variable(0));
-
-    EXPECT_EQ(size_t(0), analyserModel->equationCount());
-    EXPECT_EQ(size_t(0), analyserModel->equations().size());
-    EXPECT_EQ(nullptr, analyserModel->equation(0));
-
-    EXPECT_FALSE(analyserModel->needEqFunction());
-    EXPECT_FALSE(analyserModel->needNeqFunction());
-    EXPECT_FALSE(analyserModel->needLtFunction());
-    EXPECT_FALSE(analyserModel->needLeqFunction());
-    EXPECT_FALSE(analyserModel->needGtFunction());
-    EXPECT_FALSE(analyserModel->needGeqFunction());
-    EXPECT_FALSE(analyserModel->needAndFunction());
-    EXPECT_FALSE(analyserModel->needOrFunction());
-    EXPECT_FALSE(analyserModel->needXorFunction());
-    EXPECT_FALSE(analyserModel->needNotFunction());
-    EXPECT_FALSE(analyserModel->needMinFunction());
-    EXPECT_FALSE(analyserModel->needMaxFunction());
-    EXPECT_FALSE(analyserModel->needSecFunction());
-    EXPECT_FALSE(analyserModel->needCscFunction());
-    EXPECT_FALSE(analyserModel->needCotFunction());
-    EXPECT_FALSE(analyserModel->needSechFunction());
-    EXPECT_FALSE(analyserModel->needCschFunction());
-    EXPECT_FALSE(analyserModel->needCothFunction());
-    EXPECT_FALSE(analyserModel->needAsecFunction());
-    EXPECT_FALSE(analyserModel->needAcscFunction());
-    EXPECT_FALSE(analyserModel->needAcotFunction());
-    EXPECT_FALSE(analyserModel->needAsechFunction());
-    EXPECT_FALSE(analyserModel->needAcschFunction());
-    EXPECT_FALSE(analyserModel->needAcothFunction());
-
-    auto ast = libcellml::AnalyserEquationAst::create();
-
-    EXPECT_NE(nullptr, ast);
-
-    ast->setType(libcellml::AnalyserEquationAst::Type::ASSIGNMENT);
-    ast->setValue({});
-    ast->setVariable(libcellml::Variable::create());
-    ast->setParent(libcellml::AnalyserEquationAst::create());
-
-    auto parser = libcellml::Parser::create();
-    auto model = parser->parseModel(fileContents("analyser/coverage.cellml"));
-
-    analyser->analyseModel(model);
-=======
->>>>>>> 1ef04b01
 }