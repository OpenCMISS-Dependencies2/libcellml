/*
Copyright libCellML Contributors

Licensed under the Apache License, Version 2.0 (the "License");
you may not use this file except in compliance with the License.
You may obtain a copy of the License at

    http://www.apache.org/licenses/LICENSE-2.0

Unless required by applicable law or agreed to in writing, software
distributed under the License is distributed on an "AS IS" BASIS,
WITHOUT WARRANTIES OR CONDITIONS OF ANY KIND, either express or implied.
See the License for the specific language governing permissions and
limitations under the License.
*/

#include "gtest/gtest.h"

#include <libcellml>

TEST(Reset, create)
{
    libcellml::ResetPtr r = std::make_shared<libcellml::Reset>();

    EXPECT_NE(nullptr, r);
}

TEST(Reset, order)
{
    libcellml::ResetPtr r = std::make_shared<libcellml::Reset>();

    EXPECT_FALSE(r->isOrderSet());
    r->setOrder(1);

    EXPECT_EQ(1, r->getOrder());
    EXPECT_TRUE(r->isOrderSet());

    r->unsetOrder();
    EXPECT_FALSE(r->isOrderSet());
}

TEST(Reset, addAndCountChildren)
{
    libcellml::Reset r;
    libcellml::WhenPtr child1 = std::make_shared<libcellml::When>();
    libcellml::WhenPtr child2 = std::make_shared<libcellml::When>();
    libcellml::WhenPtr child3 = std::make_shared<libcellml::When>();
    libcellml::WhenPtr child4 = std::make_shared<libcellml::When>();

    EXPECT_EQ(size_t(0), r.whenCount());

    r.addWhen(child1);
    r.addWhen(child2);
    r.addWhen(child3);
    r.addWhen(child4);
    EXPECT_EQ(size_t(4), r.whenCount());

    r.addWhen(child3);
    EXPECT_EQ(size_t(5), r.whenCount());
}

TEST(Reset, contains)
{
    libcellml::Reset r;
    libcellml::WhenPtr w1 = std::make_shared<libcellml::When>();
    libcellml::WhenPtr w2 = std::make_shared<libcellml::When>();

    EXPECT_FALSE(r.containsWhen(w1));

    r.addWhen(w1);
    r.addWhen(w2);
    EXPECT_TRUE(r.containsWhen(w1));
    EXPECT_TRUE(r.containsWhen(w2));
}

TEST(Reset, removeWhenMethods)
{
    libcellml::Reset r;
    libcellml::WhenPtr w1 = std::make_shared<libcellml::When>();
    libcellml::WhenPtr w2 = std::make_shared<libcellml::When>();
    libcellml::WhenPtr w3 = std::make_shared<libcellml::When>();
    r.addWhen(w1);
    r.addWhen(w2);

    EXPECT_TRUE(r.removeWhen(0));
    EXPECT_EQ(size_t(1), r.whenCount());

    EXPECT_FALSE(r.removeWhen(1));

    r.addWhen(w1);
    r.addWhen(w1);
    r.addWhen(w1);
    r.removeWhen(w1);
    r.removeWhen(w1);
    EXPECT_EQ(size_t(2), r.whenCount());

    // Expect no change
    EXPECT_FALSE(r.removeWhen(w3));
    EXPECT_EQ(size_t(2), r.whenCount());

    r.removeAllWhens();
    EXPECT_EQ(size_t(0), r.whenCount());
}

TEST(Reset, getWhenMethods)
{
    libcellml::Reset r;
    libcellml::WhenPtr c1 = std::make_shared<libcellml::When>();
    libcellml::WhenPtr c2 = std::make_shared<libcellml::When>();

    r.addWhen(c1);
    r.addWhen(c2);

    libcellml::WhenPtr cA = r.getWhen(0);

    // Using const version of overloaded method
    const libcellml::WhenPtr cS = static_cast<const libcellml::Reset>(r).getWhen(0);
    EXPECT_EQ(int(0), cS->getOrder());

    // Can do this as we just have a const pointer
    EXPECT_EQ(nullptr, r.getWhen(4));
}

TEST(Reset, takeWhenMethods)
{
    libcellml::Reset r;
    libcellml::WhenPtr c1 = std::make_shared<libcellml::When>();
    libcellml::WhenPtr c2 = std::make_shared<libcellml::When>();

    r.addWhen(c1);
    r.addWhen(c2);

    libcellml::WhenPtr c02 = r.takeWhen(1);
    EXPECT_EQ(size_t(1), r.whenCount());
    EXPECT_EQ(int(0), c02->getOrder());

    EXPECT_EQ(nullptr, r.takeWhen(4));
}

TEST(Reset, replaceWhenMethods)
{
    libcellml::Reset r;
    libcellml::WhenPtr c1 = std::make_shared<libcellml::When>();
    libcellml::WhenPtr c2 = std::make_shared<libcellml::When>();
    libcellml::WhenPtr c3 = std::make_shared<libcellml::When>();

    r.addWhen(c1);
    r.addWhen(c2);

    EXPECT_FALSE(r.replaceWhen(5, c3));

    EXPECT_TRUE(r.replaceWhen(1, c3));
}

<<<<<<< HEAD
TEST(Reset, constructors) {
    libcellml::Reset r;
    libcellml::Reset r1;
    libcellml::Reset r2;
=======
TEST(Reset, constructors)
{
    libcellml::Reset r, r1, r2;
>>>>>>> d5d1b516

    r.addWhen(std::make_shared<libcellml::When>());

    // Testing assignment for Reset
    r1 = r;
    EXPECT_EQ(size_t(1), r1.whenCount());

    // Testing move assignment for Reset
    r2 = std::move(r1);
    EXPECT_EQ(size_t(1), r2.whenCount());

    // Testing move constructor for Reset
    libcellml::Reset r3 = std::move(r2);
    EXPECT_EQ(size_t(1), r3.whenCount());
}

TEST(Reset, printResetWithVariable)
{
    const std::string e = "<reset variable=\"A\"/>";
    libcellml::ResetPtr r = std::make_shared<libcellml::Reset>();
    libcellml::VariablePtr v = std::make_shared<libcellml::Variable>();

    v->setName("A");

    r->setVariable(v);

    libcellml::Printer p;

    const std::string a = p.printReset(r);
    EXPECT_EQ(e, a);
}

TEST(Reset, printResetWithOrder)
{
    const std::string e = "<reset order=\"1\"/>";
    libcellml::ResetPtr r = std::make_shared<libcellml::Reset>();

    r->setOrder(1);

    libcellml::Printer p;

    const std::string a = p.printReset(r);
    EXPECT_EQ(e, a);
}

<<<<<<< HEAD
TEST(Reset, printResetWithOrderAndVariable) {
    const std::string e = R"(<reset variable="B" order="1"/>)";
=======
TEST(Reset, printResetWithOrderAndVariable)
{
    const std::string e = "<reset variable=\"B\" order=\"1\"/>";
>>>>>>> d5d1b516
    libcellml::ResetPtr r = std::make_shared<libcellml::Reset>();

    libcellml::VariablePtr v = std::make_shared<libcellml::Variable>();

    v->setName("B");

    r->setVariable(v);
    r->setOrder(1);

    libcellml::Printer p;

    const std::string a = p.printReset(r);
    EXPECT_EQ(e, a);
}

TEST(Reset, printResetWithWhen)
{
    const std::string e =
        "<reset>"
        "<when/>"
        "</reset>";
    libcellml::ResetPtr r = std::make_shared<libcellml::Reset>();

    libcellml::WhenPtr w = std::make_shared<libcellml::When>();

    r->addWhen(w);

    libcellml::Printer p;

    const std::string a = p.printReset(r);
    EXPECT_EQ(e, a);
}

TEST(Reset, printResetWithMultipleWhens)
{
    const std::string e =
        "<reset>"
        "<when/>"
        "<when/>"
        "<when/>"
        "</reset>";
    libcellml::ResetPtr r = std::make_shared<libcellml::Reset>();

    libcellml::WhenPtr w1 = std::make_shared<libcellml::When>();
    libcellml::WhenPtr w2 = std::make_shared<libcellml::When>();
    libcellml::WhenPtr w3 = std::make_shared<libcellml::When>();

    r->addWhen(w1);
    r->addWhen(w2);
    r->addWhen(w3);

    libcellml::Printer p;

    const std::string a = p.printReset(r);
    EXPECT_EQ(e, a);
}

TEST(Reset, printResetWithWhenWithValueSet)
{
    const std::string e =
        "<reset>"
        "<when>"
        "<math xmlns=\"http://www.w3.org/1998/Math/MathML\">"
        "a value set"
        "</math>"
        "</when>"
        "</reset>";

    libcellml::ResetPtr r = std::make_shared<libcellml::Reset>();
    libcellml::WhenPtr w = std::make_shared<libcellml::When>();

    w->setValue("<math xmlns=\"http://www.w3.org/1998/Math/MathML\">a value set</math>");
    r->addWhen(w);

    libcellml::Printer p;

    const std::string a = p.printReset(r);
    EXPECT_EQ(e, a);
}

TEST(Reset, printResetWithMultipleWhensWithValues)
{
    const std::string e =
        "<reset variable=\"A\">"
        "<when order=\"2\">"
        "<math xmlns=\"http://www.w3.org/1998/Math/MathML\">"
        "some mathml"
        "</math>"
        "</when>"
        "<when order=\"-1\" id=\"wid\">"
        "<math xmlns=\"http://www.w3.org/1998/Math/MathML\">"
        "some condition in mathml"
        "</math>"
        "<math xmlns=\"http://www.w3.org/1998/Math/MathML\">"
        "some value in mathml"
        "</math>"
        "</when>"
        "</reset>";

    libcellml::ResetPtr r = std::make_shared<libcellml::Reset>();
    libcellml::WhenPtr w1 = std::make_shared<libcellml::When>();
    libcellml::WhenPtr w2 = std::make_shared<libcellml::When>();
    libcellml::VariablePtr v = std::make_shared<libcellml::Variable>();

    v->setName("A");
    w1->setOrder(2);
    w1->setCondition("<math xmlns=\"http://www.w3.org/1998/Math/MathML\">some mathml</math>");

    w2->setOrder(-1);
    w2->setCondition("<math xmlns=\"http://www.w3.org/1998/Math/MathML\">some condition in mathml</math>");
    w2->setValue("<math xmlns=\"http://www.w3.org/1998/Math/MathML\">some value in mathml</math>");
    w2->setId("wid");

    r->setVariable(v);
    r->addWhen(w1);
    r->addWhen(w2);

    libcellml::Printer p;

    const std::string a = p.printReset(r);
    EXPECT_EQ(e, a);
}

TEST(Reset, printResetWithMultipleWhensWithOrders)
{
    const std::string e =
        "<reset>"
        "<when order=\"7\"/>"
        "<when order=\"-1\"/>"
        "<when order=\"0\"/>"
        "</reset>";
    libcellml::ResetPtr r = std::make_shared<libcellml::Reset>();
    libcellml::WhenPtr w1 = std::make_shared<libcellml::When>();
    libcellml::WhenPtr w2 = std::make_shared<libcellml::When>();
    libcellml::WhenPtr w3 = std::make_shared<libcellml::When>();

    r->addWhen(w1);
    r->addWhen(w2);
    r->addWhen(w3);

    w1->setOrder(7);
    w2->setOrder(-1);
    w3->setOrder(0);

    libcellml::Printer p;

    const std::string a = p.printReset(r);
    EXPECT_EQ(e, a);
}

TEST(Reset, addRemoveResetFromComponentMethods)
{
    const std::string in = "valid_name";
    const std::string e1 =
        "<component name=\"valid_name\">"
        "<variable name=\"V_na\"/>"
        "<reset variable=\"V_na\">"
        "<when order=\"3\"/>"
        "<when order=\"0\"/>"
        "</reset>"
        "<reset variable=\"V_na\">"
        "<when order=\"1\"/>"
        "</reset>"
        "</component>";

    const std::string e2 =
        "<component name=\"valid_name\">"
        "<variable name=\"V_na\"/>"
        "<reset variable=\"V_na\">"
        "<when order=\"3\"/>"
        "<when order=\"0\"/>"
        "</reset>"
        "</component>";

    const std::string e3 =
        "<component name=\"valid_name\">"
        "<variable name=\"V_na\"/>"
        "</component>";

    const std::string e4 =
        "<component name=\"valid_name\">"
        "<variable name=\"V_na\"/>"
        "<reset variable=\"V_na\">"
        "<when order=\"1\"/>"
        "</reset>"
        "</component>";

    libcellml::Component c;
    libcellml::VariablePtr v = std::make_shared<libcellml::Variable>();
    libcellml::ResetPtr r1 = std::make_shared<libcellml::Reset>();
    libcellml::ResetPtr r2 = std::make_shared<libcellml::Reset>();
    libcellml::ResetPtr r3 = std::make_shared<libcellml::Reset>();
    libcellml::WhenPtr w1 = std::make_shared<libcellml::When>();
    libcellml::WhenPtr w2 = std::make_shared<libcellml::When>();
    libcellml::WhenPtr w3 = std::make_shared<libcellml::When>();

    c.setName(in);
    v->setName("V_na");

    r1->setVariable(v);
    r2->setVariable(v);

    r1->addWhen(w1);
    r1->addWhen(w3);
    r2->addWhen(w2);

    w1->setOrder(3);
    w2->setOrder(1);
    w3->setOrder(0);

    c.addReset(r1);
    c.addReset(r2);
    c.addVariable(v);

    libcellml::Printer printer;
    std::string a = printer.printComponent(c);
    EXPECT_EQ(e1, a);

    EXPECT_TRUE(c.removeReset(r2));
    a = printer.printComponent(c);
    EXPECT_EQ(e2, a);
    EXPECT_FALSE(c.removeReset(r3));

    c.addReset(r2);
    c.addReset(r2);
    c.removeAllResets();
    a = printer.printComponent(c);
    EXPECT_EQ(e3, a);

    c.addReset(r1);
    c.addReset(r2);
    c.addReset(r3);

    EXPECT_TRUE(c.removeReset(0)); // r1
    EXPECT_TRUE(c.removeReset(1)); // new index of r3
    a = printer.printComponent(c);
    EXPECT_EQ(e4, a);
    EXPECT_FALSE(c.removeReset(1));
}

TEST(Reset, getResetFromComponentMethod)
{
    const std::string in = "valid_name";
    libcellml::Component c;
    c.setName(in);

    libcellml::ResetPtr r1 = std::make_shared<libcellml::Reset>();
    c.addReset(r1);
    libcellml::ResetPtr r2 = std::make_shared<libcellml::Reset>();
    c.addReset(r2);
    libcellml::ResetPtr r3 = std::make_shared<libcellml::Reset>();
    c.addReset(r3);
    libcellml::ResetPtr r4 = std::make_shared<libcellml::Reset>();
    c.addReset(r4);

    EXPECT_EQ(size_t(4), c.resetCount());

    // Get by index
    libcellml::ResetPtr rMethod1 = c.getReset(1);
    EXPECT_EQ(r2.get(), rMethod1.get());

    // Get const by index
    const libcellml::ResetPtr vMethod2 = static_cast<const libcellml::Component>(c).getReset(3);
    EXPECT_EQ(r4.get(), vMethod2.get());

    // Get invalid index
    EXPECT_EQ(nullptr, static_cast<const libcellml::Component>(c).getReset(42));
    EXPECT_EQ(nullptr, c.getReset(7));
}

TEST(Reset, hasResetFromComponentMethod)
{
    const std::string in = "valid_name";
    libcellml::Component c;
    c.setName(in);

    libcellml::ResetPtr r1 = std::make_shared<libcellml::Reset>();
    c.addReset(r1);
    libcellml::ResetPtr r2 = std::make_shared<libcellml::Reset>();
    c.addReset(r2);
    libcellml::ResetPtr r3 = std::make_shared<libcellml::Reset>();

    EXPECT_TRUE(c.hasReset(r2));
    EXPECT_FALSE(c.hasReset(r3));
}<|MERGE_RESOLUTION|>--- conflicted
+++ resolved
@@ -152,16 +152,11 @@
     EXPECT_TRUE(r.replaceWhen(1, c3));
 }
 
-<<<<<<< HEAD
-TEST(Reset, constructors) {
+TEST(Reset, constructors)
+{
     libcellml::Reset r;
     libcellml::Reset r1;
     libcellml::Reset r2;
-=======
-TEST(Reset, constructors)
-{
-    libcellml::Reset r, r1, r2;
->>>>>>> d5d1b516
 
     r.addWhen(std::make_shared<libcellml::When>());
 
@@ -207,14 +202,9 @@
     EXPECT_EQ(e, a);
 }
 
-<<<<<<< HEAD
-TEST(Reset, printResetWithOrderAndVariable) {
+TEST(Reset, printResetWithOrderAndVariable)
+{
     const std::string e = R"(<reset variable="B" order="1"/>)";
-=======
-TEST(Reset, printResetWithOrderAndVariable)
-{
-    const std::string e = "<reset variable=\"B\" order=\"1\"/>";
->>>>>>> d5d1b516
     libcellml::ResetPtr r = std::make_shared<libcellml::Reset>();
 
     libcellml::VariablePtr v = std::make_shared<libcellml::Variable>();
