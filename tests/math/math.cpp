--- conflicted
+++ resolved
@@ -18,15 +18,10 @@
 
 #include <libcellml>
 
-<<<<<<< HEAD
 static const std::string EMPTY_MATH = "<math xmlns=\"http://www.w3.org/1998/Math/MathML\"/>\n";
 
-TEST(Maths, setAndGetMath) {
-=======
 TEST(Maths, setAndGetMath)
 {
-    std::string math = "<math xmlns=\"http://www.w3.org/1998/Math/MathML\"/>";
->>>>>>> 16136e22
     libcellml::Component c;
     c.setMath(EMPTY_MATH);
     EXPECT_EQ(EMPTY_MATH, c.getMath());
@@ -35,17 +30,9 @@
 TEST(Maths, appendAndSerialiseMathComponent)
 {
     const std::string e =
-<<<<<<< HEAD
-            "<component>\n"
-            "  <math xmlns=\"http://www.w3.org/1998/Math/MathML\"/>\n"
-            "</component>\n";
-=======
-        "<component>"
-        "<math xmlns=\"http://www.w3.org/1998/Math/MathML\"/>"
-        "</component>";
-
-    std::string math = "<math xmlns=\"http://www.w3.org/1998/Math/MathML\"/>";
->>>>>>> 16136e22
+        "<component>\n"
+        "  <math xmlns=\"http://www.w3.org/1998/Math/MathML\"/>\n"
+        "</component>\n";
 
     libcellml::Component c;
     c.appendMath(EMPTY_MATH);
@@ -55,16 +42,9 @@
     EXPECT_EQ(e, a);
 }
 
-<<<<<<< HEAD
-TEST(Maths, appendAndResetMathComponent) {
+TEST(Maths, appendAndResetMathComponent)
+{
     const std::string e = "<component/>\n";
-=======
-TEST(Maths, appendAndResetMathComponent)
-{
-    const std::string e = "<component/>";
-
-    std::string math = "<math xmlns=\"http://www.w3.org/1998/Math/MathML\"/>";
->>>>>>> 16136e22
 
     libcellml::Component c;
     c.appendMath(EMPTY_MATH);
@@ -78,23 +58,12 @@
 TEST(Maths, appendSerialiseAndParseMathModel)
 {
     const std::string e =
-<<<<<<< HEAD
-            "<?xml version=\"1.0\" encoding=\"UTF-8\"?>\n"
-            "<model xmlns=\"http://www.cellml.org/cellml/2.0#\">\n"
-            "  <component>\n"
-            "    <math xmlns=\"http://www.w3.org/1998/Math/MathML\"/>\n"
-            "  </component>\n"
-            "</model>\n";
-=======
-        "<?xml version=\"1.0\" encoding=\"UTF-8\"?>\n"
-        "<model xmlns=\"http://www.cellml.org/cellml/2.0#\">"
-        "<component>"
-        "<math xmlns=\"http://www.w3.org/1998/Math/MathML\"/>"
-        "</component>"
-        "</model>";
-
-    std::string math = "<math xmlns=\"http://www.w3.org/1998/Math/MathML\"/>";
->>>>>>> 16136e22
+        "<?xml version=\"1.0\" encoding=\"UTF-8\"?>\n"
+        "<model xmlns=\"http://www.cellml.org/cellml/2.0#\">\n"
+        "  <component>\n"
+        "    <math xmlns=\"http://www.w3.org/1998/Math/MathML\"/>\n"
+        "  </component>\n"
+        "</model>\n";
 
     libcellml::Model m;
     libcellml::ComponentPtr c = std::make_shared<libcellml::Component>();
@@ -115,29 +84,15 @@
 TEST(Maths, modelWithTwoVariablesAndTwoInvalidMaths)
 {
     const std::string e =
-<<<<<<< HEAD
-            "<?xml version=\"1.0\" encoding=\"UTF-8\"?>\n"
-            "<model xmlns=\"http://www.cellml.org/cellml/2.0#\">\n"
-            "  <component name=\"component\">\n"
-            "    <variable name=\"variable1\"/>\n"
-            "    <variable name=\"variable2\"/>\n"
-            "    <math xmlns=\"http://www.w3.org/1998/Math/MathML\"/>\n"
-            "    <math xmlns=\"http://www.w3.org/1998/Math/MathML\"/>\n"
-            "  </component>\n"
-            "</model>\n";
-=======
-        "<?xml version=\"1.0\" encoding=\"UTF-8\"?>\n"
-        "<model xmlns=\"http://www.cellml.org/cellml/2.0#\">"
-        "<component name=\"component\">"
-        "<variable name=\"variable1\"/>"
-        "<variable name=\"variable2\"/>"
-        "<math xmlns=\"http://www.w3.org/1998/Math/MathML\"/>"
-        "<math xmlns=\"http://www.w3.org/1998/Math/MathML\"/>"
-        "</component>"
-        "</model>";
-
-    std::string math = "<math xmlns=\"http://www.w3.org/1998/Math/MathML\"/>";
->>>>>>> 16136e22
+        "<?xml version=\"1.0\" encoding=\"UTF-8\"?>\n"
+        "<model xmlns=\"http://www.cellml.org/cellml/2.0#\">\n"
+        "  <component name=\"component\">\n"
+        "    <variable name=\"variable1\"/>\n"
+        "    <variable name=\"variable2\"/>\n"
+        "    <math xmlns=\"http://www.w3.org/1998/Math/MathML\"/>\n"
+        "    <math xmlns=\"http://www.w3.org/1998/Math/MathML\"/>\n"
+        "  </component>\n"
+        "</model>\n";
 
     libcellml::Model m;
     libcellml::ComponentPtr c = std::make_shared<libcellml::Component>();
@@ -160,27 +115,14 @@
 TEST(Maths, modelWithTwoVariablesWithInitialValuesAndInvalidMath)
 {
     const std::string e =
-<<<<<<< HEAD
-            "<?xml version=\"1.0\" encoding=\"UTF-8\"?>\n"
-            "<model xmlns=\"http://www.cellml.org/cellml/2.0#\">\n"
-            "  <component name=\"component\">\n"
-            "    <variable name=\"variable1\" initial_value=\"1.0\"/>\n"
-            "    <variable name=\"variable2\" initial_value=\"-1.0\"/>\n"
-            "    <math xmlns=\"http://www.w3.org/1998/Math/MathML\"/>\n"
-            "  </component>\n"
-            "</model>\n";
-=======
-        "<?xml version=\"1.0\" encoding=\"UTF-8\"?>\n"
-        "<model xmlns=\"http://www.cellml.org/cellml/2.0#\">"
-        "<component name=\"component\">"
-        "<variable name=\"variable1\" initial_value=\"1.0\"/>"
-        "<variable name=\"variable2\" initial_value=\"-1.0\"/>"
-        "<math xmlns=\"http://www.w3.org/1998/Math/MathML\"/>"
-        "</component>"
-        "</model>";
-
-    std::string math = "<math xmlns=\"http://www.w3.org/1998/Math/MathML\"/>";
->>>>>>> 16136e22
+        "<?xml version=\"1.0\" encoding=\"UTF-8\"?>\n"
+        "<model xmlns=\"http://www.cellml.org/cellml/2.0#\">\n"
+        "  <component name=\"component\">\n"
+        "    <variable name=\"variable1\" initial_value=\"1.0\"/>\n"
+        "    <variable name=\"variable2\" initial_value=\"-1.0\"/>\n"
+        "    <math xmlns=\"http://www.w3.org/1998/Math/MathML\"/>\n"
+        "  </component>\n"
+        "</model>\n";
 
     libcellml::Model m;
     libcellml::ComponentPtr c = std::make_shared<libcellml::Component>();
@@ -205,70 +147,36 @@
 TEST(Maths, modelWithTwoVariablesWithInitialValuesAndValidMath)
 {
     const std::string e =
-<<<<<<< HEAD
-            "<?xml version=\"1.0\" encoding=\"UTF-8\"?>\n"
-            "<model xmlns=\"http://www.cellml.org/cellml/2.0#\">\n"
-            "  <component name=\"component\">\n"
-            "    <variable name=\"A\" initial_value=\"1.0\"/>\n"
-            "    <variable name=\"B\" initial_value=\"-1.0\"/>\n"
-            "    <math xmlns=\"http://www.w3.org/1998/Math/MathML\">\n"
-            "      <apply>\n"
-            "        <eq/>\n"
-            "        <ci>C</ci>\n"
-            "        <apply>\n"
-            "          <plus/>\n"
-            "          <ci>A</ci>\n"
-            "          <ci>B</ci>\n"
-            "        </apply>\n"
-            "      </apply>\n"
-            "    </math>\n"
-            "  </component>\n"
-            "</model>\n";
+        "<?xml version=\"1.0\" encoding=\"UTF-8\"?>\n"
+        "<model xmlns=\"http://www.cellml.org/cellml/2.0#\">\n"
+        "  <component name=\"component\">\n"
+        "    <variable name=\"A\" initial_value=\"1.0\"/>\n"
+        "    <variable name=\"B\" initial_value=\"-1.0\"/>\n"
+        "    <math xmlns=\"http://www.w3.org/1998/Math/MathML\">\n"
+        "      <apply>\n"
+        "        <eq/>\n"
+        "        <ci>C</ci>\n"
+        "        <apply>\n"
+        "          <plus/>\n"
+        "          <ci>A</ci>\n"
+        "          <ci>B</ci>\n"
+        "        </apply>\n"
+        "      </apply>\n"
+        "    </math>\n"
+        "  </component>\n"
+        "</model>\n";
     const std::string math =
-            "<math xmlns=\"http://www.w3.org/1998/Math/MathML\">\n"
-            "  <apply>\n"
-            "    <eq/>\n"
-            "    <ci>C</ci>\n"
-            "    <apply>\n"
-            "      <plus/>\n"
-            "      <ci>A</ci>\n"
-            "      <ci>B</ci>\n"
-            "    </apply>\n"
-            "  </apply>\n"
-            "</math>\n";
-=======
-        "<?xml version=\"1.0\" encoding=\"UTF-8\"?>\n"
-        "<model xmlns=\"http://www.cellml.org/cellml/2.0#\">"
-        "<component name=\"component\">"
-        "<variable name=\"A\" initial_value=\"1.0\"/>"
-        "<variable name=\"B\" initial_value=\"-1.0\"/>"
-        "<math xmlns=\"http://www.w3.org/1998/Math/MathML\">"
-        "<apply>"
-        "<eq/>"
-        "<ci>C</ci>"
-        "<apply>"
-        "<plus/>"
-        "<ci>A</ci>"
-        "<ci>B</ci>"
-        "</apply>"
-        "</apply>"
-        "</math>"
-        "</component>"
-        "</model>";
-
-    std::string math =
-        "<math xmlns=\"http://www.w3.org/1998/Math/MathML\">"
-        "<apply>"
-        "<eq/>"
-        "<ci>C</ci>"
-        "<apply>"
-        "<plus/>"
-        "<ci>A</ci>"
-        "<ci>B</ci>"
-        "</apply>"
-        "</apply>"
-        "</math>";
->>>>>>> 16136e22
+        "<math xmlns=\"http://www.w3.org/1998/Math/MathML\">\n"
+        "  <apply>\n"
+        "    <eq/>\n"
+        "    <ci>C</ci>\n"
+        "    <apply>\n"
+        "      <plus/>\n"
+        "      <ci>A</ci>\n"
+        "      <ci>B</ci>\n"
+        "    </apply>\n"
+        "  </apply>\n"
+        "</math>\n";
 
     libcellml::Model m;
     libcellml::ComponentPtr c = std::make_shared<libcellml::Component>();
@@ -293,131 +201,66 @@
 TEST(Maths, twoComponentsWithMathAndConnectionAndParse)
 {
     const std::string e =
-<<<<<<< HEAD
-            "<?xml version=\"1.0\" encoding=\"UTF-8\"?>\n"
-            "<model xmlns=\"http://www.cellml.org/cellml/2.0#\">\n"
-            "  <component name=\"component1\">\n"
-            "    <variable name=\"A1\"/>\n"
-            "    <variable name=\"B1\"/>\n"
-            "    <math xmlns=\"http://www.w3.org/1998/Math/MathML\">\n"
-            "      <apply>\n"
-            "        <eq/>\n"
-            "        <ci>C1</ci>\n"
-            "        <apply>\n"
-            "          <plus/>\n"
-            "          <ci>A1</ci>\n"
-            "          <ci>B1</ci>\n"
-            "        </apply>\n"
-            "      </apply>\n"
-            "    </math>\n"
-            "  </component>\n"
-            "  <component name=\"component2\">\n"
-            "    <variable name=\"A2\"/>\n"
-            "    <variable name=\"B2\"/>\n"
-            "    <math xmlns=\"http://www.w3.org/1998/Math/MathML\">\n"
-            "      <apply>\n"
-            "        <eq/>\n"
-            "        <ci>C2</ci>\n"
-            "        <apply>\n"
-            "          <plus/>\n"
-            "          <ci>A2</ci>\n"
-            "          <ci>B2</ci>\n"
-            "        </apply>\n"
-            "      </apply>\n"
-            "    </math>\n"
-            "  </component>\n"
-            "  <connection component_1=\"component1\" component_2=\"component2\">\n"
-            "    <map_variables variable_1=\"A1\" variable_2=\"A2\"/>\n"
-            "  </connection>\n"
-            "</model>\n";
+        "<?xml version=\"1.0\" encoding=\"UTF-8\"?>\n"
+        "<model xmlns=\"http://www.cellml.org/cellml/2.0#\">\n"
+        "  <component name=\"component1\">\n"
+        "    <variable name=\"A1\"/>\n"
+        "    <variable name=\"B1\"/>\n"
+        "    <math xmlns=\"http://www.w3.org/1998/Math/MathML\">\n"
+        "      <apply>\n"
+        "        <eq/>\n"
+        "        <ci>C1</ci>\n"
+        "        <apply>\n"
+        "          <plus/>\n"
+        "          <ci>A1</ci>\n"
+        "          <ci>B1</ci>\n"
+        "        </apply>\n"
+        "      </apply>\n"
+        "    </math>\n"
+        "  </component>\n"
+        "  <component name=\"component2\">\n"
+        "    <variable name=\"A2\"/>\n"
+        "    <variable name=\"B2\"/>\n"
+        "    <math xmlns=\"http://www.w3.org/1998/Math/MathML\">\n"
+        "      <apply>\n"
+        "        <eq/>\n"
+        "        <ci>C2</ci>\n"
+        "        <apply>\n"
+        "          <plus/>\n"
+        "          <ci>A2</ci>\n"
+        "          <ci>B2</ci>\n"
+        "        </apply>\n"
+        "      </apply>\n"
+        "    </math>\n"
+        "  </component>\n"
+        "  <connection component_1=\"component1\" component_2=\"component2\">\n"
+        "    <map_variables variable_1=\"A1\" variable_2=\"A2\"/>\n"
+        "  </connection>\n"
+        "</model>\n";
     const std::string math1 =
-            "<math xmlns=\"http://www.w3.org/1998/Math/MathML\">\n"
-            "  <apply>\n"
-            "    <eq/>\n"
-            "    <ci>C1</ci>\n"
-            "    <apply>\n"
-            "      <plus/>\n"
-            "      <ci>A1</ci>\n"
-            "      <ci>B1</ci>\n"
-            "    </apply>\n"
-            "  </apply>\n"
-            "</math>\n";
+        "<math xmlns=\"http://www.w3.org/1998/Math/MathML\">\n"
+        "  <apply>\n"
+        "    <eq/>\n"
+        "    <ci>C1</ci>\n"
+        "    <apply>\n"
+        "      <plus/>\n"
+        "      <ci>A1</ci>\n"
+        "      <ci>B1</ci>\n"
+        "    </apply>\n"
+        "  </apply>\n"
+        "</math>\n";
     const std::string math2 =
-            "<math xmlns=\"http://www.w3.org/1998/Math/MathML\">\n"
-            "  <apply>\n"
-            "    <eq/>\n"
-            "    <ci>C2</ci>\n"
-            "    <apply>\n"
-            "      <plus/>\n"
-            "      <ci>A2</ci>\n"
-            "      <ci>B2</ci>\n"
-            "    </apply>\n"
-            "  </apply>\n"
-            "</math>\n";
-=======
-        "<?xml version=\"1.0\" encoding=\"UTF-8\"?>\n"
-        "<model xmlns=\"http://www.cellml.org/cellml/2.0#\">"
-        "<component name=\"component1\">"
-        "<variable name=\"A1\"/>"
-        "<variable name=\"B1\"/>"
-        "<math xmlns=\"http://www.w3.org/1998/Math/MathML\">"
-        "<apply>"
-        "<eq/>"
-        "<ci>C1</ci>"
-        "<apply>"
-        "<plus/>"
-        "<ci>A1</ci>"
-        "<ci>B1</ci>"
-        "</apply>"
-        "</apply>"
-        "</math>"
-        "</component>"
-        "<component name=\"component2\">"
-        "<variable name=\"A2\"/>"
-        "<variable name=\"B2\"/>"
-        "<math xmlns=\"http://www.w3.org/1998/Math/MathML\">"
-        "<apply>"
-        "<eq/>"
-        "<ci>C2</ci>"
-        "<apply>"
-        "<plus/>"
-        "<ci>A2</ci>"
-        "<ci>B2</ci>"
-        "</apply>"
-        "</apply>"
-        "</math>"
-        "</component>"
-        "<connection component_1=\"component1\" component_2=\"component2\">"
-        "<map_variables variable_1=\"A1\" variable_2=\"A2\"/>"
-        "</connection>"
-        "</model>";
-
-    std::string math1 =
-        "<math xmlns=\"http://www.w3.org/1998/Math/MathML\">"
-        "<apply>"
-        "<eq/>"
-        "<ci>C1</ci>"
-        "<apply>"
-        "<plus/>"
-        "<ci>A1</ci>"
-        "<ci>B1</ci>"
-        "</apply>"
-        "</apply>"
-        "</math>";
-
-    std::string math2 =
-        "<math xmlns=\"http://www.w3.org/1998/Math/MathML\">"
-        "<apply>"
-        "<eq/>"
-        "<ci>C2</ci>"
-        "<apply>"
-        "<plus/>"
-        "<ci>A2</ci>"
-        "<ci>B2</ci>"
-        "</apply>"
-        "</apply>"
-        "</math>";
->>>>>>> 16136e22
+        "<math xmlns=\"http://www.w3.org/1998/Math/MathML\">\n"
+        "  <apply>\n"
+        "    <eq/>\n"
+        "    <ci>C2</ci>\n"
+        "    <apply>\n"
+        "      <plus/>\n"
+        "      <ci>A2</ci>\n"
+        "      <ci>B2</ci>\n"
+        "    </apply>\n"
+        "  </apply>\n"
+        "</math>\n";
 
     libcellml::Model m;
     libcellml::ComponentPtr comp1 = std::make_shared<libcellml::Component>();
