/*
Copyright libCellML Contributors

Licensed under the Apache License, Version 2.0 (the "License");
you may not use this file except in compliance with the License.
You may obtain a copy of the License at

    http://www.apache.org/licenses/LICENSE-2.0

Unless required by applicable law or agreed to in writing, software
distributed under the License is distributed on an "AS IS" BASIS,
WITHOUT WARRANTIES OR CONDITIONS OF ANY KIND, either express or implied.
See the License for the specific language governing permissions and
limitations under the License.
*/

#include "test_utils.h"

#include "gtest/gtest.h"

#include <libcellml>

#include <algorithm>
#include <string>
#include <vector>

TEST(Parser, invalidXMLElements)
{
    const std::string input =
        "<?xml version=\"1.0\" encoding=\"UTF-8\"?>\n"
        "<fellowship>\n"
        "  <Dwarf bearded>Gimli</ShortGuy>\n"
        "  <Hobbit>Frodo</EvenShorterGuy>\n"
        "  <Wizard>Gandalf</SomeGuyWithAStaff>\n"
        "  <Elf>\n"
        "</fellows>\n";
    const std::vector<std::string> expectedErrors = {
        "Specification mandate value for attribute bearded.",
        "Specification mandates value for attribute bearded.",
        "LibXml2 error: Opening and ending tag mismatch: Dwarf line 3 and ShortGuy.",
        "LibXml2 error: Opening and ending tag mismatch: Hobbit line 4 and EvenShorterGuy.",
        "LibXml2 error: Opening and ending tag mismatch: Wizard line 5 and SomeGuyWithAStaff.",
        "LibXml2 error: Opening and ending tag mismatch: Elf line 6 and fellows.",
        "LibXml2 error: Premature end of data in tag fellowship line 2.",
        "Could not get a valid XML root node from the provided input.",
    };

    libcellml::Parser p;
    p.parseModel(input);

    EXPECT_EQ(expectedErrors.size() - 1, p.errorCount());
    for (size_t i = 0; i < p.errorCount(); ++i) {
        if (i == 0) {
            EXPECT_TRUE((p.error(i)->description() != expectedErrors.at(0))
                        || (p.error(i)->description() != expectedErrors.at(1)));
        } else {
            EXPECT_EQ(expectedErrors.at(i + 1), p.error(i)->description());
        }
    }
}

TEST(Parser, parse)
{
    const std::string e =
        "<?xml version=\"1.0\" encoding=\"UTF-8\"?>\n"
        "<model xmlns=\"http://www.cellml.org/cellml/2.0#\"/>\n";

    libcellml::Parser parser;
    libcellml::ModelPtr model = parser.parseModel(e);
    libcellml::Printer printer;
    const std::string a = printer.printModel(model);
    EXPECT_EQ(e, a);
}

TEST(Parser, parseNamedModel)
{
    const std::string n = "name";
    const std::string e =
        "<?xml version=\"1.0\" encoding=\"UTF-8\"?>\n"
        "<model xmlns=\"http://www.cellml.org/cellml/2.0#\" name=\"name\"/>\n";

    libcellml::Parser parser;
    libcellml::ModelPtr model = parser.parseModel(e);
    EXPECT_EQ(n, model->name());

    libcellml::Printer printer;
    const std::string a = printer.printModel(model);
    EXPECT_EQ(e, a);
}

TEST(Parser, moveParser)
{
    libcellml::Parser p;
    libcellml::Parser pm;
    libcellml::Parser pa;
    pa = p;
    pm = std::move(p);

    libcellml::Parser pc(pm);
}

TEST(Parser, makeError)
{
    const std::string ex;

    libcellml::ErrorPtr e = std::make_shared<libcellml::Error>();

    EXPECT_EQ(ex, e->description());
}

TEST(Parser, emptyModelString)
{
    const std::string ex;
    const std::vector<std::string> expectedErrors = {
        "LibXml2 error: Document is empty.",
        "Could not get a valid XML root node from the provided input.",
    };

    libcellml::Parser p;
    p.parseModel(ex);
    EXPECT_EQ_ERRORS(expectedErrors, p);
}

TEST(Parser, nonXmlString)
{
    const std::string ex = "Not an xml string.";
    const std::vector<std::string> expectedErrors = {
        "LibXml2 error: Start tag expected, '<' not found.",
        "Could not get a valid XML root node from the provided input.",
    };

    libcellml::Parser p;
    p.parseModel(ex);
    EXPECT_EQ_ERRORS(expectedErrors, p);
}

TEST(Parser, invalidRootNode)
{
    const std::string ex =
        "<?xml version=\"1.0\" encoding=\"UTF-8\"?>\n"
        "<yodel xmlns=\"http://www.cellml.org/cellml/2.0#\" name=\"model_name\">\n"
        "</yodel>\n";
    const std::vector<std::string> expectedErrors = {
        "Model element is of invalid type 'yodel'. A valid CellML root node should be of type 'model'.",
    };

    libcellml::Parser p;
    p.parseModel(ex);
    EXPECT_EQ_ERRORS(expectedErrors, p);
}

TEST(Parser, noModelNamespace)
{
    const std::string ex =
        "<?xml version=\"1.0\" encoding=\"UTF-8\"?>\n"
        "<model/>\n";
    const std::vector<std::string> expectedErrors = {
        "Model element is in invalid namespace 'null'. A valid CellML root node should be in namespace 'http://www.cellml.org/cellml/2.0#'.",
    };

    libcellml::Parser p;
    p.parseModel(ex);
    EXPECT_EQ_ERRORS(expectedErrors, p);
}

TEST(Parser, invalidModelNamespace)
{
    const std::string ex =
        "<?xml version=\"1.0\" encoding=\"UTF-8\"?>\n"
        "<model xmlns=\"http://www.cellml.org/cellml/1.2#\"/>\n";
    const std::vector<std::string> expectedErrors = {
        "Model element is in invalid namespace 'http://www.cellml.org/cellml/1.2#'. A valid CellML root node should be in namespace 'http://www.cellml.org/cellml/2.0#'.",
    };

    libcellml::Parser p;
    p.parseModel(ex);
    EXPECT_EQ_ERRORS(expectedErrors, p);
}

TEST(Parser, invalidModelAttribute)
{
    const std::string ex =
        "<?xml version=\"1.0\" encoding=\"UTF-8\"?>\n"
        "<model xmlns=\"http://www.cellml.org/cellml/2.0#\" game=\"model_name\"/>\n";
    const std::vector<std::string> expectedErrors = {
        "Model '' has an invalid attribute 'game'.",
    };

    libcellml::Parser p;
    p.parseModel(ex);
    EXPECT_EQ_ERRORS(expectedErrors, p);
}

TEST(Parser, invalidModelElement)
{
    const std::string ex =
        "<?xml version=\"1.0\" encoding=\"UTF-8\"?>\n"
        "<model xmlns=\"http://www.cellml.org/cellml/2.0#\" name=\"model_name\">\n"
        "  <uknits/>\n"
        "</model>\n";
    const std::vector<std::string> expectedErrors = {
        "Model 'model_name' has an invalid child element 'uknits'.",
    };

    libcellml::Parser p;
    p.parseModel(ex);
    EXPECT_EQ_ERRORS(expectedErrors, p);
}

TEST(Parser, modelWithInvalidElement)
{
    const std::string input1 =
        "<?xml version=\"1.0\" encoding=\"UTF-8\"?>\n"
        "<model xmlns=\"http://www.cellml.org/cellml/2.0#\" name=\"bilbo\">\n"
        "  <hobbit/>\n"
        "</model>\n";
    const std::vector<std::string> expectedErrors1 = {
        "Model 'bilbo' has an invalid child element 'hobbit'.",
    };
    const std::string input2 =
        "<?xml version=\"1.0\" encoding=\"UTF-8\"?>\n"
        "<model xmlns=\"http://www.cellml.org/cellml/2.0#\">\n"
        "  <hobbit/>\n"
        "</model>\n";
    const std::vector<std::string> expectedErrors2 = {
        "Model '' has an invalid child element 'hobbit'.",
    };

    libcellml::Parser p;
    p.parseModel(input1);
    EXPECT_EQ_ERRORS(expectedErrors1, p);

    p.clearErrors();
    p.parseModel(input2);
    EXPECT_EQ_ERRORS(expectedErrors2, p);
}

TEST(Parser, parseModelWithInvalidAttributeAndGetError)
{
    const std::string input =
        "<?xml version=\"1.0\" encoding=\"UTF-8\"?>\n"
        "<model xmlns=\"http://www.cellml.org/cellml/2.0#\" name=\"modelName\" nonsense=\"oops\"/>\n";
    const std::vector<std::string> expectedErrors = {
        "Model 'modelName' has an invalid attribute 'nonsense'.",
    };

    libcellml::Parser parser;
    libcellml::ModelPtr model = parser.parseModel(input);

    EXPECT_EQ_ERRORS(expectedErrors, parser);

    // Get ModelError and check.
    EXPECT_EQ(model, parser.error(0)->model());
    // Get const modelError and check.
    const libcellml::ErrorPtr err = parser.error(0);
    libcellml::Error *rawErr = err.get();
    const libcellml::ModelPtr modelFromError = rawErr->model();
    EXPECT_EQ(model, modelFromError);
}

TEST(Parser, parseNamedModelWithNamedComponent)
{
    const std::string mName = "modelName";
    const std::string cName = "componentName";
    const std::string e =
        "<?xml version=\"1.0\" encoding=\"UTF-8\"?>\n"
        "<model xmlns=\"http://www.cellml.org/cellml/2.0#\" name=\"modelName\">\n"
        "  <component name=\"componentName\"/>\n"
        "</model>\n";

    libcellml::Parser parser;
    libcellml::ModelPtr model = parser.parseModel(e);
    EXPECT_EQ(mName, model->name());
    libcellml::ComponentPtr c = model->component(cName);
    EXPECT_EQ(cName, c->name());

    libcellml::Printer printer;
    const std::string a = printer.printModel(model);
    EXPECT_EQ(e, a);
}

TEST(Parser, parseModelWithUnitsAndNamedComponent)
{
    const std::string e =
        "<?xml version=\"1.0\" encoding=\"UTF-8\"?>\n"
        "<model xmlns=\"http://www.cellml.org/cellml/2.0#\" name=\"model_name\">\n"
        "  <units name=\"fahrenheitish\">\n"
        "    <unit multiplier=\"1.8\" units=\"kelvin\"/>\n"
        "  </units>\n"
        "  <units name=\"dimensionless\"/>\n"
        "  <component name=\"component_name\"/>\n"
        "</model>\n";

    libcellml::Parser parser;
    libcellml::ModelPtr model = parser.parseModel(e);

    libcellml::Printer printer;
    const std::string a = printer.printModel(model);
    EXPECT_EQ(e, a);
}

TEST(Parser, unitsAttributeError)
{
    const std::string ex =
        "<?xml version=\"1.0\" encoding=\"UTF-8\"?>\n"
        "<model xmlns=\"http://www.cellml.org/cellml/2.0#\" name=\"model_name\">\n"
        "  <units name=\"pH\" invalid_attribute=\"yes\"/>\n"
        "</model>\n";
    const std::vector<std::string> expectedErrors = {
        "Units 'pH' has an invalid attribute 'invalid_attribute'.",
    };

    libcellml::Parser p;
    p.parseModel(ex);
    EXPECT_EQ_ERRORS(expectedErrors, p);
}

TEST(Parser, unitsElementErrors)
{
    const std::string input1 =
        "<?xml version=\"1.0\" encoding=\"UTF-8\"?>\n"
        "<model xmlns=\"http://www.cellml.org/cellml/2.0#\" name=\"model_name\">\n"
        "  <units>\n"
        "    <son name=\"stan\"/>\n"
        "  </units>\n"
        "</model>\n";
    const std::vector<std::string> expectedErrors1 = {
        "Units '' has an invalid child element 'son'.",
    };
    const std::string input2 =
        "<?xml version=\"1.0\" encoding=\"UTF-8\"?>\n"
        "<model xmlns=\"http://www.cellml.org/cellml/2.0#\" name=\"model_name\">\n"
        "  <units name=\"randy\">\n"
        "    <son name=\"stan\"/>\n"
        "  </units>\n"
        "</model>\n";
    const std::vector<std::string> expectedErrors2 = {
        "Units 'randy' has an invalid child element 'son'.",
    };

    libcellml::Parser p;
    p.parseModel(input1);
    EXPECT_EQ_ERRORS(expectedErrors1, p);

    p.clearErrors();
    p.parseModel(input2);
    EXPECT_EQ_ERRORS(expectedErrors2, p);
}

TEST(Parser, parseModelWithNamedComponentWithInvalidBaseUnitsAttributeAndGetError)
{
    const std::string in =
        "<?xml version=\"1.0\" encoding=\"UTF-8\"?>\n"
        "<model xmlns=\"http://www.cellml.org/cellml/2.0#\" name=\"model_name\">\n"
        "  <units name=\"unit_name\" base_unit=\"yes\"/>\n"
        "  <component name=\"component_name\">\n"
        "  </component>\n"
        "</model>\n";
    const std::vector<std::string> expectedErrors = {
        "Units 'unit_name' has an invalid attribute 'base_unit'.",
    };

    libcellml::Parser parser;
    libcellml::ModelPtr model = parser.parseModel(in);

    EXPECT_EQ_ERRORS(expectedErrors, parser);

    libcellml::UnitsPtr unitsExpected = model->units("unit_name");

    // Get units from error and check.
    EXPECT_EQ(unitsExpected, parser.error(0)->units());

    // Get const units from error and check.
    const libcellml::ErrorPtr err = parser.error(0);
    const libcellml::UnitsPtr unitsFromError = err->units();
    EXPECT_EQ(unitsExpected, unitsFromError);
}

TEST(Parser, parseModelWithInvalidComponentAttributeAndGetError)
{
    const std::string cName = "componentName";
    const std::string input =
        "<?xml version=\"1.0\" encoding=\"UTF-8\"?>\n"
        "<model xmlns=\"http://www.cellml.org/cellml/2.0#\" name=\"modelName\">\n"
        "  <component name=\"componentName\" nonsense=\"oops\"/>\n"
        "</model>\n";
    const std::vector<std::string> expectedErrors = {
        "Component 'componentName' has an invalid attribute 'nonsense'.",
    };

    libcellml::Parser parser;
    libcellml::ModelPtr model = parser.parseModel(input);
    libcellml::ComponentPtr component = model->component(cName);

    EXPECT_EQ_ERRORS(expectedErrors, parser);

    // Get component from error and check.
    EXPECT_EQ(component, parser.error(0)->component());
    // Get const component from error and check.
    const libcellml::ErrorPtr err = parser.error(0);
    libcellml::Error *rawErr = err.get();
    const libcellml::ComponentPtr componentFromError = rawErr->component();
    EXPECT_EQ(component, componentFromError);

    // Get non-existent error
    EXPECT_EQ(nullptr, parser.error(1));
}

TEST(Parser, componentAttributeErrors)
{
    const std::string input1 =
        "<?xml version=\"1.0\" encoding=\"UTF-8\"?>\n"
        "<model xmlns=\"http://www.cellml.org/cellml/2.0#\" name=\"model_name\">\n"
        "  <component lame=\"randy\"/>\n"
        "</model>\n";
    const std::vector<std::string> expectedErrors1 = {
        "Component '' has an invalid attribute 'lame'.",
    };
    const std::string input2 =
        "<?xml version=\"1.0\" encoding=\"UTF-8\"?>\n"
        "<model xmlns=\"http://www.cellml.org/cellml/2.0#\" name=\"model_name\">\n"
        "  <component name=\"randy\" son=\"stan\"/>\n"
        "</model>\n";
    const std::vector<std::string> expectedErrors2 = {
        "Component 'randy' has an invalid attribute 'son'.",
    };
    const std::string input3 =
        "<?xml version=\"1.0\" encoding=\"UTF-8\"?>\n"
        "<model xmlns=\"http://www.cellml.org/cellml/2.0#\" name=\"model_name\">\n"
        "  <component son=\"stan\" name=\"randy\"/>\n"
        "</model>\n";
    const std::vector<std::string> expectedErrors3 = {
        "Component 'randy' has an invalid attribute 'son'.",
    };

    libcellml::Parser p;
    p.parseModel(input1);
    EXPECT_EQ_ERRORS(expectedErrors1, p);

    p.clearErrors();
    p.parseModel(input2);
    EXPECT_EQ_ERRORS(expectedErrors2, p);

    p.clearErrors();
    p.parseModel(input3);
    EXPECT_EQ_ERRORS(expectedErrors3, p);
}

TEST(Parser, componentElementErrors)
{
    const std::string input1 =
        "<?xml version=\"1.0\" encoding=\"UTF-8\"?>\n"
        "<model xmlns=\"http://www.cellml.org/cellml/2.0#\" name=\"model_name\">\n"
        "  <component>\n"
        "    <son name=\"stan\"/>\n"
        "  </component>\n"
        "</model>\n";
    const std::string expectError1 = "Component '' has an invalid child element 'son'.";
    const std::string input2 =
        "<?xml version=\"1.0\" encoding=\"UTF-8\"?>\n"
        "<model xmlns=\"http://www.cellml.org/cellml/2.0#\" name=\"model_name\">\n"
        "  <component name=\"randy\">\n"
        "    <son name=\"stan\"/>\n"
        "  </component>\n"
        "</model>\n";
    const std::string expectError2 = "Component 'randy' has an invalid child element 'son'.";

    libcellml::Parser p;
    p.parseModel(input1);
    EXPECT_EQ(size_t(1), p.errorCount());
    EXPECT_EQ(expectError1, p.error(0)->description());

    p.clearErrors();
    p.parseModel(input2);
    EXPECT_EQ(size_t(1), p.errorCount());
    EXPECT_EQ(expectError2, p.error(0)->description());
}

TEST(Parser, parseModelWithTwoComponents)
{
    const std::string e =
        "<?xml version=\"1.0\" encoding=\"UTF-8\"?>\n"
        "<model xmlns=\"http://www.cellml.org/cellml/2.0#\" name=\"modelName\">\n"
        "  <component name=\"component1\"/>\n"
        "  <component name=\"component2\"/>\n"
        "</model>\n";

    libcellml::Parser parser;
    libcellml::ModelPtr model = parser.parseModel(e);

    libcellml::Printer printer;
    const std::string a = printer.printModel(model);
    EXPECT_EQ(e, a);
}

TEST(Parser, parseModelWithComponentHierarchyWaterfall)
{
    const std::string e =
        "<?xml version=\"1.0\" encoding=\"UTF-8\"?>\n"
        "<model xmlns=\"http://www.cellml.org/cellml/2.0#\">\n"
        "  <component name=\"dave\"/>\n"
        "  <component name=\"bob\"/>\n"
        "  <component name=\"angus\"/>\n"
        "  <encapsulation>\n"
        "    <component_ref component=\"dave\">\n"
        "      <component_ref component=\"bob\">\n"
        "        <component_ref component=\"angus\"/>\n"
        "      </component_ref>\n"
        "    </component_ref>\n"
        "  </encapsulation>\n"
        "</model>\n";

    libcellml::Parser parser;
    libcellml::ModelPtr model = parser.parseModel(e);

    libcellml::Printer printer;
    const std::string a = printer.printModel(model);
    EXPECT_EQ(e, a);
}

TEST(Parser, parseModelWithMultipleComponentHierarchyWaterfalls)
{
    const std::string e =
        "<?xml version=\"1.0\" encoding=\"UTF-8\"?>\n"
        "<model xmlns=\"http://www.cellml.org/cellml/2.0#\">\n"
        "  <component name=\"ignatio\"/>\n"
        "  <component name=\"dave\"/>\n"
        "  <component name=\"bob\"/>\n"
        "  <component name=\"angus\"/>\n"
        "  <component name=\"jackie\"/>\n"
        "  <component name=\"mildred\"/>\n"
        "  <component name=\"sue\"/>\n"
        "  <encapsulation>\n"
        "    <component_ref component=\"dave\">\n"
        "      <component_ref component=\"bob\">\n"
        "        <component_ref component=\"angus\"/>\n"
        "        <component_ref component=\"jackie\"/>\n"
        "      </component_ref>\n"
        "    </component_ref>\n"
        "    <component_ref component=\"mildred\">\n"
        "      <component_ref component=\"sue\"/>\n"
        "    </component_ref>\n"
        "  </encapsulation>\n"
        "</model>\n";

    libcellml::Parser parser;
    libcellml::ModelPtr model = parser.parseModel(e);

    libcellml::Printer printer;
    const std::string a = printer.printModel(model);
    EXPECT_EQ(e, a);
}

TEST(Parser, modelWithUnits)
{
    const std::string in =
        "<?xml version=\"1.0\" encoding=\"UTF-8\"?>\n"
        "<model xmlns=\"http://www.cellml.org/cellml/2.0#\" name=\"model_name\">\n"
        "  <units name=\"fahrenheitish\">\n"
        "    <unit multiplier=\"1.8\" units=\"kelvin\"/>\n"
        "  </units>\n"
        "  <units name=\"dimensionless\"/>\n"
        "</model>\n";
    const std::string e =
        "<?xml version=\"1.0\" encoding=\"UTF-8\"?>\n"
        "<model xmlns=\"http://www.cellml.org/cellml/2.0#\" name=\"model_name\">\n"
        "  <units name=\"fahrenheitish\">\n"
        "    <unit multiplier=\"1.8\" units=\"kelvin\"/>\n"
        "  </units>\n"
        "  <units name=\"dimensionless\"/>\n"
        "</model>\n";

    libcellml::Parser parser;
    libcellml::ModelPtr model = parser.parseModel(in);

    libcellml::Printer printer;
    const std::string a = printer.printModel(model);
    EXPECT_EQ(e, a);
}

TEST(Parser, modelWithInvalidUnits)
{
    const std::string in =
        "<?xml version=\"1.0\" encoding=\"UTF-8\"?>\n"
        "<model xmlns=\"http://www.cellml.org/cellml/2.0#\" name=\"model_name\">\n"
        "  <units name=\"fahrenheitish\" temperature=\"451\">\n"
        "    <unit multiplier=\"Z\" exponent=\"35.0E+310\" units=\"kelvin\" bill=\"murray\">\n"
        "      <degrees/>\n"
        "    </unit>\n"
        "    <bobshouse address=\"34 Rich Lane\"/>\n"
        "    <unit GUnit=\"50c\"/>\n"
        "  </units>\n"
        "  <units name=\"dimensionless\"/>\n"
        "  <units jerry=\"seinfeld\">\n"
        "    <unit units=\"friends\" neighbor=\"kramer\"/>\n"
        "    <unit george=\"friends\"/>\n"
        "  </units>\n"
        "</model>\n";
    const std::string e =
        "<?xml version=\"1.0\" encoding=\"UTF-8\"?>\n"
        "<model xmlns=\"http://www.cellml.org/cellml/2.0#\" name=\"model_name\">\n"
        "  <units name=\"fahrenheitish\">\n"
        "    <unit exponent=\"inf\" units=\"kelvin\"/>\n"
        "    <unit units=\"\"/>\n"
        "  </units>\n"
        "  <units name=\"dimensionless\"/>\n"
        "  <units>\n"
        "    <unit units=\"friends\"/>\n"
        "    <unit units=\"\"/>\n"
        "  </units>\n"
        "</model>\n";

    const std::vector<std::string> expectedErrors = {
        "Units 'fahrenheitish' has an invalid attribute 'temperature'.",
        "Unit referencing 'kelvin' in units 'fahrenheitish' has an invalid child element 'degrees'.",
        "Unit referencing 'kelvin' in units 'fahrenheitish' has a multiplier with the value 'Z' that is not a representation of a CellML real valued number.",
        "Unit referencing 'kelvin' in units 'fahrenheitish' has an invalid attribute 'bill'.",
        "Units 'fahrenheitish' has an invalid child element 'bobshouse'.",
        "Unit referencing '' in units 'fahrenheitish' has an invalid attribute 'GUnit'.",
        "Units '' has an invalid attribute 'jerry'.",
        "Unit referencing 'friends' in units '' has an invalid attribute 'neighbor'.",
        "Unit referencing '' in units '' has an invalid attribute 'george'.",
    };

    libcellml::Parser parser;
    libcellml::ModelPtr model = parser.parseModel(in);

    EXPECT_EQ_ERRORS(expectedErrors, parser);

    libcellml::Printer printer;
    const std::string a = printer.printModel(model);
    EXPECT_EQ(e, a);
}

TEST(Parser, emptyEncapsulation)
{
    const std::string ex =
        "<?xml version=\"1.0\" encoding=\"UTF-8\"?>\n"
        "<model xmlns=\"http://www.cellml.org/cellml/2.0#\" name=\"model_name\">\n"
        "  <encapsulation/>\n"
        "</model>\n";

    const std::vector<std::string> expectedErrors = {
        "Encapsulation in model 'model_name' does not contain any child elements.",
    };

    libcellml::Parser p;
    p.parseModel(ex);
    EXPECT_EQ_ERRORS(expectedErrors, p);
}

TEST(Parser, validEncapsulation)
{
    const std::string ex =
        "<?xml version=\"1.0\" encoding=\"UTF-8\"?>\n"
        "<model xmlns=\"http://www.cellml.org/cellml/2.0#\" name=\"model_name\">\n"
        "  <component name=\"bob\"/>\n"
        "  <component name=\"jim\"/>\n"
        "  <encapsulation>\n"
        "    <component_ref component=\"bob\">\n"
        "      <component_ref component=\"jim\">\n"
        "      </component_ref>\n"
        "    </component_ref>\n"
        "  </encapsulation>\n"
        "</model>\n";

    libcellml::Parser p;
    p.parseModel(ex);

    EXPECT_EQ(size_t(0), p.errorCount());
}

TEST(Parser, encapsulationWithCycleDefined)
{
    const std::string ex =
        "<?xml version=\"1.0\" encoding=\"UTF-8\"?>\n"
        "<model xmlns=\"http://www.cellml.org/cellml/2.0#\" name=\"model_name\">\n"
        "  <component name=\"bob\"/>\n"
        "  <component name=\"jim\"/>\n"
        "  <component name=\"dave\"/>\n"
        "  <component name=\"bob\"/>\n"
        "  <encapsulation>\n"
        "    <component_ref component=\"bob\">\n"
        "      <component_ref component=\"jim\">\n"
        "        <component_ref component=\"dave\">\n"
        "          <component_ref component=\"bob\"/>\n"
        "        </component_ref>\n"
        "      </component_ref>\n"
        "    </component_ref>\n"
        "  </encapsulation>\n"
        "</model>\n";

    const std::vector<std::string> expectedErrors = {
        "Model 'model_name' contains multiple components with the name 'bob'. Valid component names must be unique to their model.",
    };

    libcellml::Parser p;
    auto m = p.parseModel(ex);

    EXPECT_EQ(size_t(0), p.errorCount());

    libcellml::Printer printer;
    auto output = printer.printModel(m);
    EXPECT_EQ(output, ex);

    libcellml::Validator v;
    v.validateModel(m);

    EXPECT_EQ_ERRORS(expectedErrors, v);
}

TEST(Parser, encapsulationWithNoComponentAttribute)
{
    const std::string ex =
        "<?xml version=\"1.0\" encoding=\"UTF-8\"?>\n"
        "<model xmlns=\"http://www.cellml.org/cellml/2.0#\" name=\"model_name\">\n"
        "  <encapsulation>\n"
        "    <component_ref/>\n"
        "  </encapsulation>\n"
        "</model>\n";

    const std::vector<std::string> expectedErrors = {
        "Encapsulation in model 'model_name' does not have a valid component attribute in a component_ref element.",
        "Encapsulation in model 'model_name' specifies an invalid parent component_ref that also does not have any children.",
    };

    libcellml::Parser p;
    p.parseModel(ex);

    EXPECT_EQ_ERRORS(expectedErrors, p);
}

TEST(Parser, encapsulationWithNoComponentRef)
{
    const std::vector<std::string> expectedErrors = {
        "Encapsulation in model 'model_name' has an invalid child element 'component_free'.",
    };

    const std::string ex =
        "<?xml version=\"1.0\" encoding=\"UTF-8\"?>\n"
        "<model xmlns=\"http://www.cellml.org/cellml/2.0#\" name=\"model_name\">\n"
        "  <encapsulation>\n"
        "    <component_free/>\n"
        "  </encapsulation>\n"
        "</model>\n";

    libcellml::Parser p;
    p.parseModel(ex);

    EXPECT_EQ_ERRORS(expectedErrors, p);
}

TEST(Parser, encapsulationWithNoComponent)
{
    const std::vector<std::string> expectedErrors = {
        "Encapsulation in model 'model_name' specifies 'bob' as a component in a component_ref but it does not exist in the model.",
        "Encapsulation in model 'model_name' does not have a valid component attribute in a component_ref element.",
        "Encapsulation in model 'model_name' specifies an invalid parent component_ref that also does not have any children.",
    };

    const std::string ex =
        "<?xml version=\"1.0\" encoding=\"UTF-8\"?>\n"
        "<model xmlns=\"http://www.cellml.org/cellml/2.0#\" name=\"model_name\">\n"
        "  <encapsulation>\n"
        "    <component_ref component=\"bob\">\n"
        "      <component_ref/>\n"
        "    </component_ref>\n"
        "  </encapsulation>\n"
        "</model>\n";

    libcellml::Parser p;
    p.parseModel(ex);

    EXPECT_EQ_ERRORS(expectedErrors, p);
}

TEST(Parser, encapsulationWithMissingComponent)
{
    const std::vector<std::string> expectedErrors = {
        "Encapsulation in model 'model_name' specifies 'dave' as a component in a component_ref but it does not exist in the model.",
        "Encapsulation in model 'model_name' specifies 'bob' as a parent component_ref but it does not have any children.",
    };

    const std::string ex =
        "<?xml version=\"1.0\" encoding=\"UTF-8\"?>\n"
        "<model xmlns=\"http://www.cellml.org/cellml/2.0#\" name=\"model_name\">\n"
        "  <component name=\"bob\"/>\n"
        "  <encapsulation>\n"
        "    <component_ref component=\"bob\">\n"
        "      <component_ref component=\"dave\"/>\n"
        "    </component_ref>\n"
        "  </encapsulation>\n"
        "</model>\n";

    libcellml::Parser p;
    p.parseModel(ex);

    EXPECT_EQ_ERRORS(expectedErrors, p);
}

TEST(Parser, encapsulationWithNoComponentChild)
{
    const std::string ex =
        "<?xml version=\"1.0\" encoding=\"UTF-8\"?>\n"
        "<model xmlns=\"http://www.cellml.org/cellml/2.0#\" name=\"model_name\">\n"
        "  <component name=\"bob\"/>\n"
        "  <encapsulation>\n"
        "    <component_ref component=\"bob\"/>\n"
        "  </encapsulation>\n"
        "</model>\n";
    const std::vector<std::string> expectedErrors = {
        "Encapsulation in model 'model_name' specifies 'bob' as a parent component_ref but it does not have any children.",
    };

    libcellml::Parser p;
    p.parseModel(ex);
    EXPECT_EQ_ERRORS(expectedErrors, p);
}

TEST(Parser, encapsulationNoChildComponentRef)
{
    const std::string ex =
        "<?xml version=\"1.0\" encoding=\"UTF-8\"?>\n"
        "<model xmlns=\"http://www.cellml.org/cellml/2.0#\" name=\"model_name\">\n"
        "  <component name=\"bob\"/>\n"
        "  <encapsulation>\n"
        "    <component_ref component=\"bob\">\n"
        "      <component_free/>\n"
        "    </component_ref>\n"
        "  </encapsulation>\n"
        "</model>\n";

    const std::vector<std::string> expectedErrors = {
        "Encapsulation in model 'model_name' has an invalid child element 'component_free'.",
        "Encapsulation in model 'model_name' specifies 'bob' as a parent component_ref but it does not have any children.",
    };

    libcellml::Parser p;
    p.parseModel(ex);

    EXPECT_EQ_ERRORS(expectedErrors, p);
}

TEST(Parser, encapsulationWithNoGrandchildComponentRef)
{
    const std::string ex =
        "<?xml version=\"1.0\" encoding=\"UTF-8\"?>\n"
        "<model xmlns=\"http://www.cellml.org/cellml/2.0#\" name=\"model_name\">\n"
        "  <component name=\"bob\"/>\n"
        "  <component name=\"jim\"/>\n"
        "  <encapsulation>\n"
        "    <component_ref component=\"bob\">\n"
        "      <component_ref component=\"jim\">\n"
        "        <component_free/>\n"
        "      </component_ref>\n"
        "    </component_ref>\n"
        "  </encapsulation>\n"
        "</model>\n";

    const std::vector<std::string> expectedErrors = {
        "Encapsulation in model 'model_name' has an invalid child element 'component_free'.",
    };

    libcellml::Parser p;
    p.parseModel(ex);

    EXPECT_EQ_ERRORS(expectedErrors, p);
}

TEST(Parser, invalidEncapsulations)
{
    const std::string e =
        "<?xml version=\"1.0\" encoding=\"UTF-8\"?>\n"
        "<model xmlns=\"http://www.cellml.org/cellml/2.0#\" name=\"ringo\">\n"
        "  <component name=\"dave\"/>\n"
        "  <component name=\"bob\"/>\n"
        "  <encapsulation relationship=\"friends\">\n"
        "    <component_ref component=\"dave\" bogus=\"oops\">\n"
        "      <component_ref component=\"bob\" bogus=\"oops\"/>\n"
        "      <component_ref enemy=\"ignatio\"/>\n"
        "    </component_ref>\n"
        "    <component_ref component=\"ignatio\"/>\n"
        "    <component_ref>\n"
        "      <component_ref/>\n"
        "    </component_ref>\n"
        "  </encapsulation>\n"
        "  <encapsulation>\n"
        "    <component_ref component=\"bob\"/>\n"
        "  </encapsulation>\n"
        "</model>\n";

    const std::vector<std::string> expectedErrors = {
        "Encapsulation in model 'ringo' has an invalid attribute 'relationship'.",
        "Encapsulation in model 'ringo' has an invalid component_ref attribute 'bogus'.",
        "Encapsulation in model 'ringo' has an invalid component_ref attribute 'bogus'.",
        "Encapsulation in model 'ringo' has an invalid component_ref attribute 'enemy'.",
        "Encapsulation in model 'ringo' does not have a valid component attribute in a component_ref element.",
        "Encapsulation in model 'ringo' specifies 'ignatio' as a component in a component_ref but it does not exist in the model.",
        "Encapsulation in model 'ringo' specifies an invalid parent component_ref that also does not have any children.",
        "Encapsulation in model 'ringo' does not have a valid component attribute in a component_ref element.",
        "Encapsulation in model 'ringo' does not have a valid component attribute in a component_ref element.",
        "Encapsulation in model 'ringo' specifies an invalid parent component_ref that also does not have any children.",
        "Model 'ringo' has more than one encapsulation element.",
    };

    libcellml::Parser parser;
    parser.parseModel(e);

    EXPECT_EQ_ERRORS(expectedErrors, parser);
}

TEST(Parser, invalidVariableAttributesAndGetVariableError)
{
    const std::string in =
        "<?xml version=\"1.0\" encoding=\"UTF-8\"?>\n"
        "<model xmlns=\"http://www.cellml.org/cellml/2.0#\">\n"
        "  <component name=\"componentA\">\n"
        "    <variable name=\"quixote\" don=\"true\"/>\n"
        "    <variable windmill=\"tilted\"/>\n"
        "  </component>\n"
        "</model>\n";
    const std::vector<std::string> expectedErrors = {
        "Variable 'quixote' has an invalid attribute 'don'.",
        "Variable '' has an invalid attribute 'windmill'.",
    };

    libcellml::Parser p;
    libcellml::ModelPtr model = p.parseModel(in);
    EXPECT_EQ(expectedErrors.size(), p.errorCount());
    for (size_t i = 0; i < p.errorCount(); ++i) {
        EXPECT_EQ(expectedErrors.at(i), p.error(i)->description());
    }

    libcellml::VariablePtr variableExpected = model->component("componentA")->variable("quixote");
    // Get variable from error and check.
    EXPECT_EQ(variableExpected, p.error(0)->variable());
    // Get const variable from error and check.
    libcellml::ErrorPtr err = p.error(0);
    libcellml::Error *rawErr = err.get();
    const libcellml::VariablePtr variableFromError = rawErr->variable();
    EXPECT_EQ(variableExpected, variableFromError);
}

TEST(Parser, variableAttributeAndChildErrors)
{
    const std::string input1 =
        "<?xml version=\"1.0\" encoding=\"UTF-8\"?>\n"
        "<model xmlns=\"http://www.cellml.org/cellml/2.0#\" name=\"model_name\">\n"
        "  <component name=\"randy\">\n"
        "    <variable lame=\"randy\" name=\"Na\" units=\"daves\"/>\n"
        "  </component>\n"
        "</model>\n";
    const std::string expectError1 = "Variable 'Na' has an invalid attribute 'lame'.";
    const std::string input2 =
        "<?xml version=\"1.0\" encoding=\"UTF-8\"?>\n"
        "<model xmlns=\"http://www.cellml.org/cellml/2.0#\" name=\"model_name\">\n"
        "  <component name=\"randy\">\n"
        "    <variable name=\"randy\" son=\"stan\" units=\"second\">\n"
        "      <daughter name=\"shelly\"/>\n"
        "    </variable>\n"
        "  </component>\n"
        "</model>\n";
    const std::string expectError2 = "Variable 'randy' has an invalid child element 'daughter'.";
    const std::string expectError3 = "Variable 'randy' has an invalid attribute 'son'.";

    libcellml::Parser p;
    p.parseModel(input1);
    EXPECT_EQ(size_t(1), p.errorCount());
    EXPECT_EQ(expectError1, p.error(0)->description());

    p.clearErrors();
    p.parseModel(input2);
    EXPECT_EQ(size_t(2), p.errorCount());
    EXPECT_EQ(expectError2, p.error(0)->description());
    EXPECT_EQ(expectError3, p.error(1)->description());
}

TEST(Parser, emptyConnections)
{
    const std::string ex =
        "<?xml version=\"1.0\" encoding=\"UTF-8\"?>\n"
        "<model xmlns=\"http://www.cellml.org/cellml/2.0#\" name=\"model_name\">\n"
        "  <connection/>\n"
        "</model>\n";
    const std::vector<std::string> expectedErrors = {
        "Connection in model 'model_name' does not have a valid component_1 in a connection element.",
        "Connection in model 'model_name' does not have a valid component_2 in a connection element.",
        "Connection in model 'model_name' must contain one or more 'map_variables' elements.",
    };

    libcellml::Parser p;
    p.parseModel(ex);
    EXPECT_EQ_ERRORS(expectedErrors, p);
}

TEST(Parser, connectionErrorNoComponent2)
{
    const std::string in =
        "<?xml version=\"1.0\" encoding=\"UTF-8\"?>\n"
        "<model xmlns=\"http://www.cellml.org/cellml/2.0#\" name=\"modelA\">\n"
        "  <component name=\"componentA\">\n"
        "    <variable name=\"variable1\" units=\"dimensionless\"/>\n"
        "  </component>\n"
        "  <connection component_1=\"component1\">\n"
        "    <map_variables variable_1=\"variable1\" variable_2=\"variable2\"/>\n"
        "  </connection>\n"
        "</model>\n";
    const std::vector<std::string> expectedErrors = {
        "Connection in model 'modelA' does not have a valid component_2 in a connection element.",
        "Connection in model 'modelA' specifies 'component1' as component_1 but it does not exist in the model.",
        "Connection in model 'modelA' specifies 'variable1' as variable_1 but the corresponding component_1 is invalid.",
        "Connection in model 'modelA' specifies 'variable2' as variable_2 but the corresponding component_2 is invalid.",
    };

    libcellml::Parser p;
    p.parseModel(in);

    EXPECT_EQ_ERRORS(expectedErrors, p);
}

TEST(Parser, connectionErrorNoComponent2InModel)
{
    const std::string in =
        "<?xml version=\"1.0\" encoding=\"UTF-8\"?>\n"
        "<model xmlns=\"http://www.cellml.org/cellml/2.0#\" name=\"modelName\">\n"
        "  <component name=\"component1\">\n"
        "    <variable name=\"variable1\" units=\"dimensionless\"/>\n"
        "  </component>\n"
        "  <connection  component_1=\"component1\"  component_2=\"component2\">\n"
        "    <map_variables variable_1=\"variable1\" variable_2=\"variable2\"/>\n"
        "  </connection>\n"
        "</model>\n";
    const std::vector<std::string> expectedErrors = {
        "Connection in model 'modelName' specifies 'component2' as component_2 but it does not exist in the model.",
        "Connection in model 'modelName' specifies 'variable2' as variable_2 but the corresponding component_2 is invalid.",
    };

    libcellml::Parser p;
    p.parseModel(in);
    EXPECT_EQ_ERRORS(expectedErrors, p);
}

TEST(Parser, connectionErrorNoComponent1)
{
    const std::string in =
        "<?xml version=\"1.0\" encoding=\"UTF-8\"?>\n"
        "<model xmlns=\"http://www.cellml.org/cellml/2.0#\" name=\"modelName\">\n"
        "<component name=\"componentA\">\n"
        "  <variable name=\"variable1\" units=\"dimensionless\"/>\n"
        "</component>\n"
        "<connection  component_2=\"componentA\">\n"
        "  <map_variables variable_1=\"variable1\" variable_2=\"variable2\"/>\n"
        "</connection>\n"
        "</model>\n";
    const std::vector<std::string> expectedErrors = {
        "Connection in model 'modelName' does not have a valid component_1 in a connection element.",
        "Connection in model 'modelName' specifies 'variable1' as variable_1 but the corresponding component_1 is invalid.",
        "Variable 'variable2' is specified as variable_2 in a connection but it does not exist in component_2 component 'componentA' of model 'modelName'.",
    };

    libcellml::Parser p;
    p.parseModel(in);
    EXPECT_EQ_ERRORS(expectedErrors, p);
}

TEST(Parser, connectionErrorNoMapComponents)
{
    const std::string in =
        "<?xml version=\"1.0\" encoding=\"UTF-8\"?>\n"
        "<model xmlns=\"http://www.cellml.org/cellml/2.0#\" name=\"modelName\">\n"
        "  <component name=\"componentA\">\n"
        "    <variable name=\"variable1\" units=\"dimensionless\"/>\n"
        "  </component>\n"
        "  <connection name=\"invalid\">\n"
        "    <map_variables variable_1=\"variable1\" variable_2=\"variable2\" variable_3=\"variable3\">\n"
        "      <map_units/>\n"
        "    </map_variables>\n"
        "  </connection>\n"
        "</model>\n";
    const std::vector<std::string> expectedErrors = {
        "Connection in model 'modelName' has an invalid connection attribute 'name'.",
        "Connection in model 'modelName' does not have a valid component_1 in a connection element.",
        "Connection in model 'modelName' does not have a valid component_2 in a connection element.",
        "Connection in model 'modelName' has an invalid child element 'map_units' of element 'map_variables'.",
        "Connection in model 'modelName' has an invalid map_variables attribute 'variable_3'.",
        "Connection in model 'modelName' specifies 'variable1' as variable_1 but the corresponding component_1 is invalid.",
        "Connection in model 'modelName' specifies 'variable2' as variable_2 but the corresponding component_2 is invalid.",
    };

    libcellml::Parser parser;
    parser.parseModel(in);
    EXPECT_EQ_ERRORS(expectedErrors, parser);
}

TEST(Parser, connectionErrorNoMapVariables)
{
    const std::string in =
        "<?xml version=\"1.0\" encoding=\"UTF-8\"?>\n"
        "<model xmlns=\"http://www.cellml.org/cellml/2.0#\">\n"
        "  <component name=\"componentA\">\n"
        "    <variable name=\"variable1\" units=\"dimensionless\"/>\n"
        "  </component>\n"
        "  <connection component_2=\"componentA\" component_1=\"componentA\" component_3=\"componentA\"/>\n"
        "  <connection component_2=\"componentA\" component_1=\"componentA\"/>\n"
        "</model>\n";
    const std::vector<std::string> expectedErrors = {
        "Connection in model '' has an invalid connection attribute 'component_3'.",
        "Connection in model '' must contain one or more 'map_variables' elements.",
        "Connection in model '' must contain one or more 'map_variables' elements.",
    };

    libcellml::Parser p;
    p.parseModel(in);
    EXPECT_EQ_ERRORS(expectedErrors, p);
}

TEST(Parser, importedComponent2Connection)
{
    const std::string e =
        "<?xml version=\"1.0\" encoding=\"UTF-8\"?>\n"
        "<model xmlns=\"http://www.cellml.org/cellml/2.0#\">\n"
        "  <import xlink:href=\"some-other-model.xml\" xmlns:xlink=\"http://www.w3.org/1999/xlink\">\n"
        "    <component component_ref=\"component_in_that_model\" name=\"component_in_this_model\"/>\n"
        "  </import>\n"
        "  <component name=\"component_bob\">\n"
        "    <variable name=\"variable_bob\" units=\"dimensionless\"/>\n"
        "  </component>\n"
        "  <connection component_2=\"component_in_this_model\" component_1=\"component_bob\">\n"
        "    <map_variables variable_2=\"variable_import\" variable_1=\"variable_bob\"/>\n"
        "  </connection>\n"
        "</model>\n";

    // Parse
    libcellml::Parser parser;
    parser.parseModel(e);
    EXPECT_EQ(size_t(0), parser.errorCount());
}

TEST(Parser, validConnectionMapVariablesFirst)
{
    const std::string e =
        "<?xml version=\"1.0\" encoding=\"UTF-8\"?>\n"
        "<model xmlns=\"http://www.cellml.org/cellml/2.0#\">\n"
        "  <component name=\"robert\">\n"
        "    <variable name=\"bob\" units=\"dimensionless\"/>\n"
        "  </component>\n"
        "  <component name=\"james\">\n"
        "    <variable name=\"jimbo\" units=\"dimensionless\"/>\n"
        "  </component>\n"
        "  <connection component_1=\"robert\" component_2=\"james\">\n"
        "    <map_variables variable_2=\"jimbo\" variable_1=\"bob\"/>\n"
        "  </connection>\n"
        "</model>\n";

    libcellml::Parser parser;
    parser.parseModel(e);
    EXPECT_EQ(size_t(0), parser.errorCount());
}

TEST(Parser, component2ConnectionVariableMissing)
{
    const std::string e =
        "<?xml version=\"1.0\" encoding=\"UTF-8\"?>\n"
        "<model xmlns=\"http://www.cellml.org/cellml/2.0#\">\n"
        "  <component name=\"component_bob\">\n"
        "    <variable name=\"variable_bob\" units=\"dimensionless\"/>\n"
        "  </component>\n"
        "  <component name=\"component_dave\">\n"
        "    <variable name=\"variable_dave\" units=\"dimensionless\"/>\n"
        "  </component>\n"
        "  <connection component_2=\"component_dave\" component_1=\"component_bob\">\n"
        "    <map_variables variable_2=\"variable_angus\" variable_1=\"variable_bob\"/>\n"
        "  </connection>\n"
        "</model>\n";
    const std::vector<std::string> expectedErrors = {
        "Variable 'variable_angus' is specified as variable_2 in a connection but it does not exist in component_2 component 'component_dave' of model ''.",
    };

    // Parse
    libcellml::Parser p;
    p.parseModel(e);
    EXPECT_EQ_ERRORS(expectedErrors, p);
}

TEST(Parser, component2InConnectionMissing)
{
    const std::string in =
        "<?xml version=\"1.0\" encoding=\"UTF-8\"?>\n"
        "<model xmlns=\"http://www.cellml.org/cellml/2.0#\">\n"
        "  <component name=\"component_bob\">\n"
        "    <variable name=\"variable_bob\" units=\"dimensionless\"/>\n"
        "  </component>\n"
        "  <component name=\"component_dave\">\n"
        "    <variable name=\"variable_dave\" units=\"dimensionless\"/>\n"
        "  </component>\n"
        "  <connection component_1=\"component_bob\">\n"
        "    <map_variables variable_2=\"variable_angus\" variable_1=\"variable_bob\"/>\n"
        "  </connection>\n"
        "</model>\n";
    const std::string e =
        "<?xml version=\"1.0\" encoding=\"UTF-8\"?>\n"
        "<model xmlns=\"http://www.cellml.org/cellml/2.0#\">\n"
        "  <component name=\"component_bob\">\n"
        "    <variable name=\"variable_bob\" units=\"dimensionless\"/>\n"
        "  </component>\n"
        "  <component name=\"component_dave\">\n"
        "    <variable name=\"variable_dave\" units=\"dimensionless\"/>\n"
        "  </component>\n"
        "</model>\n";

    const std::vector<std::string> expectedErrors = {
        "Connection in model '' does not have a valid component_2 in a connection element.",
        "Connection in model '' specifies 'variable_angus' as variable_2 but the corresponding component_2 is invalid.",
    };

    // Parse
    libcellml::Parser p;
    libcellml::ModelPtr m = p.parseModel(in);
    EXPECT_EQ_ERRORS(expectedErrors, p);

    libcellml::Printer printer;
    const std::string a = printer.printModel(m);
    EXPECT_EQ(e, a);
}

TEST(Parser, connectionVariable2Missing)
{
    const std::string e =
        "<?xml version=\"1.0\" encoding=\"UTF-8\"?>\n"
        "<model xmlns=\"http://www.cellml.org/cellml/2.0#\">\n"
        "  <component name=\"component_bob\">\n"
        "    <variable name=\"variable_bob\" units=\"dimensionless\"/>\n"
        "  </component>\n"
        "  <component name=\"component_dave\">\n"
        "    <variable name=\"variable_dave\" units=\"dimensionless\"/>\n"
        "  </component>\n"
        "  <connection component_2=\"component_dave\" component_1=\"component_bob\">\n"
        "    <map_variables variable_1=\"variable_bob\"/>\n"
        "  </connection>\n"
        "</model>\n";

    const std::vector<std::string> expectedErrors = {
        "Connection in model '' does not have a valid variable_2 in a map_variables element.",
    };

    // Parse
    libcellml::Parser p;
    p.parseModel(e);
    EXPECT_EQ_ERRORS(expectedErrors, p);
}

TEST(Parser, connectionVariable1Missing)
{
    const std::string e =
        "<?xml version=\"1.0\" encoding=\"UTF-8\"?>\n"
        "<model xmlns=\"http://www.cellml.org/cellml/2.0#\">\n"
        "  <component name=\"component_bob\">\n"
        "    <variable name=\"variable_bob\" units=\"scrat\"/>\n"
        "  </component>\n"
        "  <component name=\"component_dave\">\n"
        "    <variable name=\"variable_dave\" units=\"gone\"/>\n"
        "  </component>\n"
        "  <connection component_2=\"component_dave\" component_1=\"component_bob\">\n"
        "    <map_variables variable_2=\"variable_dave\"/>\n"
        "  </connection>\n"
        "</model>\n";
    const std::vector<std::string> expectedErrors = {
        "Connection in model '' does not have a valid variable_1 in a map_variables element.",
    };

    // Parse
    libcellml::Parser p;
    p.parseModel(e);
    EXPECT_EQ_ERRORS(expectedErrors, p);
}

TEST(Parser, connectionErrorNoMapVariablesType)
{
    const std::string in =
        "<?xml version=\"1.0\" encoding=\"UTF-8\"?>\n"
        "<model xmlns=\"http://www.cellml.org/cellml/2.0#\">\n"
        "  <component name=\"component1\">\n"
        "    <variable name=\"variable1\" units=\"scrat\"/>\n"
        "  </component>\n"
        "  <component name=\"component2\">\n"
        "    <variable name=\"variable2\" units=\"phils\"/>\n"
        "  </component>\n"
        "  <connection component_1=\"component1\"  component_2=\"component2\">\n"
        "    <map_variabels variable_1=\"variable1\" variable_2=\"variable2\"/>\n"
        "  </connection>\n"
        "</model>\n";
    const std::vector<std::string> expectedErrors = {
        "Connection in model '' has an invalid child element 'map_variabels'.",
        "Connection in model '' does not have a map_variables element.",
    };

    libcellml::Parser p;
    p.parseModel(in);
    EXPECT_EQ_ERRORS(expectedErrors, p);
}

TEST(Parser, invalidImportsAndGetError)
{
    const std::string input =
        "<?xml version=\"1.0\" encoding=\"UTF-8\"?>\n"
        "<model xmlns=\"http://www.cellml.org/cellml/2.0#\">\n"
        "  <import xlink:href=\"some-other-model.xml\" xmlns:xlink=\"http://www.w3.org/1999/xlink\" sauce=\"hollandaise\">\n"
        "    <units units_ref=\"a_units_in_that_model\" name=\"units_in_this_model\"/>\n"
        "    <component component_ref=\"a_component_in_that_model\" name=\"component_in_this_model\"/>\n"
        "    <invalid_nonsense/>\n"
        "    <units units_ruff=\"dog\" name=\"fido\"/>\n"
        "    <component component_meow=\"cat\" name=\"frank\"/>\n"
        "  </import>\n"
        "</model>\n";
    const std::string expectError1 = "Import from 'some-other-model.xml' has an invalid attribute 'sauce'.";
    const std::string expectError2 = "Import from 'some-other-model.xml' has an invalid child element 'invalid_nonsense'.";
    const std::string expectError3 = "Import of units 'fido' from 'some-other-model.xml' has an invalid attribute 'units_ruff'.";
    const std::string expectError4 = "Import of component 'frank' from 'some-other-model.xml' has an invalid attribute 'component_meow'.";
    const std::string output =
        "<?xml version=\"1.0\" encoding=\"UTF-8\"?>\n"
        "<model xmlns=\"http://www.cellml.org/cellml/2.0#\">\n"
        "  <import xlink:href=\"some-other-model.xml\" xmlns:xlink=\"http://www.w3.org/1999/xlink\">\n"
        "    <component component_ref=\"a_component_in_that_model\" name=\"component_in_this_model\"/>\n"
        "  </import>\n"
        "  <import xlink:href=\"some-other-model.xml\" xmlns:xlink=\"http://www.w3.org/1999/xlink\">\n"
        "    <units units_ref=\"a_units_in_that_model\" name=\"units_in_this_model\"/>\n"
        "  </import>\n"
        "</model>\n";

    libcellml::Parser p;
    libcellml::ModelPtr m = p.parseModel(input);
    EXPECT_EQ(size_t(4), p.errorCount());
    EXPECT_EQ(expectError1, p.error(0)->description());
    EXPECT_EQ(expectError2, p.error(1)->description());
    EXPECT_EQ(expectError3, p.error(2)->description());
    EXPECT_EQ(expectError4, p.error(3)->description());

    libcellml::Printer printer;
    const std::string a = printer.printModel(m);
    EXPECT_EQ(output, a);

    libcellml::ImportSourcePtr import = m->units("units_in_this_model")->importSource();
    // Get import from error and check.
    EXPECT_EQ(import, p.error(0)->importSource());
    // Get const import from error and check.
    const libcellml::ErrorPtr err = p.error(0);
    libcellml::Error *rawErr = err.get();
    const libcellml::ImportSourcePtr importFromError = rawErr->importSource();
    EXPECT_EQ(import, importFromError);
}

TEST(Parser, invalidModelWithAllKindsOfErrors)
{
    // Check for all kinds of errors.
    std::vector<bool> foundKind(9, false);

    // Trigger CellML entity errors
    const std::string input =
        "<?xml version=\"1.0\" encoding=\"UTF-8\"?>\n"
        "<model xmlns=\"http://www.cellml.org/cellml/2.0#\" name=\"starwars\" episode=\"four\">\n"
        "  <import princess=\"leia\"/>\n"
        "  <units jedi=\"luke\"/>\n"
        "  <component ship=\"falcon\">\n"
        "    <variable pilot=\"han\"/>\n"
        "  </component>\n"
        "  <connection wookie=\"chewie\"/>\n"
        "  <encapsulation yoda=\"green\"/>\n"
        "</model>\n";

    const std::vector<std::string> expectedErrors = {
        "Model 'starwars' has an invalid attribute 'episode'.",
        "Import from '' has an invalid attribute 'princess'.",
        "Units '' has an invalid attribute 'jedi'.",
        "Component '' has an invalid attribute 'ship'.",
        "Variable '' has an invalid attribute 'pilot'.",
        "Encapsulation in model 'starwars' has an invalid attribute 'yoda'.",
        "Encapsulation in model 'starwars' does not contain any child elements.",
        "Connection in model 'starwars' has an invalid connection attribute 'wookie'.",
        "Connection in model 'starwars' does not have a valid component_1 in a connection element.",
        "Connection in model 'starwars' does not have a valid component_2 in a connection element.",
        "Connection in model 'starwars' must contain one or more 'map_variables' elements.",
    };

    // Parse and check for CellML errors.
    libcellml::Parser parser;
    parser.parseModel(input);

    EXPECT_EQ_ERRORS(expectedErrors, parser);

    for (size_t i = 0; i < parser.errorCount(); ++i) {
        switch (parser.error(i)->kind()) {
        case libcellml::Error::Kind::COMPONENT:
            foundKind.at(0) = true;
            break;
        case (libcellml::Error::Kind::CONNECTION):
            foundKind.at(1) = true;
            break;
        case (libcellml::Error::Kind::ENCAPSULATION):
            foundKind.at(2) = true;
            break;
        case (libcellml::Error::Kind::IMPORT):
            foundKind.at(3) = true;
            break;
        case (libcellml::Error::Kind::MODEL):
            foundKind.at(4) = true;
            break;
        case (libcellml::Error::Kind::UNITS):
            foundKind.at(5) = true;
            break;
        case (libcellml::Error::Kind::VARIABLE):
            foundKind.at(6) = true;
            break;
        case libcellml::Error::Kind::MATHML:
        case libcellml::Error::Kind::RESET:
        case libcellml::Error::Kind::UNDEFINED:
        case libcellml::Error::Kind::XML:
        case libcellml::Error::Kind::GENERATOR:
            break;
        }
    }

    // Trigger undefined error
    libcellml::Parser parser2;
    // Add an undefined error
    libcellml::ErrorPtr undefinedError = std::make_shared<libcellml::Error>();
    parser2.addError(undefinedError);
    EXPECT_EQ(size_t(1), parser2.errorCount());
    if (parser2.error(0)->isKind(libcellml::Error::Kind::UNDEFINED)) {
        foundKind.at(7) = true;
    }

    // Trigger an XML error
    const std::string input3 = "jarjarbinks";
    const std::vector<std::string> expectedErrors3 = {
        "LibXml2 error: Start tag expected, '<' not found.",
        "Could not get a valid XML root node from the provided input.",
    };
    libcellml::Parser parser3;
    parser3.parseModel(input3);
    EXPECT_EQ_ERRORS(expectedErrors3, parser3);
    for (size_t i = 0; i < parser3.errorCount(); ++i) {
        if (parser3.error(i)->isKind(libcellml::Error::Kind::XML)) {
            foundKind.at(8) = true;
        }
    }

    // Check that we've found all the possible error types
    bool foundAllKinds = false;
    if (std::all_of(foundKind.begin(), foundKind.end(), [](bool i) { return i; })) {
        foundAllKinds = true;
    }
    EXPECT_TRUE(foundAllKinds);
}

TEST(Parser, invalidModelWithTextInAllElements)
{
    const std::string input =
        "<?xml version=\"1.0\" encoding=\"UTF-8\"?>\n"
        "<model xmlns=\"http://www.cellml.org/cellml/2.0#\" name=\"starwars\">\n"
        "  episode7\n"
        "  <import xlink:href=\"sith.xml\" xmlns:xlink=\"http://www.w3.org/1999/xlink\">\n"
        "    kylo\n"
        "  </import>\n"
        "  <units name=\"robot\">\n"
        "    bb-8\n"
        "    <unit units=\"ball\">\n"
        "      rolls\n"
        "    </unit>\n"
        "  </units>\n"
        "  <component name=\"ship\">\n"
        "    falcon\n"
        "    <variable name=\"jedi\">\n"
        "      rey\n"
        "    </variable>\n"
        "  </component>\n"
        "  <connection>\n"
        "    finn\n"
        "    <map_variables>\n"
        "      trooper\n"
        "    </map_variables>\n"
        "  </connection>\n"
        "  <encapsulation>\n"
        "    awakens\n"
        "    <component_ref component=\"ship\">\n"
        "      force\n"
        "    </component_ref>\n"
        "  </encapsulation>\n"
        "</model>\n";

    const std::vector<std::string> expectedErrors = {
        "Model 'starwars' has an invalid non-whitespace child text element '\n  episode7\n  '.",
        "Import from 'sith.xml' has an invalid non-whitespace child text element '\n    kylo\n  '.",
        "Units 'robot' has an invalid non-whitespace child text element '\n    bb-8\n    '.",
        "Unit referencing 'ball' in units 'robot' has an invalid non-whitespace child text element '\n      rolls\n    '.",
        "Component 'ship' has an invalid non-whitespace child text element '\n    falcon\n    '.",
        "Variable 'jedi' has an invalid non-whitespace child text element '\n      rey\n    '.",
        "Encapsulation in model 'starwars' has an invalid non-whitespace child text element '\n    awakens\n    '.",
        "Encapsulation in model 'starwars' has an invalid non-whitespace child text element '\n      force\n    '.",
        "Encapsulation in model 'starwars' specifies 'ship' as a parent component_ref but it does not have any children.",
        "Connection in model 'starwars' does not have a valid component_1 in a connection element.",
        "Connection in model 'starwars' does not have a valid component_2 in a connection element.",
        "Connection in model 'starwars' has an invalid non-whitespace child text element '\n    finn\n    '.",
        "Connection in model 'starwars' has an invalid non-whitespace child text element '\n      trooper\n    '.",
        "Connection in model 'starwars' does not have a valid variable_1 in a map_variables element.",
        "Connection in model 'starwars' does not have a valid variable_2 in a map_variables element.",
        "Connection in model 'starwars' specifies '' as variable_1 but the corresponding component_1 is invalid.",
        "Connection in model 'starwars' specifies '' as variable_2 but the corresponding component_2 is invalid.",
    };

    // Parse and check for CellML errors.
    libcellml::Parser parser;
    parser.parseModel(input);

    EXPECT_EQ_ERRORS(expectedErrors, parser);
}

TEST(Parser, parseIds)
{
    const std::string input =
        "<?xml version=\"1.0\" encoding=\"UTF-8\"?>\n"
        "<model xmlns=\"http://www.cellml.org/cellml/2.0#\" id=\"mid\">\n"
        "  <import xlink:href=\"some-other-model.xml\" xmlns:xlink=\"http://www.w3.org/1999/xlink\" id=\"i1id\">\n"
        "    <component component_ref=\"a_component_in_that_model\" name=\"component1\" id=\"c1id\"/>\n"
        "  </import>\n"
        "  <import xlink:href=\"some-other-model.xml\" xmlns:xlink=\"http://www.w3.org/1999/xlink\" id=\"i2id\">\n"
        "    <units units_ref=\"a_units_in_that_model\" name=\"units1\" id=\"u1id\"/>\n"
        "  </import>\n"
        "  <units name=\"units2\" id=\"u2id\"/>\n"
        "  <units name=\"units3\" id=\"u3id\"/>\n"
        "  <component name=\"component2\" id=\"c2id\">\n"
        "    <variable name=\"variable1\" units=\"blob\" id=\"vid\"/>\n"
        "  </component>\n"
        "</model>\n";

    libcellml::Parser p;
    libcellml::ModelPtr model = p.parseModel(input);

    EXPECT_EQ(size_t(0), p.errorCount());
    EXPECT_EQ("mid", model->id());
    EXPECT_EQ("c1id", model->component("component1")->id());
    EXPECT_EQ("i1id", model->component("component1")->importSource()->id());
    EXPECT_EQ("u1id", model->units("units1")->id());
    EXPECT_EQ("i2id", model->units("units1")->importSource()->id());
    EXPECT_EQ("u2id", model->units("units2")->id());
    EXPECT_EQ("c2id", model->component("component2")->id());
    EXPECT_EQ("u3id", model->units("units3")->id());
    EXPECT_EQ("vid", model->component("component2")->variable("variable1")->id());
}

TEST(Parser, parseIdsOnEverythingButMath)
{
    const std::string input =
        "<?xml version=\"1.0\" encoding=\"UTF-8\"?>\n"
        "<model xmlns=\"http://www.cellml.org/cellml/2.0#\" name=\"everything\" id=\"mid\">\n"
        "  <import xlink:href=\"some-other-model.xml\" xmlns:xlink=\"http://www.w3.org/1999/xlink\" id=\"i1id\">\n"
        "    <component component_ref=\"a_component_in_that_model\" name=\"component1\" id=\"c1id\"/>\n"
        "  </import>\n"
        "  <import xlink:href=\"some-other-model.xml\" xmlns:xlink=\"http://www.w3.org/1999/xlink\" id=\"i2id\">\n"
        "    <units units_ref=\"a_units_in_that_model\" name=\"units1\" id=\"u1id\"/>\n"
        "  </import>\n"
        "  <units name=\"units2\" id=\"u2id\">\n"
        "    <unit units=\"second\" id=\"unit1id\"/>\n"
        "  </units>\n"
        "  <units name=\"units3\" id=\"u3id\"/>\n"
        "  <component name=\"component2\" id=\"c2id\">\n"
        "    <variable name=\"variable1\" units=\"blob\" id=\"v1id\"/>\n"
        "    <variable name=\"variable2\" units=\"blob\" id=\"v2id\"/>\n"
        "    <reset variable=\"variable1\" test_variable=\"variable2\" order=\"1\" id=\"r1id\">\n"
        "      <test_value id=\"tv1id\">\n"
        "        <math xmlns=\"http://www.w3.org/1998/Math/MathML\" id=\"math1when1\">\n"
        "          <apply>\n"
        "            <eq/>\n"
        "            <ci>variable1</ci>\n"
        "            <cn>3.4</cn>\n"
        "          </apply>\n"
        "        </math>\n"
        "      </test_value>\n"
        "      <reset_value id=\"rv1id\">\n"
        "        <math xmlns=\"http://www.w3.org/1998/Math/MathML\" id=\"math2when1\">\n"
        "          <apply>\n"
        "            <eq/>\n"
        "            <ci>variable1</ci>\n"
        "            <cn>9.0</cn>\n"
        "          </apply>\n"
        "        </math>\n"
        "      </reset_value>\n"
        "    </reset>\n"
        "  </component>\n"
        "  <component name=\"component3\" id=\"c3id\">\n"
        "    <variable name=\"variable2\" units=\"ampere\" id=\"c3v2id\"/>\n"
        "  </component>\n"
        "  <connection component_1=\"component2\" component_2=\"component3\" id=\"con1id\">\n"
        "    <map_variables variable_1=\"variable1\" variable_2=\"variable2\" id=\"map1id\"/>\n"
        "  </connection>\n"
        "  <encapsulation id=\"encap1id\">\n"
        "    <component_ref component=\"component2\" id=\"cref1id\">\n"
        "      <component_ref component=\"component3\" id=\"crefchild1id\"/>\n"
        "    </component_ref>\n"
        "  </encapsulation>\n"
        "</model>\n";

    libcellml::Parser parser;
    libcellml::ModelPtr model = parser.parseModel(input);

    EXPECT_EQ(size_t(0), parser.errorCount());
    EXPECT_EQ("mid", model->id());
    EXPECT_EQ("c1id", model->component("component1")->id());
    EXPECT_EQ("i1id", model->component("component1")->importSource()->id());
    EXPECT_EQ("u1id", model->units("units1")->id());
    EXPECT_EQ("i2id", model->units("units1")->importSource()->id());
    EXPECT_EQ("u2id", model->units("units2")->id());
    EXPECT_EQ("c2id", model->component("component2")->id());
    EXPECT_EQ("u3id", model->units("units3")->id());
    EXPECT_EQ("v1id", model->component("component2")->variable("variable1")->id());
    EXPECT_EQ("r1id", model->component("component2")->reset(0)->id());
    EXPECT_EQ("tv1id", model->component("component2")->reset(0)->testValueId());
    EXPECT_EQ("rv1id", model->component("component2")->reset(0)->resetValueId());

    libcellml::Printer printer;
    EXPECT_EQ(input, printer.printModel(model));
}

TEST(Parser, parseResets)
{
    const std::string input =
        "<?xml version=\"1.0\" encoding=\"UTF-8\"?>\n"
        "<model xmlns=\"http://www.cellml.org/cellml/2.0#\" id=\"mid\">\n"
        "  <component name=\"component2\" id=\"c2id\">\n"
        "    <variable name=\"variable1\" id=\"vid\"/>\n"
        "    <variable name=\"variable2\" id=\"vid2\"/>\n"
        "    <reset order=\"1\" id=\"rid\" variable=\"variable1\" test_variable=\"variable2\">\n"
        "      <test_value>\n"
        "        <math xmlns=\"http://www.w3.org/1998/Math/MathML\">\n"
        "          some condition in mathml\n"
        "        </math>\n"
        "      </test_value>\n"
        "      <reset_value>\n"
        "        <math xmlns=\"http://www.w3.org/1998/Math/MathML\">\n"
        "          some value in mathml\n"
        "        </math>\n"
        "      </reset_value>\n"
        "    </reset>\n"
        "  </component>\n"
        "</model>\n";

    libcellml::Parser p;
    libcellml::ModelPtr model = p.parseModel(input);

    libcellml::ComponentPtr c = model->component(0);
    EXPECT_EQ(size_t(1), c->resetCount());

    libcellml::ResetPtr r = c->reset(0);
    EXPECT_EQ(1, r->order());

    libcellml::VariablePtr v1 = r->variable();
    EXPECT_EQ("variable1", v1->name());

    libcellml::VariablePtr v2 = r->testVariable();
    EXPECT_EQ("variable2", v2->name());

    std::string testValueString = r->testValue();
    std::string t =
        "<math xmlns=\"http://www.w3.org/1998/Math/MathML\">\n"
        "          some condition in mathml\n"
        "        </math>\n";
    EXPECT_EQ(t, testValueString);

    std::string resetValueString = r->resetValue();
    std::string rt =
        "<math xmlns=\"http://www.w3.org/1998/Math/MathML\">\n"
        "          some value in mathml\n"
        "        </math>\n";
    EXPECT_EQ(rt, resetValueString);
}

TEST(Parser, parseResetsWithErrors)
{
    const std::string input =
        "<?xml version=\"1.0\" encoding=\"UTF-8\"?>\n"
        "<model xmlns=\"http://www.cellml.org/cellml/2.0#\" id=\"mid\">\n"
        "  <component name=\"component1\">\n"
        "    <variable name=\"variable1\" id=\"vid\" units=\"dimensionless\"/>\n" // reset variable not in the same component
        "  </component>\n"
        "  <component name=\"component2\" id=\"c2id\">\n"
        "    <variable name=\"variable2\" id=\"vid2\" units=\"dimensionless\"/>\n"
        "    <variable name=\"variable4\" id=\"vid4\" units=\"dimensionless\"/>\n"

        // variable1 does not exist in this component, variable3 does not exist at all
        "    <reset order=\"33\" variable=\"variable3\" test_variable=\"variable1\">\n"
        "      <test_value one_invalid_attribute=\"apples\">\n" // invalid attribute
        "        <math xmlns=\"http://www.w3.org/1998/Math/MathML\">\n"
        "          <apply>\n"
        "          <eq/>\n"
        "            <ci>C1</ci>\n"
        "            <apply>\n"
        "              <plus/>\n"
        "              <ci>A1</ci>\n"
        "              <ci>B1</ci>\n"
        "            </apply>\n"
        "          </apply>\n"
        "        </math>\n"
        "      </test_value>\n"
        "      <test_value>\n" // duplicated test_value block inside reset
        "        <math xmlns=\"http://www.w3.org/1998/Math/MathML\">\n"
        "          some value in mathml\n"
        "        </math>\n"
        "      </test_value>\n"
        "      <reset_value another_invalid_attribute=\"bananas\">\n" // invalid attribute
        "        <math xmlns=\"http://www.w3.org/1998/Math/MathML\">\n"
        "          some value in mathml\n"
        "        </math>\n"
        "      </reset_value>\n"
        "      <test_value>\n" // duplicated test_value block inside reset
        "        <math xmlns=\"http://www.w3.org/1998/Math/MathML\">\n"
        "          some value in mathml\n"
        "        </math>\n"
        "      </test_value>\n"
        "      <reset_value>\n"
        "        <math xmlns=\"http://www.w3.org/1998/Math/MathML\">\n"
        "          some value in mathml\n"
        "        </math>\n"
        "      </reset_value>\n" // duplicated reset_value block inside reset
        "    </reset>\n"

        // order not specified
        "    <reset variable=\"variable2\" test_variable=\"variable4\">\n"
        "      lost text here\n"
        "      <test_value>\n"
        "        <some_invalid_tag/>\n" // test_value should only contain mathml
        "      </test_value>\n"
        "      <reset_value>\n"
        "        <some_other_invalid_tag/>\n" // reset_value should only contain mathml
        "      </reset_value>\n"
        "    </reset>\n"

        //order not specified, unknown attribute
        "    <reset variable=\"variable2\" test_variable=\"variable4\" i_dont_belong_here=\"yep_really_i_dont\">\n"

        //test_value missing
        //reset_value missing
        "    </reset>\n"
        "  </component>\n"
        "</model>\n";

    const std::vector<std::string> expectedErrors = {
        "Reset referencing variable 'variable3' is not a valid reference for a variable in component 'component2'.",
        "Reset referencing test_variable 'variable1' is not a valid reference for a variable in component 'component2'.",
        "Reset in component 'component2' referencing variable '' and test_variable '' has an unexpected attribute in the test_value block of 'one_invalid_attribute'.",
        "Reset in component 'component2' referencing variable '' and test_variable '' has an unexpected attribute in the reset_value block of 'another_invalid_attribute'.",
        "Reset in component 'component2' referencing variable '' and test_variable '' has 3 test_value blocks.",
        "Reset in component 'component2' referencing variable '' and test_variable '' has 2 reset_value blocks.",
        "Reset in component 'component2' does not have its order set.",
        "Reset has an invalid non-whitespace child text element '\n      lost text here\n      '. Either a test_value block or a reset_value block is expected.",
        "The test_value in the reset in component 'component2' referencing variable 'variable2' and test_variable 'variable4' should have a MathML block as a child.",
        "The reset_value in the reset in component 'component2' referencing variable 'variable2' and test_variable 'variable4' should have a MathML block as a child.",
        "Reset in component 'component2' has an invalid attribute 'i_dont_belong_here'.",
        "Reset in component 'component2' does not have its order set.",
        "Reset in component 'component2' referencing variable 'variable2' and test_variable 'variable4' does not have a test_value block defined.",
        "Reset in component 'component2' referencing variable 'variable2' and test_variable 'variable4' does not have a reset_value block defined.",
    };

    libcellml::Parser p;
    libcellml::ModelPtr model = p.parseModel(input);

    libcellml::ResetPtr resetExpected = model->component(1)->reset(0);

    EXPECT_EQ_ERRORS(expectedErrors, p);

    EXPECT_EQ(resetExpected, p.error(0)->reset());
}

TEST(Parser, unitsWithCellMLRealVariations)
{
    const std::string input =
        "<?xml version=\"1.0\" encoding=\"UTF-8\"?>\n"
        "<model xmlns=\"http://www.cellml.org/cellml/2.0#\" name=\"model_name\">\n"
        "  <units name=\"fahrenheitish\">\n"
        "    <unit multiplier=\"1.8\" exponent=\"-0.23E-13\" units=\"kelvin\"/>\n"
        "  </units>\n"
        "  <units name=\"units_invalid_reals\">\n"
        "    <unit multiplier=\"1.8.0\" exponent=\"4.87f87\" units=\"kelvin\"/>\n"
        "    <unit multiplier=\"+9.87\" exponent=\"4.87e+16\" units=\"oranges\"/>\n"
        "    <unit multiplier=\"AB8e34\" exponent=\"4.87ee32\" units=\"apples\"/>\n"
        "    <unit multiplier=\"AB8\" exponent=\"4.87eE32\" units=\"bananas\"/>\n"
        "    <unit multiplier=\"e7\" exponent=\"4.87e\" units=\"mangoes\"/>\n"
        "    <unit multiplier=\"3.4e7.8\" units=\"fruit\"/>\n"
        "  </units>\n"
        "</model>\n";

    const std::string e =
        "<?xml version=\"1.0\" encoding=\"UTF-8\"?>\n"
        "<model xmlns=\"http://www.cellml.org/cellml/2.0#\" name=\"model_name\">\n"
        "  <units name=\"fahrenheitish\">\n"
        "    <unit exponent=\"-2.3e-14\" multiplier=\"1.8\" units=\"kelvin\"/>\n"
        "  </units>\n"
        "  <units name=\"units_invalid_reals\">\n"
        "    <unit units=\"kelvin\"/>\n"
        "    <unit exponent=\"4.87e+16\" units=\"oranges\"/>\n"
        "    <unit units=\"apples\"/>\n"
        "    <unit units=\"bananas\"/>\n"
        "    <unit units=\"mangoes\"/>\n"
        "    <unit units=\"fruit\"/>\n"
        "  </units>\n"
        "</model>\n";

    libcellml::Parser parser;
    libcellml::ModelPtr model = parser.parseModel(input);

    libcellml::Printer printer;
    const std::string a = printer.printModel(model);
    EXPECT_EQ(e, a);
}

TEST(Parser, xmlComments)
{
    const std::string input =
        "<?xml version=\"1.0\" encoding=\"UTF-8\"?>\n"
        "<!-- THIS COMMENT SHOULD BE IGNORED 0 -->\n"
        "<model xmlns=\"http://www.cellml.org/cellml/2.0#\" name=\"model_name\">\n"
        "  <!-- THIS COMMENT SHOULD BE IGNORED 1 -->\n"
        "  <units name=\"fahrenheitish\">\n"
        "    <!-- THIS COMMENT SHOULD BE IGNORED 2 -->\n"
        "    <unit units=\"kelvin\"><!-- THIS COMMENT SHOULD BE IGNORED 2a --></unit>\n"
        "  </units>\n"
        "  <component name=\"main\">\n"
        "    <!-- THIS COMMENT SHOULD BE IGNORED 3 -->\n"
        "    <variable name=\"stan\" units=\"dimensionless\"/>\n"
        "    <variable name=\"V_k\" units=\"dimensionless\"><!-- THIS COMMENT SHOULD BE IGNORED 3a --></variable>\n"
        "    <reset variable=\"V_k\" order=\"2\" id=\"rid\" test_variable=\"stan\">\n"
        "      <!-- THIS COMMENT SHOULD BE IGNORED 4 -->\n"
        "      <test_value>\n"
        "        <!-- THIS COMMENT SHOULD BE IGNORED 5 -->\n"
        "        <math xmlns=\"http://www.w3.org/1998/Math/MathML\">\n"
        "          some condition in mathml\n"
        "        </math>\n"
        "      </test_value>\n"
        "      <reset_value>\n"
        "        <!-- THIS COMMENT SHOULD BE IGNORED 6 -->\n"
        "        <math xmlns=\"http://www.w3.org/1998/Math/MathML\">\n"
        "          some condition in mathml\n"
        "        </math>\n"
        "      </reset_value>\n"
        "    </reset>\n"
        "  </component>\n"
        "  <component name=\"child\"/>\n"
        "  <encapsulation>\n"
        "    <!-- THIS COMMENT SHOULD BE IGNORED 7 -->\n"
        "    <component_ref component=\"main\">\n"
        "       <!-- THIS COMMENT SHOULD BE IGNORED 8 -->\n"
        "       <component_ref component=\"child\"/>\n"
        "    </component_ref>\n"
        "  </encapsulation>\n"
        "</model>\n";

    libcellml::Parser parser;
    parser.parseModel(input);

    EXPECT_EQ(size_t(0), parser.errorCount());
}

TEST(Parser, mathWithNamespacesDefinedOnTheMathNode)
{
    const std::string input =
        "<?xml version=\"1.0\" encoding=\"UTF-8\"?>\n"
        "<model xmlns=\"http://www.cellml.org/cellml/2.0#\" name=\"model_name\">\n"
        "  <component>\n"
        "  <math xmlns=\"http://www.w3.org/1998/Math/MathML\" xmlns:cellml=\"http://www.cellml.org/cellml/2.0#\">\n"
        "    <apply>\n"
        "      <eq/>\n"
        "      <ci>b2</ci>\n"
        "      <apply>\n"
        "        <times/>\n"
        "        <cn cellml:units=\"dimensionless\">2.0</cn>\n"
        "        <ci>d</ci>\n"
        "      </apply>\n"
        "    </apply>\n"
        "  </math>\n"
        "  </component>\n"
        "</model>\n";

    libcellml::Parser parser;
    parser.parseModel(input);

    EXPECT_EQ(size_t(0), parser.errorCount());
}

TEST(Parser, mathWithNamespacesDefinedOnTheNodeThatUsesNamespace)
{
    const std::string input =
        "<?xml version=\"1.0\" encoding=\"UTF-8\"?>\n"
        "<model xmlns=\"http://www.cellml.org/cellml/2.0#\" name=\"model_name\">\n"
        "  <component>\n"
        "  <math xmlns=\"http://www.w3.org/1998/Math/MathML\">\n"
        "    <apply>\n"
        "      <eq/>\n"
        "      <ci>b2</ci>\n"
        "      <apply>\n"
        "        <times/>\n"
        "        <cn xmlns:cellml=\"http://www.cellml.org/cellml/2.0#\" cellml:units=\"dimensionless\">2.0</cn>\n"
        "        <ci>d</ci>\n"
        "      </apply>\n"
        "    </apply>\n"
        "  </math>\n"
        "  </component>\n"
        "</model>\n";

    libcellml::Parser parser;
    parser.parseModel(input);

    EXPECT_EQ(size_t(0), parser.errorCount());
}

<<<<<<< HEAD
TEST(Parser, mathWithNamespacesDefinedOnTheMathNodeNonStandardPrefix)
=======
TEST(Parser, mathWithNonStandardCellMLPrefix)
>>>>>>> 6d18f757
{
    const std::string input =
        "<?xml version=\"1.0\" encoding=\"UTF-8\"?>\n"
        "<model xmlns=\"http://www.cellml.org/cellml/2.0#\" xmlns:ns_1=\"http://www.cellml.org/cellml/2.0#\" name=\"model_name\">\n"
        "  <component>\n"
        "    <math xmlns=\"http://www.w3.org/1998/Math/MathML\">\n"
        "      <apply>\n"
        "        <eq/>\n"
        "        <ci>b2</ci>\n"
        "        <apply>\n"
        "          <times/>\n"
        "          <cn ns_1:units=\"dimensionless\">2.0</cn>\n"
        "          <ci>d</ci>\n"
        "        </apply>\n"
        "      </apply>\n"
        "    </math>\n"
        "  </component>\n"
        "</model>\n";

    libcellml::Parser parser;
    parser.parseModel(input);

    EXPECT_EQ(size_t(0), parser.errorCount());
}

<<<<<<< HEAD
=======
TEST(Parser, mathWithMathmlNamespaceOnModel)
{
    const std::string input =
        "<?xml version=\"1.0\" encoding=\"UTF-8\"?>\n"
        "<model xmlns=\"http://www.cellml.org/cellml/2.0#\" xmlns:ns_2=\"http://www.w3.org/1998/Math/MathML\" xmlns:ns_1=\"http://www.cellml.org/cellml/2.0#\" name=\"model_name\">\n"
        "  <component>\n"
        "    <ns_2:math>\n"
        "      <ns_2:apply>\n"
        "        <ns_2:eq/>\n"
        "        <ns_2:ci>b2</ns_2:ci>\n"
        "        <ns_2:apply>\n"
        "          <ns_2:times/>\n"
        "          <ns_2:cn ns_1:units=\"dimensionless\">2.0</ns_2:cn>\n"
        "          <ns_2:ci>d</ns_2:ci>\n"
        "        </ns_2:apply>\n"
        "      </ns_2:apply>\n"
        "    </ns_2:math>\n"
        "  </component>\n"
        "</model>\n";

    libcellml::Parser parser;
    parser.parseModel(input);

    EXPECT_EQ(size_t(0), parser.errorCount());
}

>>>>>>> 6d18f757
TEST(Parser, repeatedMathParsePrintBehaviour)
{
    const std::string input =
        "<?xml version=\"1.0\" encoding=\"UTF-8\"?>\n"
        "<model xmlns=\"http://www.cellml.org/cellml/2.0#\">\n"
        "  <component name=\"component\">\n"
        "    <variable name=\"A\" initial_value=\"1.0\"/>\n"
        "    <variable name=\"B\" initial_value=\"-1.0\"/>\n"
        "    <math xmlns=\"http://www.w3.org/1998/Math/MathML\">\n"
        "      <apply>\n"
        "        <eq/>\n"
        "        <ci>C</ci>\n"
        "        <apply>\n"
        "          <plus/>\n"
        "          <ci>A</ci>\n"
        "          <ci>B</ci>\n"
        "        </apply>\n"
        "      </apply>\n"
        "    </math>\n"
        "  </component>\n"
        "</model>\n";

    libcellml::Parser parser;
    libcellml::Printer printer;

    libcellml::ModelPtr model1 = parser.parseModel(input);
    std::string output1 = printer.printModel(model1);

    libcellml::ModelPtr model2 = parser.parseModel(output1);
    std::string output2 = printer.printModel(model2);

    EXPECT_EQ(input, output2);
}

TEST(Parser, repeatedMathParsePrintBehaviourWithReset)
{
    const std::string input =
        "<?xml version=\"1.0\" encoding=\"UTF-8\"?>\n"
        "<model xmlns=\"http://www.cellml.org/cellml/2.0#\">\n"
        "  <component name=\"component\">\n"
        "    <variable name=\"variable1\" units=\"blob\" id=\"v1id\"/>\n"
        "    <variable name=\"variable2\" units=\"blob\" id=\"v2id\"/>\n"
        "    <reset variable=\"variable1\" test_variable=\"variable2\" order=\"1\" id=\"r1id\">\n"
        "      <test_value>\n"
        "        <math xmlns=\"http://www.w3.org/1998/Math/MathML\" id=\"math1when1\">\n"
        "          <apply>\n"
        "            <eq/>\n"
        "            <ci>variable1</ci>\n"
        "            <cn>3.4</cn>\n"
        "          </apply>\n"
        "        </math>\n"
        "      </test_value>\n"
        "      <reset_value>\n"
        "        <math xmlns=\"http://www.w3.org/1998/Math/MathML\" id=\"math2when1\">\n"
        "          <apply>\n"
        "            <eq/>\n"
        "            <ci>variable1</ci>\n"
        "            <cn>9.0</cn>\n"
        "          </apply>\n"
        "        </math>\n"
        "      </reset_value>\n"
        "    </reset>\n"
        "  </component>\n"
        "</model>\n";

    libcellml::Parser parser;
    libcellml::Printer printer;

    libcellml::ModelPtr model1 = parser.parseModel(input);
    std::string output1 = printer.printModel(model1);

    libcellml::ModelPtr model2 = parser.parseModel(output1);
    std::string output2 = printer.printModel(model2);

    EXPECT_EQ(input, output2);
}<|MERGE_RESOLUTION|>--- conflicted
+++ resolved
@@ -1910,11 +1910,7 @@
     EXPECT_EQ(size_t(0), parser.errorCount());
 }
 
-<<<<<<< HEAD
-TEST(Parser, mathWithNamespacesDefinedOnTheMathNodeNonStandardPrefix)
-=======
 TEST(Parser, mathWithNonStandardCellMLPrefix)
->>>>>>> 6d18f757
 {
     const std::string input =
         "<?xml version=\"1.0\" encoding=\"UTF-8\"?>\n"
@@ -1940,8 +1936,6 @@
     EXPECT_EQ(size_t(0), parser.errorCount());
 }
 
-<<<<<<< HEAD
-=======
 TEST(Parser, mathWithMathmlNamespaceOnModel)
 {
     const std::string input =
@@ -1968,7 +1962,6 @@
     EXPECT_EQ(size_t(0), parser.errorCount());
 }
 
->>>>>>> 6d18f757
 TEST(Parser, repeatedMathParsePrintBehaviour)
 {
     const std::string input =
