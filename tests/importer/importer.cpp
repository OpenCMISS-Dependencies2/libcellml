/*
Copyright libCellML Contributors

Licensed under the Apache License, Version 2.0 (the "License");
you may not use this file except in compliance with the License->
You may obtain a copy of the License at

    http://www.apache->org/licenses/LICENSE-2.0

Unless required by applicable law or agreed to in writing, software
distributed under the License is distributed on an "AS IS" BASIS,
WITHOUT WARRANTIES OR CONDITIONS OF ANY KIND, either express or implied.
See the License for the specific language governing permissions and
limitations under the License->
*/

#include "gtest/gtest.h"

#include <libcellml>

#include "test_utils.h"

TEST(Importer, create)
{
    auto importer = libcellml::Importer::create();
    EXPECT_NE(nullptr, importer);
}

TEST(Importer, noWarningForkedImport)
{
    libcellml::ParserPtr p = libcellml::Parser::create();
    libcellml::ImporterPtr importer = libcellml::Importer::create();
    libcellml::ModelPtr model = p->parseModel(fileContents("importer/forkedImport.cellml"));

    EXPECT_EQ(size_t(0), p->errorCount());

    EXPECT_TRUE(model->hasUnresolvedImports());
    importer->resolveImports(model, resourcePath("importer/"));
    EXPECT_FALSE(model->hasUnresolvedImports());
}

TEST(Importer, noWarningDiamondImport)
{
    libcellml::ParserPtr p = libcellml::Parser::create();
    libcellml::ImporterPtr importer = libcellml::Importer::create();
    libcellml::ModelPtr model = p->parseModel(fileContents("importer/diamond.cellml"));

    EXPECT_EQ(size_t(0), p->errorCount());

    EXPECT_TRUE(model->hasUnresolvedImports());
    importer->resolveImports(model, resourcePath("importer/"));
    EXPECT_FALSE(model->hasUnresolvedImports());
    EXPECT_EQ(size_t(0), importer->errorCount());
}

TEST(Importer, warningCircularImportReferencesComponent)
{
    const std::string errorMessage =
        std::string("Cyclic dependencies were found when attempting to resolve a component in the model 'circularImport1'. The dependency loop is:\n")
        + " - component 'i_am_cyclic' specifies an import from ':this:' to '" + resourcePath("importer/") + "circularImport_2.cellml';\n"
        + " - component 'c2' specifies an import from '" + resourcePath("importer/") + "circularImport_2.cellml' to '" + resourcePath("importer/") + "circularImport_3.cellml'; and\n"
        + " - component 'c3' specifies an import from '" + resourcePath("importer/") + "circularImport_3.cellml' to '" + resourcePath("importer/") + "circularImport_1.cellml'.";

    auto parser = libcellml::Parser::create();
    auto importer = libcellml::Importer::create();
    auto model = parser->parseModel(fileContents("importer/circularImport_1.cellml"));
    EXPECT_EQ(size_t(0), parser->issueCount());
    importer->resolveImports(model, resourcePath("importer/"));

    EXPECT_EQ(size_t(1), importer->issueCount());
    EXPECT_EQ(size_t(1), importer->errorCount());
    EXPECT_EQ(errorMessage, importer->error(0)->description());
}

TEST(Importer, warningCircularImportReferencesUnits)
{
    const std::string errorMessage =
        std::string("Cyclic dependencies were found when attempting to resolve units in the model 'circularImport1'. The dependency loop is:\n")
        + " - units 'i_am_cyclic' specifies an import from ':this:' to '" + resourcePath("importer/") + "circularUnits_2.cellml';\n"
        + " - units 'u2' specifies an import from '" + resourcePath("importer/") + "circularUnits_2.cellml' to '" + resourcePath("importer/") + "circularUnits_3.cellml'; and\n"
        + " - units 'u3' specifies an import from '" + resourcePath("importer/") + "circularUnits_3.cellml' to '" + resourcePath("importer/") + "circularUnits_1.cellml'.";

    auto parser = libcellml::Parser::create();
    auto importer = libcellml::Importer::create();
    auto model = parser->parseModel(fileContents("importer/circularUnits_1.cellml"));
    EXPECT_EQ(size_t(0), parser->issueCount());
    importer->resolveImports(model, resourcePath("importer/"));
    EXPECT_EQ(size_t(1), importer->issueCount());
    EXPECT_EQ(size_t(1), importer->errorCount());
    EXPECT_EQ(errorMessage, importer->error(0)->description());
}

TEST(Importer, warningUnrequiredCircularDependencyComponent)
{
    auto parser = libcellml::Parser::create();
    auto importer = libcellml::Importer::create();
    auto model = parser->parseModel(fileContents("importer/master1.cellml"));
    EXPECT_EQ(size_t(0), parser->issueCount());
    importer->resolveImports(model, resourcePath("importer/"));
    EXPECT_FALSE(model->hasUnresolvedImports());

    // Expect no issues, as the circular component dependency is not instantiated.
    EXPECT_EQ(size_t(0), importer->issueCount());
}

TEST(Importer, warningUnrequiredCircularDependencyUnits)
{
    auto parser = libcellml::Parser::create();
    auto importer = libcellml::Importer::create();
    auto model = parser->parseModel(fileContents("importer/master2.cellml"));
    EXPECT_EQ(size_t(0), parser->issueCount());
    importer->resolveImports(model, resourcePath("importer/"));
    EXPECT_FALSE(model->hasUnresolvedImports());

    // Expect no issues as the circular dependency is not instantiated.
    EXPECT_EQ(size_t(0), importer->issueCount());
}

TEST(Importer, missingUnitsFromImportOfCnTerms)
{
    // This test is intended to show that parsing a model and importing
    // it have the same end result.
    auto validator = libcellml::Validator::create();
    auto model = libcellml::Model::create("model_from_imports");
    auto c = libcellml::Component::create("c");
    auto importer = libcellml::Importer::create();

    auto imp = libcellml::ImportSource::create();
    imp->setUrl("units_in_cn.cellml");

    c->setImportReference("myComponent");
    c->setImportSource(imp);
    model->addComponent(c);

    EXPECT_TRUE(model->hasUnresolvedImports());

    importer->resolveImports(model, resourcePath());
    EXPECT_FALSE(model->hasUnresolvedImports());
    model = importer->flattenModel(model);

    validator->validateModel(model);
    EXPECT_EQ(size_t(0), validator->errorCount());
}

TEST(Importer, importingComponentWithCnUnitsThatAreAlreadyDefinedInImportingModel)
{
    const std::string e =
        "<?xml version=\"1.0\" encoding=\"UTF-8\"?>\n"
        "<model xmlns=\"http://www.cellml.org/cellml/2.0#\" name=\"myModel\">\n"
        "  <units name=\"myUnitsThatIUse\">\n"
        "    <unit units=\"metre\"/>\n"
        "  </units>\n"
        "  <units name=\"myUnitsThatIUse_1\">\n"
        "    <unit units=\"second\"/>\n"
        "  </units>\n"
        "  <component name=\"c\">\n"
        "    <variable name=\"a\" units=\"second\"/>\n"
        "    <math xmlns=\"http://www.w3.org/1998/Math/MathML\" xmlns:cellml=\"http://www.cellml.org/cellml/2.0#\">\n"
        "      <apply>\n"
        "        <eq/>\n"
        "        <ci>a</ci>\n"
        "        <cn cellml:units=\"myUnitsThatIUse_1\">1</cn>\n"
        "      </apply>\n"
        "    </math>\n"
        "  </component>\n"
        "</model>\n";

    const std::string in =
        "<?xml version=\"1.0\" encoding=\"UTF-8\"?>\n"
        "<model xmlns=\"http://www.cellml.org/cellml/2.0#\" name=\"myModel\">\n"
        "  <units name=\"myUnitsThatIUse\">\n"
        "    <unit units=\"second\"/>\n"
        "  </units>\n"
        "   <component name=\"myComponent\">\n"
        "       <variable name=\"a\" units=\"second\"/>\n"
        "       <math xmlns=\"http://www.w3.org/1998/Math/MathML\" xmlns:cellml=\"http://www.cellml.org/cellml/2.0#\">\n"
        "           <apply>"
        "             <eq/>\n"
        "             <ci>a</ci>\n"
        "             <cn cellml:units=\"myUnitsThatIUse\">1</cn>\n"
        "           </apply>\n"
        "       </math>\n"
        "   </component>\n"
        "</model>";

    // Create the model by parsing the string above.
    auto parser = libcellml::Parser::create();
    auto importedModel = parser->parseModel(in);
    auto importer = libcellml::Importer::create();
    auto validator = libcellml::Validator::create();

    // No problems with the imported model.
    validator->validateModel(importedModel);
    EXPECT_EQ(size_t(0), validator->errorCount());

    // The model importedModel already has myUnitsThatIUse defined: the units here will clash.
    auto model = libcellml::Model::create("myModel");
    auto u = libcellml::Units::create("myUnitsThatIUse");
    u->addUnit("metre");
    model->addUnits(u);

    auto c = libcellml::Component::create("c");

    auto importSource = libcellml::ImportSource::create();
    importSource->setUrl("not_required_resolving_import_manually");
    importSource->setModel(importedModel);

    c->setImportReference("myComponent");
    c->setImportSource(importSource);
    model->addComponent(c);

    EXPECT_FALSE(model->hasUnresolvedImports());
    model = importer->flattenModel(model);

    validator->validateModel(model);
    EXPECT_EQ(size_t(0), validator->errorCount());

    // I would expect that the name of the cn elements units would need
    // to change as the importing model already has units of that name.
    auto printer = libcellml::Printer::create();
    EXPECT_EQ(e, printer->printModel(model));
}

TEST(Importer, importUnitsNotDuplicated)
{
    const std::string e =
        "<?xml version=\"1.0\" encoding=\"UTF-8\"?>\n"
        "<model xmlns=\"http://www.cellml.org/cellml/2.0#\" name=\"model\">\n"
        "  <units name=\"millisecond\">\n"
        "    <unit prefix=\"milli\" units=\"second\"/>\n"
        "  </units>\n"
        "  <units name=\"per_millisecond\">\n"
        "    <unit exponent=\"-1\" units=\"millisecond\"/>\n"
        "  </units>\n"
        "  <component name=\"c\">\n"
        "    <variable name=\"alpha_n\" units=\"per_millisecond\" initial_value=\"1\"/>\n"
        "    <variable name=\"beta_n\" units=\"per_millisecond\" initial_value=\"2\"/>\n"
        "  </component>\n"
        "</model>\n";

    const std::string in =
        "<?xml version=\"1.0\" encoding=\"UTF-8\"?>\n"
        "<model xmlns=\"http://www.cellml.org/cellml/2.0#\" name=\"myImportedModel\">\n"
        "  <units name=\"millisecond\">\n"
        "    <unit prefix=\"milli\" units=\"second\"/>\n"
        "  </units>\n"
        "  <units name=\"per_millisecond\">\n"
        "    <unit exponent=\"-1\" units=\"millisecond\"/>\n"
        "  </units>\n"
        "  <component name=\"myComponent\">\n"
        "    <variable name=\"alpha_n\" units=\"per_millisecond\" initial_value=\"1\"/>\n"
        "    <variable name=\"beta_n\" units=\"per_millisecond\" initial_value=\"2\"/>\n"
        "  </component>\n"
        "</model>";

    // Create the model by parsing the string above.
    auto parser = libcellml::Parser::create();
    auto importedModel = parser->parseModel(in);
    auto importer = libcellml::Importer::create();
    auto validator = libcellml::Validator::create();
    validator->validateModel(importedModel);
    EXPECT_EQ(size_t(0), validator->errorCount());

    auto model = libcellml::Model::create("model");
    auto c = libcellml::Component::create("c");

    auto importSource = libcellml::ImportSource::create();
    importSource->setUrl("not_required_resolving_import_manually");
    importSource->setModel(importedModel);

    c->setImportReference("myComponent");
    c->setImportSource(importSource);
    model->addComponent(c);

    EXPECT_FALSE(model->hasUnresolvedImports());
    model = importer->flattenModel(model);

    EXPECT_EQ(size_t(2), model->unitsCount());

    validator->validateModel(model);
    EXPECT_EQ(size_t(0), validator->errorCount());

    auto printer = libcellml::Printer::create();
    EXPECT_EQ(e, printer->printModel(model));
}

TEST(Importer, duplicatesImportedOnceOnly)
{
    std::string in =
        "<?xml version=\"1.0\" encoding=\"iso-8859-1\"?>\n"
        "<model name=\"forked_import\" xmlns=\"http://www.cellml.org/cellml/2.0#\" xmlns:cellml=\"http://www.cellml.org/cellml/2.0#\" xmlns:xlink=\"http://www.w3.org/1999/xlink\">\n"
        "  <import xlink:href=\"prong.cellml\">\n"
        "    <component name=\"left\" component_ref=\"component1\" />\n"
        "  </import>\n"
        "  <import xlink:href=\"prong.cellml\">\n"
        "    <component name=\"right\" component_ref=\"component1\" />\n"
        "  </import>\n"
        "  <import xlink:href=\"prong.cellml\">\n"
        "    <component name=\"centre\" component_ref=\"component1\" />\n"
        "  </import>\n"
        "</model>";
    auto parser = libcellml::Parser::create();
    auto model = parser->parseModel(in);
    auto importer = libcellml::Importer::create();

    importer->resolveImports(model, resourcePath("importer/"));
    EXPECT_EQ(size_t(3), model->componentCount()); // Three imported components ...
    EXPECT_EQ(size_t(1), importer->libraryCount()); // ... but just one imported model.
    EXPECT_FALSE(model->hasUnresolvedImports());
}

TEST(Importer, accessImportedModelLibrary)
{
    auto parser = libcellml::Parser::create();
    auto model = parser->parseModel(fileContents("importer/diamond.cellml"));
    auto importer = libcellml::Importer::create();
    auto printer = libcellml::Printer::create();

    importer->resolveImports(model, resourcePath("importer/"));
    EXPECT_FALSE(model->hasUnresolvedImports());

    // Library should contain left, right, and one instance (not two) of the point.
    EXPECT_EQ(size_t(3), importer->libraryCount());

    // Test that the library items have the expected keys.
    EXPECT_EQ(resourcePath("importer/diamond_left.cellml"), importer->key(0));
    EXPECT_EQ(resourcePath("importer/diamond_point.cellml"), importer->key(1));
    EXPECT_EQ(resourcePath("importer/diamond_right.cellml"), importer->key(2));
    EXPECT_EQ("", importer->key(999));

    // Access library items by their URL.
    auto left = importer->library(resourcePath("importer/diamond_left.cellml"));
    auto right = importer->library(resourcePath("importer/diamond_right.cellml"));
    auto point = importer->library(resourcePath("importer/diamond_point.cellml"));

    // Test that the library items are the same as those in the files.
    EXPECT_EQ(fileContents("importer/diamond_left.cellml"), printer->printModel(left));
    EXPECT_EQ(fileContents("importer/diamond_right.cellml"), printer->printModel(right));
    EXPECT_EQ(fileContents("importer/diamond_point.cellml"), printer->printModel(point));
}

TEST(Importer, multipleModelResolution)
{
    // This test is intended to show how the Importer class can hold multiple imported models in its library, and that
    // these can be used to resolve the imports of more than one importing model.
    // The example given has two models A, B, each importing the same four components, a, b, c, d from a
    // third model D. We expect that model D is parsed and instantiated just once, rather than 8 times.

    auto parser = libcellml::Parser::create();
    auto modelA = parser->parseModel(fileContents("importer/generic.cellml"));
    auto modelB = parser->parseModel(fileContents("importer/generic.cellml"));

    // Model D will be imported into the library as it's included as a dependency in the models here.
    // Passing in one of the models for resolution will load model D into the library.
    auto importer = libcellml::Importer::create();
    importer->resolveImports(modelA, resourcePath("importer/"));

    EXPECT_EQ(size_t(1), importer->libraryCount());

    // Now resolve the other models and expect the library contents to be unchanged.
    importer->resolveImports(modelB, resourcePath("importer/"));

    EXPECT_EQ(size_t(1), importer->libraryCount());
}

TEST(Importer, addModelToLibrary)
{
    // This test shows how a model instance can be manually added to the import library by the user,
    // and will be used to resolve imports, rather than from an external file/URL.
    auto parser = libcellml::Parser::create();
    auto model = parser->parseModel(fileContents("importer/generic_no_source.cellml"));
    auto importer = libcellml::Importer::create();

    auto sourceModel = libcellml::Model::create("source");
    sourceModel->addComponent(libcellml::Component::create("a"));
    sourceModel->addComponent(libcellml::Component::create("b"));
    sourceModel->addComponent(libcellml::Component::create("c"));
    sourceModel->addComponent(libcellml::Component::create("d"));

    // Add a model manually to the library, including the URL that it will replace in future imports.
    EXPECT_TRUE(importer->addModel(sourceModel, "i_dont_exist.cellml"));

    // Can't add to the same URL key more than once.
    EXPECT_FALSE(importer->addModel(sourceModel, "i_dont_exist.cellml"));

    importer->resolveImports(model, "");

    EXPECT_EQ(size_t(0), importer->issueCount());
    EXPECT_FALSE(model->hasUnresolvedImports());
}

TEST(Importer, replaceModel)
{
    // This test shows how a model instance can be replaced in the import library by the user,
    // and will be used to resolve imports.
    auto parser = libcellml::Parser::create();
    auto model = parser->parseModel(fileContents("importer/generic_no_source.cellml"));
    auto importer = libcellml::Importer::create();

    auto wrongSourceModel = libcellml::Model::create("wrong");

    auto rightSourceModel = libcellml::Model::create("source");
    rightSourceModel->addComponent(libcellml::Component::create("a"));
    rightSourceModel->addComponent(libcellml::Component::create("b"));
    rightSourceModel->addComponent(libcellml::Component::create("c"));
    rightSourceModel->addComponent(libcellml::Component::create("d"));

    // Add a model manually to the library, including the URL that it will replace in future imports.
    EXPECT_TRUE(importer->addModel(wrongSourceModel, "i_dont_exist.cellml"));
    // Can't add to the same URL key more than once.
    EXPECT_FALSE(importer->addModel(rightSourceModel, "i_dont_exist.cellml"));

    // Use replaceModel instead.
    EXPECT_FALSE(importer->replaceModel(rightSourceModel, "not_in_library"));
    EXPECT_TRUE(importer->replaceModel(rightSourceModel, "i_dont_exist.cellml"));

    importer->resolveImports(model, "");

    EXPECT_EQ(size_t(0), importer->issueCount());
    EXPECT_FALSE(model->hasUnresolvedImports());
}

TEST(Importer, getNonexistentModel)
{
    auto importer = libcellml::Importer::create();
    auto model = libcellml::Model::create("model");
    importer->addModel(model, "howdy");
    EXPECT_EQ(nullptr, importer->library("bonjour"));
}

TEST(Importer, library)
{
    auto importer = libcellml::Importer::create();
    auto model1 = libcellml::Model::create("model1");
    auto model2 = libcellml::Model::create("model2");
    auto model3 = libcellml::Model::create("model3");
    auto model4 = libcellml::Model::create("model4");

    EXPECT_TRUE(importer->addModel(model1, "a_model_the_first.cellml"));
    EXPECT_TRUE(importer->addModel(model2, "b_tweede_voorbeeld.cellml"));
    EXPECT_TRUE(importer->addModel(model3, "c_troisieme_modele.cellml"));

    // Add another under the first key, expect false.
    EXPECT_FALSE(importer->addModel(model4, "a_model_the_first.cellml"));
    EXPECT_EQ(size_t(3), importer->libraryCount());

    // Access library by key.
    EXPECT_EQ(model1, importer->library("a_model_the_first.cellml"));
    EXPECT_EQ(model2, importer->library("b_tweede_voorbeeld.cellml"));
    EXPECT_EQ(model3, importer->library("c_troisieme_modele.cellml"));
    EXPECT_EQ(nullptr, importer->library("d_tuawha.cellml"));

    // Access library by index.
    EXPECT_EQ(model1, importer->library(0));
    EXPECT_EQ(model2, importer->library(1));
    EXPECT_EQ(model3, importer->library(2));
    EXPECT_EQ(nullptr, importer->library(999));
}

TEST(Importer, rangeOfValidSituations)
{
    // This is a test to figure out whether we need to restrict the library keys to absolute URLs, or
    // whether they could be any string.  This test creates a collection of models from different sources,
    // some which need imports, some not, and uses them to resolve imports on another model.
    auto parser = libcellml::Parser::create();

    // Parsing concrete units and components.
    auto concreteUnits = parser->parseModel(fileContents("importer/units_concrete.cellml"));
    EXPECT_EQ(size_t(0), parser->issueCount());

    auto concreteComponents = parser->parseModel(fileContents("importer/components_concrete.cellml"));
    EXPECT_EQ(size_t(0), parser->issueCount());

    // Parsing a model which imports components and units from files called units_source.cellml
    // and components_source.cellml respectively.  These "hidden" files will also be added to the importer
    // library when they're resolved.
    auto importedUnits = parser->parseModel(fileContents("importer/units_imported.cellml"));
    EXPECT_EQ(size_t(0), parser->issueCount());

    auto importedComponents = parser->parseModel(fileContents("importer/components_imported.cellml"));
    EXPECT_EQ(size_t(0), parser->issueCount());

    // Create models through the API. These don't need import resolution.
    auto localConcreteUnits = libcellml::Model::create("localConcreteUnits");
    localConcreteUnits->addUnits(libcellml::Units::create("units5"));

    // Add all the concrete models to the Importer. These don't need resolving as they have no imports of their own.
    auto importer = libcellml::Importer::create();
    importer->addModel(concreteUnits, "i_dont_exist_yet.cellml"); // add with key that's not a file (yet).
    importer->addModel(concreteComponents, "https://www.example.com/myComponents.cellml"); // add with a key that is a remote URL.

    // Add models which have imports to the Importer by resolving them. They are automatically saved into the
    // Importer's library, along with any dependencies, under the names used to resolve them.
    importer->resolveImports(importedUnits, resourcePath("importer/"));
    importer->resolveImports(importedComponents, resourcePath("importer/"));

    EXPECT_FALSE(importedUnits->hasUnresolvedImports());
    EXPECT_FALSE(importedComponents->hasUnresolvedImports());

    // Now create a funky model that imports from all over the place and see what happens.
    const std::string funkyString =
        "<?xml version=\"1.0\" encoding=\"UTF-8\"?>\n"
        "<model xmlns=\"http://www.cellml.org/cellml/2.0#\" name=\"funky\">\n"
        // Status quo functionality, key is relative URL + base file path as the relative URL doesn't exist as a key.
        "  <import xmlns:xlink=\"http://www.w3.org/1999/xlink\" xlink:href=\"units_imported.cellml\">\n"
        "    <units units_ref=\"units1_imported\" name=\"units1FromLibrary\"/>\n"
        "  </import>\n"
        // Use the relative URL for a hidden child source component.
        "  <import xmlns:xlink=\"http://www.w3.org/1999/xlink\" xlink:href=\"components_source.cellml\">\n"
        "    <component component_ref=\"component1\" name=\"component1FromLibrary\"/>\n"
        "  </import>\n"
        // Use the absolute URL for a hidden child source component.
        "  <import xmlns:xlink=\"http://www.w3.org/1999/xlink\" xlink:href=\""
        + resourcePath("importer/components_source.cellml")
        + "\">\n"
          "    <component component_ref=\"component2\" name=\"component2FromLibrary\"/>\n"
          "  </import>\n"
          // Remote website URL used for key.
          "  <import xmlns:xlink=\"http://www.w3.org/1999/xlink\" xlink:href=\"https://www.example.com/myComponents.cellml\">\n"
          "    <component component_ref=\"component3\" name=\"component3FromLibrary\"/>\n"
          "  </import>\n"
          // Currently non-existent file used for the key. For this CellML file to function outside of the
          // the Importer instance, this model needs to be written to this location.
          "  <import xmlns:xlink=\"http://www.w3.org/1999/xlink\" xlink:href=\"i_dont_exist_yet.cellml\">\n"
          "    <units units_ref=\"units4\" name=\"units4FromLibrary\"/>\n"
          "  </import>\n"
          "</model>";

    auto funkyModel = parser->parseModel(funkyString);
    EXPECT_EQ(size_t(0), parser->issueCount());

    // Pass in a base file path, this will be used to resolve URLs if they don't already exist as keys.
    // This allows the model to be resolved against different locations where local files are specified.
    importer->resolveImports(funkyModel, resourcePath("importer/"));
    EXPECT_FALSE(funkyModel->hasUnresolvedImports());
    EXPECT_EQ(size_t(0), importer->issueCount());

    // Funky hrefs are valid ...
    auto validator = libcellml::Validator::create();
    validator->validateModel(funkyModel);
    EXPECT_EQ(size_t(0), validator->issueCount());

    // ... and can be flattened as expected too.
    auto flattenedFunkyModel = importer->flattenModel(funkyModel);
    EXPECT_EQ(size_t(0), importer->issueCount());

    flattenedFunkyModel->setName("flattenedFunkyModel");
    validator->validateModel(flattenedFunkyModel);
    EXPECT_EQ(size_t(0), validator->issueCount());
}

TEST(Importer, resolveImportsUsingDifferentAPIModels)
{
    auto importer = libcellml::Importer::create();

    // Create a source model, and add units and components for use elsewhere.
    auto source1 = libcellml::Model::create("source1");
    source1->addComponent(libcellml::Component::create("componentThatINeed"));
    source1->addUnits(libcellml::Units::create("unitsThatINeed"));
    auto vanilla = libcellml::Variable::create("vanilla");
    source1->component(0)->addVariable(vanilla);

    // Create a model which consumes "componentThatINeed" and "unitsThatINeed".
    auto model = libcellml::Model::create("model");
    model->addComponent(libcellml::Component::create("componentIWillImport"));
    model->addUnits(libcellml::Units::create("unitsThatIWillImport"));
    auto imp1 = libcellml::ImportSource::create();

    imp1->setUrl("flavourOfTheMonth"); // Set URL to be an arbitrary string.
    model->component(0)->setImportSource(imp1); // Set the same import source for both units and component.
    model->units(0)->setImportSource(imp1);
    model->component(0)->setImportReference("componentThatINeed");
    model->units(0)->setImportReference("unitsThatINeed");

    // Add the source model to the importer library, as "flavour of the month".
    importer->addModel(source1, "flavourOfTheMonth");

    // Resolve the model against the importer library and check it contains vanilla.
    importer->resolveImports(model, "");
    EXPECT_EQ(size_t(0), importer->issueCount());
    EXPECT_FALSE(model->hasUnresolvedImports());
    auto flatModel = importer->flattenModel(model);
    ASSERT_NE(nullptr, flatModel);
    EXPECT_EQ("vanilla", flatModel->component(0)->variable(0)->name());

    // But now the flavour of the month changes, and you have a better definition for componentThatINeed
    // and unitsThatINeed.
    auto source2 = libcellml::Model::create("source2");
    source2->addComponent(libcellml::Component::create("componentThatINeed"));
    source2->addUnits(libcellml::Units::create("unitsThatINeed"));
    auto chocolate = libcellml::Variable::create("chocolate");
    source2->component(0)->addVariable(chocolate);

    // Replace the flavour of the month with the new source model.
    EXPECT_TRUE(importer->replaceModel(source2, "flavourOfTheMonth"));
    // Resolve the model's imports again against the new "flavour".
    importer->clearImports(model);
    EXPECT_TRUE(importer->resolveImports(model, ""));
    EXPECT_EQ(size_t(0), importer->issueCount());
    EXPECT_FALSE(model->hasUnresolvedImports());

    // Check that we now have a variable called "chocolate" in the flattened model.
    auto flatModel2 = importer->flattenModel(model);
    ASSERT_NE(nullptr, flatModel2);
    EXPECT_EQ("chocolate", flatModel2->component(0)->variable(0)->name());
}

TEST(Importer, importEncapsulatedChildren)
{
    // Test to make sure that the Importer is correctly importing child components,
    // and not duplicating them.
    const std::string flatModelString =
        "<?xml version=\"1.0\" encoding=\"UTF-8\"?>\n"
        "<model xmlns=\"http://www.cellml.org/cellml/2.0#\" name=\"trunkModel\">\n"
        "  <component name=\"branch1\"/>\n"
        "  <component name=\"leaf1\"/>\n"
        "  <component name=\"leaf2\"/>\n"
        "  <component name=\"leaf3\"/>\n"
        "  <component name=\"branch2\"/>\n"
        "  <component name=\"leaf4\"/>\n"
        "  <component name=\"flower1\"/>\n"
        "  <component name=\"flower2\"/>\n"
        "  <component name=\"branch3\"/>\n"
        "  <component name=\"leaf5\"/>\n"
        "  <component name=\"leaf6\"/>\n"
        "  <component name=\"fruit\"/>\n"
        "  <encapsulation>\n"
        "    <component_ref component=\"branch1\">\n"
        "      <component_ref component=\"leaf1\"/>\n"
        "      <component_ref component=\"leaf2\"/>\n"
        "      <component_ref component=\"leaf3\"/>\n"
        "    </component_ref>\n"
        "    <component_ref component=\"branch2\">\n"
        "      <component_ref component=\"leaf4\"/>\n"
        "      <component_ref component=\"flower1\"/>\n"
        "      <component_ref component=\"flower2\"/>\n"
        "    </component_ref>\n"
        "    <component_ref component=\"branch3\">\n"
        "      <component_ref component=\"leaf5\"/>\n"
        "      <component_ref component=\"leaf6\"/>\n"
        "      <component_ref component=\"fruit\"/>\n"
        "    </component_ref>\n"
        "  </encapsulation>\n"
        "</model>\n";

    auto importer = libcellml::Importer::create();
    auto parser = libcellml::Parser::create();
    auto printer = libcellml::Printer::create();
    auto model = parser->parseModel(fileContents("importer/trunk.cellml"));

    importer->resolveImports(model, resourcePath("importer/"));
    EXPECT_FALSE(model->hasUnresolvedImports());
    EXPECT_EQ(size_t(2), importer->libraryCount());

    auto flat = importer->flattenModel(model);
    EXPECT_EQ(flatModelString, printer->printModel(flat));
}

TEST(Importer, importFilesWithSameName)
{
    // This test is to see whether the importer correctly resolves imported sources, where
    // the imported files all have the same file name.

    auto parser = libcellml::Parser::create();
    auto model = parser->parseModel(fileContents("importer/model.cellml"));
    EXPECT_EQ(size_t(0), parser->issueCount());

    auto importer = libcellml::Importer::create();

    // Manually add a model to the library with the "model.cellml" key.
    auto anotherModel = libcellml::Model::create("anotherModelWithKey_model.cellml");
    anotherModel->addComponent(libcellml::Component::create("b"));
    anotherModel->addUnits(libcellml::Units::create("a"));
    importer->addModel(anotherModel, "model.cellml");

    importer->resolveImports(model, resourcePath("importer/"));
    EXPECT_EQ(size_t(0), importer->issueCount());

    // 4 items in the library.
    EXPECT_EQ(size_t(4), importer->libraryCount());

    EXPECT_FALSE(model->hasUnresolvedImports());

    // Compare the library items against their model name to be sure they're different.
    std::vector<std::string> modelNames = {"layer3_model", "layer2_model", "layer1_model", "anotherModelWithKey_model.cellml"};
    for (size_t i = 0; i < importer->libraryCount(); ++i) {
        EXPECT_EQ(modelNames[i], importer->library(i)->name());
    }
}

TEST(Importer, coverageNestedImportsClearingModels)
{
    auto parser = libcellml::Parser::create();
    auto model = parser->parseModel(fileContents("importer/nested_components.cellml"));
    EXPECT_EQ(size_t(0), parser->issueCount());

    auto importer = libcellml::Importer::create();
    importer->resolveImports(model, resourcePath("importer/"));

    EXPECT_EQ(size_t(0), importer->issueCount());

    EXPECT_FALSE(model->hasUnresolvedImports());
    importer->clearImports(model);
    EXPECT_TRUE(model->hasUnresolvedImports());
}

TEST(Importer, importSourceGetSetModel)
{
    auto model = libcellml::Model::create("m");
    auto component = libcellml::Component::create("c");
    auto importsource = libcellml::ImportSource::create();

    component->setImportSource(importsource);
    EXPECT_EQ(nullptr, importsource->model());

    importsource->setModel(nullptr);
    EXPECT_EQ(nullptr, importsource->model());

    importsource->setModel(model);
    EXPECT_EQ(model, importsource->model());

    importsource->removeModel();
    EXPECT_EQ(nullptr, importsource->model());
}

TEST(Importer, resolveWithMissingItems)
{
    std::vector<std::string> e = {
        "Import of units 'i_dont_exist' from '" + resourcePath("importer/") + "units_source.cellml' requires units named 'i_dont_exist' which cannot be found.",
        "Import of component 'i_dont_exist' from '" + resourcePath("importer/") + "components_source.cellml' requires component named 'i_dont_exist' which cannot be found.",
    };
    auto parser = libcellml::Parser::create();
    auto model = parser->parseModel(fileContents("importer/importing_nonexistent_items.cellml"));
    EXPECT_EQ(size_t(0), parser->issueCount());

    auto importer = libcellml::Importer::create();
    importer->resolveImports(model, resourcePath("importer/"));
    EXPECT_EQ(size_t(2), importer->issueCount());
    EXPECT_EQ_ISSUES(e, importer);
}

TEST(Importer, resolveWithMissingChildComponents)
{
    std::string e = "Import of component 'child' from '" + resourcePath("importer/") + "components_source.cellml' requires component named 'i_dont_exist' which cannot be found.";
    auto parser = libcellml::Parser::create();
    auto model = parser->parseModel(fileContents("importer/importing_component_with_missing_children.cellml"));
    EXPECT_EQ(size_t(0), parser->issueCount());

    auto importer = libcellml::Importer::create();
    importer->resolveImports(model, resourcePath("importer/"));
    EXPECT_EQ(size_t(1), importer->issueCount());
    EXPECT_EQ(e, importer->issue(0)->description());
}

TEST(Importer, resolveWithPresentChildUnits)
{
    auto parser = libcellml::Parser::create();
    auto model = parser->parseModel(fileContents("importer/importing_units_with_present_children.cellml"));
    EXPECT_EQ(size_t(0), parser->issueCount());

    auto importer = libcellml::Importer::create();
    importer->resolveImports(model, resourcePath("importer/"));
    EXPECT_EQ(size_t(0), importer->issueCount());
}

TEST(Importer, resolveWithMissingChildUnits)
{
    std::string e = "Import of units 'units1' from '" + resourcePath("importer/") + "units_children.cellml' requires units named 'units_with_imaginary_children', which relies on child units named 'I_dont_exist', which cannot be found.";
    auto parser = libcellml::Parser::create();
    auto model = parser->parseModel(fileContents("importer/importing_units_with_missing_children.cellml"));
    EXPECT_EQ(size_t(0), parser->issueCount());

    auto importer = libcellml::Importer::create();
    importer->resolveImports(model, resourcePath("importer/"));
    EXPECT_EQ(size_t(1), importer->issueCount());
    EXPECT_EQ(e, importer->issue(0)->description());
}

TEST(Importer, resolveWithMissingChildDependentUnits)
{
    const std::string e = "Import of component 'component' from '" + resourcePath("importer/") + "components_missing_units.cellml' requires units named 'other_units_that_dont_exist' which cannot be found.";

    auto parser = libcellml::Parser::create();
    auto model = parser->parseModel(fileContents("importer/importing_component_with_missing_units.cellml"));
    EXPECT_EQ(size_t(0), parser->issueCount());

    auto importer = libcellml::Importer::create();
    importer->resolveImports(model, resourcePath("importer/"));
    EXPECT_EQ(size_t(1), importer->issueCount());
    EXPECT_EQ(e, importer->issue(0)->description());
}

TEST(Importer, resolveWithChildUnitsImportedFromMissingModel)
{
    std::string e = "The attempt to resolve imports with the model at '" + resourcePath("importer/") + "missing_file.cellml' failed: the file could not be opened.";
    auto parser = libcellml::Parser::create();
    auto model = parser->parseModel(fileContents("importer/importing_units_with_child_units_missing_model.cellml"));
    EXPECT_EQ(size_t(0), parser->issueCount());

    auto importer = libcellml::Importer::create();
    importer->resolveImports(model, resourcePath("importer/"));
    EXPECT_EQ(size_t(1), importer->issueCount());
    EXPECT_EQ(e, importer->issue(0)->description());
}

TEST(Importer, resolveComponentWithUnitsMissingModel)
{
    std::string e = "The attempt to resolve imports with the model at '" + resourcePath("importer/") + "missing_model.cellml' failed: the file could not be opened.";

    auto parser = libcellml::Parser::create();
    auto model = parser->parseModel(fileContents("importer/importing_component_with_imported_units_missing_model.cellml"));
    EXPECT_EQ(size_t(0), parser->issueCount());

    auto importer = libcellml::Importer::create();
    importer->resolveImports(model, resourcePath("importer/"));
    EXPECT_EQ(size_t(1), importer->issueCount());
    EXPECT_EQ(e, importer->issue(0)->description());
}

TEST(Importer, resolveImportsOfGrandchildComponents)
{
    auto parser = libcellml::Parser::create();
    auto model = parser->parseModel(fileContents("importer/nested_components.cellml"));
    auto importer = libcellml::Importer::create();

    EXPECT_TRUE(model->hasUnresolvedImports());
    importer->resolveImports(model, resourcePath("importer/"));
    EXPECT_EQ(size_t(1), importer->libraryCount());
    EXPECT_EQ(resourcePath("importer/source.cellml"), importer->key(0));
    EXPECT_FALSE(model->hasUnresolvedImports());
}

TEST(Importer, resolveImportsOfGrandchildUnits)
{
    auto parser = libcellml::Parser::create();
    auto model = parser->parseModel(fileContents("importer/nested_units.cellml"));
    auto importer = libcellml::Importer::create();

    EXPECT_TRUE(model->hasUnresolvedImports());
    importer->resolveImports(model, resourcePath("importer/"));
    EXPECT_EQ(size_t(1), importer->libraryCount());
    EXPECT_EQ(resourcePath("importer/source_units.cellml"), importer->key(0));
    EXPECT_FALSE(model->hasUnresolvedImports());
}

TEST(Importer, complicatedHHImportMissingGateModel)
{
    // In this test the generic gate model which is imported by deeply encapsulated components
    // through three generations of imports, is missing. It's used here to give coverage.
    auto e = "The attempt to resolve imports with the model at '" + resourcePath("importer/HH/GateModel.cellml") + "' failed: the file could not be opened.";
    auto parser = libcellml::Parser::create();
    auto model = parser->parseModel(fileContents("importer/HH/MembraneModel.cellml"));
    auto importer = libcellml::Importer::create();

    EXPECT_TRUE(model->hasUnresolvedImports());
    importer->resolveImports(model, resourcePath("importer/HH/"));
    EXPECT_TRUE(model->hasUnresolvedImports()); // Expect that the missing GateModel.cellml file can't be found.
    EXPECT_EQ(size_t(2), importer->errorCount());
    EXPECT_EQ(e, importer->error(0)->description());
    EXPECT_EQ(e, importer->error(1)->description());
}

TEST(Importer, clearModelImportsBeforeResolving)
{
    auto parser = libcellml::Parser::create();
    auto model = parser->parseModel(fileContents("importer/ImportCircularReferences.cellml"));
    auto importer = libcellml::Importer::create();
    importer->resolveImports(model, resourcePath("importer/"));

    // Circular import issue generated.
    EXPECT_EQ(size_t(1), importer->issueCount());

    // Change URL away from circular import to the correct file.
    model->component("controller")->importSource()->setUrl("NotCircularReference.cellml");

    // Resolve imports again after clearing the issues.
    importer->resolveImports(model, resourcePath("importer/"));

    EXPECT_EQ(size_t(0), importer->issueCount());
}

TEST(Importer, isResolvedUnitsOverOneLevel)
{
    auto parser = libcellml::Parser::create();
    auto model = parser->parseModel(fileContents("importer/units_definition_level_1.cellml"));
    auto importer = libcellml::Importer::create();

    EXPECT_TRUE(model->hasUnresolvedImports());
    importer->resolveImports(model, resourcePath("importer/"));
    EXPECT_EQ(size_t(1), importer->libraryCount());
    EXPECT_EQ(resourcePath("importer/units_source.cellml"), importer->key(0));

    auto units1 = model->units(0);
    auto units2 = model->units(1);

    EXPECT_TRUE(units1->isResolved());
    EXPECT_FALSE(units2->isResolved());

    EXPECT_TRUE(model->hasUnresolvedImports());
}

TEST(Importer, isResolvedUnitsOverTwoLevels)
{
    auto parser = libcellml::Parser::create();
    auto model = parser->parseModel(fileContents("importer/master_units.cellml"));
    auto importer = libcellml::Importer::create();

    EXPECT_TRUE(model->hasUnresolvedImports());
    importer->resolveImports(model, resourcePath("importer/"));
    EXPECT_EQ(size_t(2), importer->libraryCount());
    EXPECT_EQ(resourcePath("importer/units_definition_level_1.cellml"), importer->key(0));
    EXPECT_EQ(resourcePath("importer/units_source.cellml"), importer->key(1));

    auto units1 = model->units(0);

    EXPECT_TRUE(units1->isResolved());

    EXPECT_FALSE(model->hasUnresolvedImports());
}

TEST(Importer, isResolvedUnitsOverTwoLevelsUnresolved)
{
    auto parser = libcellml::Parser::create();
    auto model = parser->parseModel(fileContents("importer/master_units_unresolved.cellml"));
    auto importer = libcellml::Importer::create();

    EXPECT_TRUE(model->hasUnresolvedImports());
    importer->resolveImports(model, resourcePath("importer/"));
    EXPECT_EQ(size_t(2), importer->libraryCount());
    EXPECT_EQ(resourcePath("importer/units_definition_level_1_unresolved.cellml"), importer->key(0));
    EXPECT_EQ(resourcePath("importer/units_source.cellml"), importer->key(1));

    auto units1 = model->units(0);

    EXPECT_FALSE(units1->isResolved());

    EXPECT_TRUE(model->hasUnresolvedImports());
}

TEST(Importer, isResolvedUnitsChildUnresolved)
{
    auto parser = libcellml::Parser::create();
    auto model = parser->parseModel(fileContents("importer/importing_units_with_unresolved_children.cellml"));
    auto importer = libcellml::Importer::create();

    EXPECT_TRUE(model->hasUnresolvedImports());
    importer->resolveImports(model, resourcePath("importer/"));
    EXPECT_EQ(size_t(1), importer->libraryCount());
    EXPECT_EQ(resourcePath("importer/units_children.cellml"), importer->key(0));

    auto units1 = model->units(0);

    EXPECT_FALSE(units1->isResolved());

    EXPECT_TRUE(model->hasUnresolvedImports());
}

TEST(Importer, isResolvedComponentOverTwoLevels)
{
    auto parser = libcellml::Parser::create();
    auto model = parser->parseModel(fileContents("importer/component_importer.cellml"));
    auto importer = libcellml::Importer::create();

    EXPECT_TRUE(model->hasUnresolvedImports());
    importer->resolveImports(model, resourcePath("importer/"));
    EXPECT_EQ(size_t(2), importer->libraryCount());

    auto component = model->component(0);

    EXPECT_TRUE(component->isResolved());

    EXPECT_FALSE(model->hasUnresolvedImports());
}

TEST(Importer, isResolvedComponentOverTwoLevelsUnresolved)
{
    auto parser = libcellml::Parser::create();
    auto model = parser->parseModel(fileContents("importer/component_importer_unresolved.cellml"));
    auto importer = libcellml::Importer::create();

    EXPECT_TRUE(model->hasUnresolvedImports());
    importer->resolveImports(model, resourcePath("importer/"));
    EXPECT_EQ(size_t(2), importer->libraryCount());

    auto component = model->component(0);

    EXPECT_FALSE(component->isResolved());

    EXPECT_TRUE(model->hasUnresolvedImports());
}

TEST(Importer, isResolvedReferencedUnitsMissing)
{
    auto parser = libcellml::Parser::create();
    auto model = parser->parseModel(fileContents("importer/main_referenced_units_missing.cellml"));
    auto importer = libcellml::Importer::create();

    EXPECT_TRUE(model->hasUnresolvedImports());
    importer->resolveImports(model, resourcePath("importer/"));
    EXPECT_EQ(size_t(1), importer->libraryCount());

    auto units = model->units(0);

    EXPECT_FALSE(units->isResolved());

    EXPECT_TRUE(model->hasUnresolvedImports());
}

TEST(Importer, isResolvedCircularImportUnits)
{
    auto parser = libcellml::Parser::create();
    auto importer = libcellml::Importer::create();
    auto model = parser->parseModel(fileContents("importer/circularUnits_1.cellml"));
    EXPECT_EQ(size_t(0), parser->issueCount());

    auto u = model->units(0);

    EXPECT_FALSE(u->isResolved());

    importer->resolveImports(model, resourcePath("importer/"));
    EXPECT_EQ(size_t(1), importer->issueCount());

    // It is possible however difficult to make a circular import with units.
    auto importModel = u->importSource()->model();
    importModel->units("u2")->importSource()->model()->units("u3")->importSource()->model()->units("i_am_cyclic")->importSource()->setModel(importModel);

    EXPECT_FALSE(u->isResolved());
}

TEST(Importer, isResolvedCircularImportComponent)
{
    auto parser = libcellml::Parser::create();
    auto importer = libcellml::Importer::create();
    auto model = parser->parseModel(fileContents("importer/circularImport_1.cellml"));
    EXPECT_EQ(size_t(0), parser->issueCount());

    auto c = model->component(0);

    EXPECT_FALSE(c->isResolved());

    importer->resolveImports(model, resourcePath("importer/"));
    EXPECT_EQ(size_t(1), importer->issueCount());

    // It is possible however difficult to make a circular import with components.
    auto importModel = c->importSource()->model();
    importModel->component("c2")->importSource()->model()->component("c3")->importSource()->model()->component("i_am_cyclic")->importSource()->setModel(importModel);

    EXPECT_FALSE(c->isResolved());
}

TEST(Importer, removeAllModels)
{
    auto parser = libcellml::Parser::create();
    auto model = parser->parseModel(fileContents("importer/diamond.cellml"));
    auto importer = libcellml::Importer::create();
    importer->resolveImports(model, resourcePath("importer/"));

    EXPECT_EQ(size_t(3), importer->libraryCount());

    importer->removeAllModels();

    EXPECT_EQ(size_t(0), importer->libraryCount());
}

TEST(Importer, importingCommonUnitsDefinitions)
{
    auto parser = libcellml::Parser::create();
    auto importer = libcellml::Importer::create();
    auto model = parser->parseModel(fileContents("importer/common_units_import_1.xml"));
    EXPECT_EQ(size_t(0), parser->issueCount());
    importer->resolveImports(model, resourcePath("importer/"));
    EXPECT_EQ(size_t(0), importer->issueCount());
}

TEST(Importer, basePathEndingInForwardSlash)
{
    auto importer = libcellml::Importer::create();
    auto parser = libcellml::Parser::create();

    auto importedUnits = parser->parseModel(fileContents("importer/units_imported.cellml"));

    EXPECT_TRUE(importedUnits->hasUnresolvedImports());
    importer->resolveImports(importedUnits, resourcePath("importer/"));
    EXPECT_FALSE(importedUnits->hasUnresolvedImports());
}

TEST(Importer, basePathEndingInBackSlash)
{
    auto importer = libcellml::Importer::create();
    auto parser = libcellml::Parser::create();

    auto importedUnits = parser->parseModel(fileContents("importer/units_imported.cellml"));

    EXPECT_TRUE(importedUnits->hasUnresolvedImports());
    importer->resolveImports(importedUnits, resourcePath("importer\\"));
    EXPECT_FALSE(importedUnits->hasUnresolvedImports());
}

TEST(Importer, basePathNotEndingInSlash)
{
    auto importer = libcellml::Importer::create();
    auto parser = libcellml::Parser::create();

    auto importedUnits = parser->parseModel(fileContents("importer/units_imported.cellml"));

    EXPECT_TRUE(importedUnits->hasUnresolvedImports());
    importer->resolveImports(importedUnits, resourcePath("importer"));
    EXPECT_FALSE(importedUnits->hasUnresolvedImports());
}

TEST(Importer, importInvalidXml)
{
    auto e = "The attempt to import the model at '" + resourcePath("importer/not_even_proper.xml") + "' failed: the file is not valid XML.";

    auto importer = libcellml::Importer::create();
    auto parser = libcellml::Parser::create();

    auto model = parser->parseModel(fileContents("importer/import_invalid_xml.cellml"));

    importer->resolveImports(model, resourcePath("importer"));
    EXPECT_EQ(size_t(1), importer->errorCount());
    EXPECT_EQ(e, importer->error(0)->description());
}

TEST(Importer, importInvalidUnitsFromCellmlModel)
{
    auto e = "Encountered an error when resolving units 'units1_imported' from '" + resourcePath("importer/invalid_model.cellml") + "'.";

    auto importer = libcellml::Importer::create();
    auto parser = libcellml::Parser::create();

    auto model = parser->parseModel(fileContents("importer/import_invalid_units.cellml"));

    importer->resolveImports(model, resourcePath("importer"));
    EXPECT_EQ(size_t(1), importer->errorCount());
    EXPECT_EQ(e, importer->error(0)->description());
}

TEST(Importer, importUnitsThatEncounterARelatedImportError)
{
    const std::string e = "Encountered an error when resolving units 'unitsB_imported' from '" + resourcePath("importer/simple_model.cellml") + "'.";
    auto importer = libcellml::Importer::create();
    auto parser = libcellml::Parser::create();

    auto model = parser->parseModel(fileContents("importer/import_invalid_component.cellml"));
    model->component(0)->setImportReference("component4");
    model->component(0)->setName("component4_imported");

    importer->resolveImports(model, resourcePath("importer"));
    EXPECT_EQ(size_t(1), importer->errorCount());
    EXPECT_EQ(e, importer->error(0)->description());
}

TEST(Importer, importInvalidComponentFromCellmlModelComponentError)
{
    auto e = "Encountered an error when resolving component 'component1_imported' from '" + resourcePath("importer/invalid_model.cellml") + "'.";

    auto importer = libcellml::Importer::create();
    auto parser = libcellml::Parser::create();

    auto model = parser->parseModel(fileContents("importer/import_invalid_component.cellml"));
    model->component(0)->setImportReference("component1");
    model->component(0)->setName("component1_imported");

    importer->resolveImports(model, resourcePath("importer"));
    EXPECT_EQ(size_t(1), importer->errorCount());
    EXPECT_EQ(e, importer->error(0)->description());
}

TEST(Importer, importInvalidComponentFromCellmlModelVariableError)
{
    auto e = "Encountered an error when resolving component 'component2_imported' from '" + resourcePath("importer/invalid_model.cellml") + "'.";

    auto importer = libcellml::Importer::create();
    auto parser = libcellml::Parser::create();

    auto model = parser->parseModel(fileContents("importer/import_invalid_component.cellml"));
    model->component(0)->setImportReference("component2");
    model->component(0)->setName("component2_imported");

    importer->resolveImports(model, resourcePath("importer"));
    EXPECT_EQ(size_t(1), importer->errorCount());
    EXPECT_EQ(e, importer->error(0)->description());
}

TEST(Importer, importInvalidComponentFromCellmlModelResetError)
{
    auto e = "Encountered an error when resolving component 'component3_imported' from '" + resourcePath("importer/invalid_model.cellml") + "'.";

    auto importer = libcellml::Importer::create();
    auto parser = libcellml::Parser::create();

    auto model = parser->parseModel(fileContents("importer/import_invalid_component.cellml"));
    model->component(0)->setImportReference("component3");
    model->component(0)->setName("component3_imported");

    importer->resolveImports(model, resourcePath("importer"));
    EXPECT_EQ(size_t(1), importer->errorCount());
    EXPECT_EQ(e, importer->error(0)->description());
}

<<<<<<< HEAD
TEST(Importer, isResolvedUnitsChildUnresolvedII)
{
    auto importer = libcellml::Importer::create();

    auto model = libcellml::Model::create("model");
    auto importModel1 = libcellml::Model::create("importModel1");
    auto importModel2 = libcellml::Model::create("importModel2");

    auto firstUnits = libcellml::Units::create("first_units");
    firstUnits->addUnit("second", -1.0);

    auto secondUnits = libcellml::Units::create("second_units");
    secondUnits->addUnit("second", -2.0);

    auto thirdUnits = libcellml::Units::create("third_units");
    thirdUnits->addUnit("second", -0.5);

    auto component1 = libcellml::Component::create("base_component");
    auto variable = libcellml::Variable::create("variable");
    variable->setUnits(firstUnits);
    component1->addVariable(variable);

    model->addUnits(firstUnits);
    model->addComponent(component1);

    auto component2 = libcellml::Component::create("component2");
    auto variable2 = libcellml::Variable::create("variable");
    variable2->setUnits(secondUnits);
    component2->addVariable(variable2);
    importModel1->addUnits(secondUnits);
    importModel1->addComponent(component2);

    auto component3 = libcellml::Component::create("component3");
    auto variable3 = libcellml::Variable::create("variable");
    variable3->setUnits(thirdUnits);
    component3->addVariable(variable3);
    importModel2->addUnits(thirdUnits);
    importModel2->addComponent(component3);

    auto importedComponent1 = libcellml::Component::create("component1_import");
    auto importedComponent2 = libcellml::Component::create("component2_import");

    model->addComponent(importedComponent1);
    importModel1->addComponent(importedComponent2);

    auto printer = libcellml::Printer::create();

    auto importSource1 = libcellml::ImportSource::create();
    importSource1->setUrl("model1.cellml");
    importSource1->setModel(importModel1);

    auto importSource2 = libcellml::ImportSource::create();
    importSource2->setUrl("model2.cellml");
    importSource2->setModel(importModel2);

    importedComponent1->setImportSource(importSource1);
    importedComponent1->setImportReference("component2");

    importedComponent2->setImportSource(importSource2);
    importedComponent2->setImportReference("component3");

    EXPECT_FALSE(model->hasUnresolvedImports());

    auto flatModel = importer->flattenModel(model);
    EXPECT_EQ(size_t(0), importer->issueCount());
}

TEST(Importer, cascadedUnitsManuallyImported)
{
    const std::string e =
        "<?xml version=\"1.0\" encoding=\"UTF-8\"?>\n"
        "<model xmlns=\"http://www.cellml.org/cellml/2.0#\" name=\"model\">\n"
        "  <units name=\"first_units\">\n"
        "    <unit exponent=\"-1\" units=\"second\"/>\n"
        "    <unit units=\"units1_import\"/>\n"
        "  </units>\n"
        "  <units name=\"units1_import\">\n"
        "    <unit exponent=\"-2\" units=\"second\"/>\n"
        "    <unit units=\"units2_import\"/>\n"
        "  </units>\n"
        "  <units name=\"units2_import\">\n"
        "    <unit exponent=\"-0.5\" units=\"second\"/>\n"
        "  </units>\n"
        "  <component name=\"base_component\">\n"
        "    <variable name=\"variable\" units=\"first_units\"/>\n"
        "  </component>\n"
        "</model>\n";

    auto importer = libcellml::Importer::create();

    auto model = libcellml::Model::create("model");
    auto importModel1 = libcellml::Model::create("importModel1");
    auto importModel2 = libcellml::Model::create("importModel2");

    auto firstUnits = libcellml::Units::create("first_units");
    firstUnits->addUnit("second", -1.0);
    firstUnits->addUnit("units1_import");

    auto secondUnits = libcellml::Units::create("second_units");
    secondUnits->addUnit("second", -2.0);
    secondUnits->addUnit("units2_import");

    auto thirdUnits = libcellml::Units::create("third_units");
    thirdUnits->addUnit("second", -0.5);

    auto component1 = libcellml::Component::create("base_component");
    auto variable = libcellml::Variable::create("variable");
    variable->setUnits(firstUnits);
    component1->addVariable(variable);

    model->addUnits(firstUnits);
    model->addComponent(component1);

    auto importedUnits1 = libcellml::Units::create("units1_import");
    auto importedUnits2 = libcellml::Units::create("units2_import");

    model->addUnits(importedUnits1);
    importModel1->addUnits(secondUnits);
    importModel1->addUnits(importedUnits2);
    importModel2->addUnits(thirdUnits);

    auto printer = libcellml::Printer::create();

    auto importSource1 = libcellml::ImportSource::create();
    importSource1->setUrl("model1.cellml");
    importSource1->setModel(importModel1);

    auto importSource2 = libcellml::ImportSource::create();
    importSource2->setUrl("model2.cellml");
    importSource2->setModel(importModel2);

    importedUnits1->setImportSource(importSource1);
    importedUnits1->setImportReference("second_units");

    importedUnits2->setImportSource(importSource2);
    importedUnits2->setImportReference("third_units");

    EXPECT_FALSE(model->hasUnresolvedImports());

    importer->addModel(importModel1, "model1.cellml");
    importer->addModel(importModel2, "model2.cellml");

    auto flatModel = importer->flattenModel(model);
    EXPECT_EQ(size_t(0), importer->issueCount());

    const std::string a = printer->printModel(flatModel);
    EXPECT_EQ(e, a);
 }

TEST(Importer, cascadedUnitsManuallyImportedWithoutImportSourcesAddedToImporter)
{
    const std::string e =
        "Cyclic dependencies were found when attempting to flatten units in the model 'model'. The dependency loop is:\n"
        " - units 'units1_import' specifies an import from ':this:' to ':this:'; and\n"
        " - units 'units2_import' specifies an import from ':this:' to ':this:'.";

    auto importer = libcellml::Importer::create();

    auto model = libcellml::Model::create("model");
    auto importModel1 = libcellml::Model::create("importModel1");
    auto importModel2 = libcellml::Model::create("importModel2");

    auto firstUnits = libcellml::Units::create("first_units");
    firstUnits->addUnit("second", -1.0);
    firstUnits->addUnit("units1_import");

    auto secondUnits = libcellml::Units::create("second_units");
    secondUnits->addUnit("second", -2.0);
    secondUnits->addUnit("units2_import");

    auto thirdUnits = libcellml::Units::create("third_units");
    thirdUnits->addUnit("second", -0.5);

    auto component1 = libcellml::Component::create("base_component");
    auto variable = libcellml::Variable::create("variable");
    variable->setUnits(firstUnits);
    component1->addVariable(variable);

    model->addUnits(firstUnits);
    model->addComponent(component1);

    auto importedUnits1 = libcellml::Units::create("units1_import");
    auto importedUnits2 = libcellml::Units::create("units2_import");

    model->addUnits(importedUnits1);
    importModel1->addUnits(secondUnits);
    importModel1->addUnits(importedUnits2);
    importModel2->addUnits(thirdUnits);

    auto printer = libcellml::Printer::create();

    auto importSource1 = libcellml::ImportSource::create();
    importSource1->setUrl("model1.cellml");
    importSource1->setModel(importModel1);

    auto importSource2 = libcellml::ImportSource::create();
    importSource2->setUrl("model2.cellml");
    importSource2->setModel(importModel2);

    importedUnits1->setImportSource(importSource1);
    importedUnits1->setImportReference("second_units");

    importedUnits2->setImportSource(importSource2);
    importedUnits2->setImportReference("third_units");

    EXPECT_FALSE(model->hasUnresolvedImports());

    auto flatModel = importer->flattenModel(model);
    Debug() << importer->issue(0)->description();
    EXPECT_EQ(size_t(1), importer->issueCount());
    EXPECT_EQ(e, importer->issue(0)->description());
 }

=======
>>>>>>> dcedc76e
TEST(Importer, cascadedUnitsManuallyImportedMissingUnitReferences)
{
    const std::string e =
        "<?xml version=\"1.0\" encoding=\"UTF-8\"?>\n"
        "<model xmlns=\"http://www.cellml.org/cellml/2.0#\" name=\"model\">\n"
        "  <units name=\"first_units\">\n"
        "    <unit exponent=\"-1\" units=\"second\"/>\n"
        "    <unit units=\"units1_import\"/>\n"
        "  </units>\n"
        "  <units name=\"units1_import\">\n"
        "    <unit exponent=\"-2\" units=\"second\"/>\n"
        "    <unit units=\"units2_import\"/>\n"
        "  </units>\n"
        "  <units name=\"units2_import\">\n"
        "    <unit exponent=\"-0.5\" units=\"second\"/>\n"
        "    <unit units=\"\"/>\n"
        "    <unit units=\"missing_units\"/>\n"
        "  </units>\n"
        "  <component name=\"base_component\">\n"
        "    <variable name=\"variable\" units=\"first_units\"/>\n"
        "  </component>\n"
        "</model>\n";

    auto importer = libcellml::Importer::create();

    auto model = libcellml::Model::create("model");
    auto importModel1 = libcellml::Model::create("importModel1");
    auto importModel2 = libcellml::Model::create("importModel2");

    auto firstUnits = libcellml::Units::create("first_units");
    firstUnits->addUnit("second", -1.0);
    firstUnits->addUnit("units1_import");

    auto secondUnits = libcellml::Units::create("second_units");
    secondUnits->addUnit("second", -2.0);
    secondUnits->addUnit("units2_import");

    auto thirdUnits = libcellml::Units::create("third_units");
    thirdUnits->addUnit("second", -0.5);
    thirdUnits->addUnit("");
    thirdUnits->addUnit("missing_units");

    auto component1 = libcellml::Component::create("base_component");
    auto variable = libcellml::Variable::create("variable");
    variable->setUnits(firstUnits);
    component1->addVariable(variable);

    model->addUnits(firstUnits);
    model->addComponent(component1);

    auto importedUnits1 = libcellml::Units::create("units1_import");
    auto importedUnits2 = libcellml::Units::create("units2_import");

    model->addUnits(importedUnits1);
    importModel1->addUnits(secondUnits);
    importModel1->addUnits(importedUnits2);
    importModel2->addUnits(thirdUnits);

    auto printer = libcellml::Printer::create();

    auto importSource1 = libcellml::ImportSource::create();
    importSource1->setUrl("model1.cellml");
    importSource1->setModel(importModel1);

    auto importSource2 = libcellml::ImportSource::create();
    importSource2->setUrl("model2.cellml");
    importSource2->setModel(importModel2);

    importedUnits1->setImportSource(importSource1);
    importedUnits1->setImportReference("second_units");

    importedUnits2->setImportSource(importSource2);
    importedUnits2->setImportReference("third_units");

    EXPECT_TRUE(model->hasUnresolvedImports());

    importer->addModel(importModel1, "model1.cellml");
    importer->addModel(importModel2, "model2.cellml");

    auto flatModel = importer->flattenModel(model);
    EXPECT_EQ(size_t(0), importer->issueCount());

    const std::string a = printer->printModel(flatModel);
    EXPECT_EQ(e, a);
}

TEST(Importer, importCascadingUnitsImports)
{
    const std::string e =
        "<?xml version=\"1.0\" encoding=\"UTF-8\"?>\n"
        "<model xmlns=\"http://www.cellml.org/cellml/2.0#\" name=\"model\">\n"
        "  <units name=\"units1_import\">\n"
        "    <unit exponent=\"-2\" units=\"second\"/>\n"
        "    <unit units=\"units2_import\"/>\n"
        "  </units>\n"
        "  <units name=\"first_units\">\n"
        "    <unit exponent=\"-1\" units=\"second\"/>\n"
        "    <unit units=\"units1_import\"/>\n"
        "  </units>\n"
        "  <units name=\"units2_import\">\n"
        "    <unit exponent=\"-0.5\" units=\"second\"/>\n"
        "  </units>\n"
        "  <component name=\"base_component\">\n"
        "    <variable name=\"variable\" units=\"first_units\"/>\n"
        "  </component>\n"
        "</model>\n";

    auto importer = libcellml::Importer::create();
    auto parser = libcellml::Parser::create();

    auto model = parser->parseModel(fileContents("importer/model_cascaded_units.cellml"));

    importer->resolveImports(model, resourcePath("importer"));
    EXPECT_EQ(size_t(0), importer->errorCount());

    auto flatModel = importer->flattenModel(model);
    EXPECT_EQ(size_t(0), importer->issueCount());

    auto printer = libcellml::Printer::create();
    const std::string a = printer->printModel(flatModel);
    EXPECT_EQ(e, a);
}<|MERGE_RESOLUTION|>--- conflicted
+++ resolved
@@ -1199,74 +1199,6 @@
     EXPECT_EQ(e, importer->error(0)->description());
 }
 
-<<<<<<< HEAD
-TEST(Importer, isResolvedUnitsChildUnresolvedII)
-{
-    auto importer = libcellml::Importer::create();
-
-    auto model = libcellml::Model::create("model");
-    auto importModel1 = libcellml::Model::create("importModel1");
-    auto importModel2 = libcellml::Model::create("importModel2");
-
-    auto firstUnits = libcellml::Units::create("first_units");
-    firstUnits->addUnit("second", -1.0);
-
-    auto secondUnits = libcellml::Units::create("second_units");
-    secondUnits->addUnit("second", -2.0);
-
-    auto thirdUnits = libcellml::Units::create("third_units");
-    thirdUnits->addUnit("second", -0.5);
-
-    auto component1 = libcellml::Component::create("base_component");
-    auto variable = libcellml::Variable::create("variable");
-    variable->setUnits(firstUnits);
-    component1->addVariable(variable);
-
-    model->addUnits(firstUnits);
-    model->addComponent(component1);
-
-    auto component2 = libcellml::Component::create("component2");
-    auto variable2 = libcellml::Variable::create("variable");
-    variable2->setUnits(secondUnits);
-    component2->addVariable(variable2);
-    importModel1->addUnits(secondUnits);
-    importModel1->addComponent(component2);
-
-    auto component3 = libcellml::Component::create("component3");
-    auto variable3 = libcellml::Variable::create("variable");
-    variable3->setUnits(thirdUnits);
-    component3->addVariable(variable3);
-    importModel2->addUnits(thirdUnits);
-    importModel2->addComponent(component3);
-
-    auto importedComponent1 = libcellml::Component::create("component1_import");
-    auto importedComponent2 = libcellml::Component::create("component2_import");
-
-    model->addComponent(importedComponent1);
-    importModel1->addComponent(importedComponent2);
-
-    auto printer = libcellml::Printer::create();
-
-    auto importSource1 = libcellml::ImportSource::create();
-    importSource1->setUrl("model1.cellml");
-    importSource1->setModel(importModel1);
-
-    auto importSource2 = libcellml::ImportSource::create();
-    importSource2->setUrl("model2.cellml");
-    importSource2->setModel(importModel2);
-
-    importedComponent1->setImportSource(importSource1);
-    importedComponent1->setImportReference("component2");
-
-    importedComponent2->setImportSource(importSource2);
-    importedComponent2->setImportReference("component3");
-
-    EXPECT_FALSE(model->hasUnresolvedImports());
-
-    auto flatModel = importer->flattenModel(model);
-    EXPECT_EQ(size_t(0), importer->issueCount());
-}
-
 TEST(Importer, cascadedUnitsManuallyImported)
 {
     const std::string e =
@@ -1413,8 +1345,6 @@
     EXPECT_EQ(e, importer->issue(0)->description());
  }
 
-=======
->>>>>>> dcedc76e
 TEST(Importer, cascadedUnitsManuallyImportedMissingUnitReferences)
 {
     const std::string e =
