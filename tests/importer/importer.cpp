/*
Copyright libCellML Contributors

Licensed under the Apache License, Version 2.0 (the "License");
you may not use this file except in compliance with the License->
You may obtain a copy of the License at

    http://www.apache->org/licenses/LICENSE-2.0

Unless required by applicable law or agreed to in writing, software
distributed under the License is distributed on an "AS IS" BASIS,
WITHOUT WARRANTIES OR CONDITIONS OF ANY KIND, either express or implied.
See the License for the specific language governing permissions and
limitations under the License->
*/

#include "gtest/gtest.h"

#include <libcellml>

#include "test_utils.h"

TEST(Importer, create)
{
    auto importer = libcellml::Importer::create();
    EXPECT_NE(nullptr, importer);
}

TEST(Importer, noWarningForkedImport)
{
    libcellml::ParserPtr p = libcellml::Parser::create();
    libcellml::ImporterPtr importer = libcellml::Importer::create();
    libcellml::ModelPtr model = p->parseModel(fileContents("importer/forkedImport.cellml"));

    EXPECT_EQ(size_t(0), p->errorCount());

    EXPECT_TRUE(model->hasUnresolvedImports());
    importer->resolveImports(model, resourcePath("importer/"));
    EXPECT_FALSE(model->hasUnresolvedImports());
}

TEST(Importer, noWarningDiamondImport)
{
    libcellml::ParserPtr p = libcellml::Parser::create();
    libcellml::ImporterPtr importer = libcellml::Importer::create();
    libcellml::ModelPtr model = p->parseModel(fileContents("importer/diamond.cellml"));

    EXPECT_EQ(size_t(0), p->errorCount());

    EXPECT_TRUE(model->hasUnresolvedImports());
    importer->resolveImports(model, resourcePath("importer/"));
    EXPECT_FALSE(model->hasUnresolvedImports());
}

TEST(Importer, warningCircularImportReferencesComponent)
{
<<<<<<< HEAD
    const std::string errorMessage =
=======
    const std::string warningMessage =
>>>>>>> 29735af4
        "Cyclic dependencies were found when attempting to resolve components in model 'circularImport1'. The dependency loop is:\n"
        " - component 'i_am_cyclic' is imported from 'c2' in 'circularImport_2.cellml';\n"
        " - component 'c2' is imported from 'c3' in 'circularImport_3.cellml';\n"
        " - component 'c3' is imported from 'i_am_cyclic' in 'circularImport_1.cellml'; and\n"
        " - component 'i_am_cyclic' is imported from 'c2' in 'circularImport_2.cellml'.";
<<<<<<< HEAD
        
=======

>>>>>>> 29735af4
    auto parser = libcellml::Parser::create();
    auto importer = libcellml::Importer::create();
    auto model = parser->parseModel(fileContents("importer/circularImport_1.cellml"));
    EXPECT_EQ(size_t(0), parser->issueCount());
    importer->resolveImports(model, resourcePath("importer/"));

    EXPECT_EQ(size_t(1), importer->issueCount());
    EXPECT_EQ(size_t(1), importer->errorCount());
    EXPECT_EQ(errorMessage, importer->error(0)->description());
}

TEST(Importer, warningCircularImportReferencesUnits)
{
<<<<<<< HEAD
    const std::string errorMessage =
=======
    const std::string warningMessage =
>>>>>>> 29735af4
        "Cyclic dependencies were found when attempting to resolve units in model 'circularImport1'. The dependency loop is:\n"
        " - units 'i_am_cyclic' is imported from 'u2' in 'circularUnits_2.cellml';\n"
        " - units 'u2' is imported from 'u3' in 'circularUnits_3.cellml';\n"
        " - units 'u3' is imported from 'i_am_cyclic' in 'circularUnits_1.cellml'; and\n"
        " - units 'i_am_cyclic' is imported from 'u2' in 'circularUnits_2.cellml'.";
<<<<<<< HEAD
=======

>>>>>>> 29735af4
    auto parser = libcellml::Parser::create();
    auto importer = libcellml::Importer::create();
    auto model = parser->parseModel(fileContents("importer/circularUnits_1.cellml"));
    EXPECT_EQ(size_t(0), parser->issueCount());
    importer->resolveImports(model, resourcePath("importer/"));
    EXPECT_EQ(size_t(1), importer->issueCount());
    EXPECT_EQ(size_t(1), importer->errorCount());
    EXPECT_EQ(errorMessage, importer->error(0)->description());
}

TEST(Importer, warningUnrequiredCircularDependencyComponent)
{
    auto parser = libcellml::Parser::create();
    auto importer = libcellml::Importer::create();
    auto model = parser->parseModel(fileContents("importer/master1.cellml"));
    EXPECT_EQ(size_t(0), parser->issueCount());
    importer->resolveImports(model, resourcePath("importer/"));
    EXPECT_FALSE(model->hasUnresolvedImports());

    // Expect no issues, as the circular component dependency is not instantiated.
    EXPECT_EQ(size_t(0), importer->issueCount());
}

TEST(Importer, warningUnrequiredCircularDependencyUnits)
{
    auto parser = libcellml::Parser::create();
    auto importer = libcellml::Importer::create();
    auto model = parser->parseModel(fileContents("importer/master2.cellml"));
    EXPECT_EQ(size_t(0), parser->issueCount());
    importer->resolveImports(model, resourcePath("importer/"));
    EXPECT_FALSE(model->hasUnresolvedImports());

    // Expect no issues as the circular dependency is not instantiated.
    EXPECT_EQ(size_t(0), importer->issueCount());
}

TEST(Importer, missingUnitsFromImportOfCnTerms)
{
    // This test is intended to show that parsing a model and importing
    // it have the same end result.
    auto validator = libcellml::Validator::create();
    auto model = libcellml::Model::create("model_from_imports");
    auto c = libcellml::Component::create("c");
    auto importer = libcellml::Importer::create();

    auto imp = libcellml::ImportSource::create();
    imp->setUrl("units_in_cn.cellml");

    c->setImportReference("myComponent");
    c->setImportSource(imp);
    model->addComponent(c);

    EXPECT_TRUE(model->hasUnresolvedImports());

    importer->resolveImports(model, resourcePath());
    EXPECT_FALSE(model->hasUnresolvedImports());
    model = importer->flattenModel(model);

    validator->validateModel(model);
    EXPECT_EQ(size_t(0), validator->errorCount());
}

TEST(Importer, importingComponentWithCnUnitsThatAreAlreadyDefinedInImportingModel)
{
    const std::string e =
        "<?xml version=\"1.0\" encoding=\"UTF-8\"?>\n"
        "<model xmlns=\"http://www.cellml.org/cellml/2.0#\" name=\"myModel\">\n"
        "  <units name=\"myUnitsThatIUse\">\n"
        "    <unit units=\"metre\"/>\n"
        "  </units>\n"
        "  <units name=\"myUnitsThatIUse_1\">\n"
        "    <unit units=\"second\"/>\n"
        "  </units>\n"
        "  <component name=\"c\">\n"
        "    <variable name=\"a\" units=\"second\"/>\n"
        "    <math xmlns=\"http://www.w3.org/1998/Math/MathML\" xmlns:cellml=\"http://www.cellml.org/cellml/2.0#\">\n"
        "      <apply>\n"
        "        <eq/>\n"
        "        <ci>a</ci>\n"
        "        <cn cellml:units=\"myUnitsThatIUse_1\">1</cn>\n"
        "      </apply>\n"
        "    </math>\n"
        "  </component>\n"
        "</model>\n";

    const std::string in =
        "<?xml version=\"1.0\" encoding=\"UTF-8\"?>\n"
        "<model xmlns=\"http://www.cellml.org/cellml/2.0#\" name=\"myModel\">\n"
        "  <units name=\"myUnitsThatIUse\">\n"
        "    <unit units=\"second\"/>\n"
        "  </units>\n"
        "   <component name=\"myComponent\">\n"
        "       <variable name=\"a\" units=\"second\"/>\n"
        "       <math xmlns=\"http://www.w3.org/1998/Math/MathML\" xmlns:cellml=\"http://www.cellml.org/cellml/2.0#\">\n"
        "           <apply>"
        "             <eq/>\n"
        "             <ci>a</ci>\n"
        "             <cn cellml:units=\"myUnitsThatIUse\">1</cn>\n"
        "           </apply>\n"
        "       </math>\n"
        "   </component>\n"
        "</model>";

    // Create the model by parsing the string above.
    auto parser = libcellml::Parser::create();
    auto importedModel = parser->parseModel(in);
    auto importer = libcellml::Importer::create();
    auto validator = libcellml::Validator::create();

    // No problems with the imported model.
    validator->validateModel(importedModel);
    EXPECT_EQ(size_t(0), validator->errorCount());

    // The model importedModel already has myUnitsThatIUse defined: the units here will clash.
    auto model = libcellml::Model::create("myModel");
    auto u = libcellml::Units::create("myUnitsThatIUse");
    u->addUnit("metre");
    model->addUnits(u);

    auto c = libcellml::Component::create("c");

    auto importSource = libcellml::ImportSource::create();
    importSource->setUrl("not_required_resolving_import_manually");
    importSource->setModel(importedModel);

    c->setImportReference("myComponent");
    c->setImportSource(importSource);
    model->addComponent(c);

    EXPECT_FALSE(model->hasUnresolvedImports());
    model = importer->flattenModel(model);

    validator->validateModel(model);
    EXPECT_EQ(size_t(0), validator->errorCount());

    // I would expect that the name of the cn elements units would need
    // to change as the importing model already has units of that name.
    auto printer = libcellml::Printer::create();
    EXPECT_EQ(e, printer->printModel(model));
}

TEST(Importer, importUnitsNotDuplicated)
{
    const std::string e =
        "<?xml version=\"1.0\" encoding=\"UTF-8\"?>\n"
        "<model xmlns=\"http://www.cellml.org/cellml/2.0#\" name=\"model\">\n"
        "  <units name=\"millisecond\">\n"
        "    <unit prefix=\"milli\" units=\"second\"/>\n"
        "  </units>\n"
        "  <units name=\"per_millisecond\">\n"
        "    <unit exponent=\"-1\" units=\"millisecond\"/>\n"
        "  </units>\n"
        "  <component name=\"c\">\n"
        "    <variable name=\"alpha_n\" units=\"per_millisecond\" initial_value=\"1\"/>\n"
        "    <variable name=\"beta_n\" units=\"per_millisecond\" initial_value=\"2\"/>\n"
        "  </component>\n"
        "</model>\n";

    const std::string in =
        "<?xml version=\"1.0\" encoding=\"UTF-8\"?>\n"
        "<model xmlns=\"http://www.cellml.org/cellml/2.0#\" name=\"myImportedModel\">\n"
        "  <units name=\"millisecond\">\n"
        "    <unit prefix=\"milli\" units=\"second\"/>\n"
        "  </units>\n"
        "  <units name=\"per_millisecond\">\n"
        "    <unit exponent=\"-1\" units=\"millisecond\"/>\n"
        "  </units>\n"
        "  <component name=\"myComponent\">\n"
        "    <variable name=\"alpha_n\" units=\"per_millisecond\" initial_value=\"1\"/>\n"
        "    <variable name=\"beta_n\" units=\"per_millisecond\" initial_value=\"2\"/>\n"
        "  </component>\n"
        "</model>";

    // Create the model by parsing the string above.
    auto parser = libcellml::Parser::create();
    auto importedModel = parser->parseModel(in);
    auto importer = libcellml::Importer::create();
    auto validator = libcellml::Validator::create();
    validator->validateModel(importedModel);
    EXPECT_EQ(size_t(0), validator->errorCount());

    auto model = libcellml::Model::create("model");
    auto c = libcellml::Component::create("c");

    auto importSource = libcellml::ImportSource::create();
    importSource->setUrl("not_required_resolving_import_manually");
    importSource->setModel(importedModel);

    c->setImportReference("myComponent");
    c->setImportSource(importSource);
    model->addComponent(c);

    EXPECT_FALSE(model->hasUnresolvedImports());
    model = importer->flattenModel(model);

    EXPECT_EQ(size_t(2), model->unitsCount());

    validator->validateModel(model);
    EXPECT_EQ(size_t(0), validator->errorCount());

    auto printer = libcellml::Printer::create();
    EXPECT_EQ(e, printer->printModel(model));
}

TEST(Importer, duplicatesImportedOnceOnly)
{
    std::string in = "<?xml version=\"1.0\" encoding=\"iso-8859-1\"?>\n"
                     "<model name=\"forked_import\" xmlns=\"http://www.cellml.org/cellml/2.0#\" xmlns:cellml=\"http://www.cellml.org/cellml/2.0#\" xmlns:xlink=\"http://www.w3.org/1999/xlink\">\n"
                     "  <import xlink:href=\"prong.cellml\">\n"
                     "    <component name=\"left\" component_ref=\"component1\" />\n"
                     "  </import>\n"
                     "  <import xlink:href=\"prong.cellml\">\n"
                     "    <component name=\"right\" component_ref=\"component1\" />\n"
                     "  </import>\n"
                     "  <import xlink:href=\"prong.cellml\">\n"
                     "    <component name=\"centre\" component_ref=\"component1\" />\n"
                     "  </import>\n"
                     "</model>";
    auto parser = libcellml::Parser::create();
    auto model = parser->parseModel(in);
    auto importer = libcellml::Importer::create();

    importer->resolveImports(model, resourcePath("importer/"));
    EXPECT_EQ(size_t(3), model->componentCount()); // Three imported components ...
    EXPECT_EQ(size_t(1), importer->libraryCount()); // ... but just one imported model.
    EXPECT_FALSE(model->hasUnresolvedImports());
}

TEST(Importer, accessImportedModelLibrary)
{
    auto parser = libcellml::Parser::create();
    auto model = parser->parseModel(fileContents("importer/diamond.cellml"));
    auto importer = libcellml::Importer::create();
    auto printer = libcellml::Printer::create();

    importer->resolveImports(model, resourcePath("importer/"));
    EXPECT_FALSE(model->hasUnresolvedImports());

    // Library should contain left, right, and one instance (not two) of the point.
    EXPECT_EQ(size_t(3), importer->libraryCount());

    // Test that the library items have the expected keys.
    EXPECT_EQ(resourcePath("importer/diamond_left.cellml"), importer->key(0));
    EXPECT_EQ(resourcePath("importer/diamond_point.cellml"), importer->key(1));
    EXPECT_EQ(resourcePath("importer/diamond_right.cellml"), importer->key(2));
    EXPECT_EQ("", importer->key(999));

    // Access library items by their URL.
    auto left = importer->library(resourcePath("importer/diamond_left.cellml"));
    auto right = importer->library(resourcePath("importer/diamond_right.cellml"));
    auto point = importer->library(resourcePath("importer/diamond_point.cellml"));

    // Test that the library items are the same as those in the files.
    EXPECT_EQ(fileContents("importer/diamond_left.cellml"), printer->printModel(left));
    EXPECT_EQ(fileContents("importer/diamond_right.cellml"), printer->printModel(right));
    EXPECT_EQ(fileContents("importer/diamond_point.cellml"), printer->printModel(point));
}

TEST(Importer, multipleModelResolution)
{
    // This test is intended to show how the Importer class can hold multiple imported models in its library, and that
    // these can be used to resolve the imports of more than one importing model.
    // The example given has two models A, B, each importing the same four components, a, b, c, d from a
    // third model D. We expect that model D is parsed and instantiated just once, rather than 8 times.

    auto parser = libcellml::Parser::create();
    auto modelA = parser->parseModel(fileContents("importer/generic.cellml"));
    auto modelB = parser->parseModel(fileContents("importer/generic.cellml"));

    // Model D will be imported into the library as it's included as a dependency in the models here.
    // Passing in one of the models for resolution will load model D into the library.
    auto importer = libcellml::Importer::create();
    importer->resolveImports(modelA, resourcePath("importer/"));

    EXPECT_EQ(size_t(1), importer->libraryCount());

    // Now resolve the other models and expect the library contents to be unchanged.
    importer->resolveImports(modelB, resourcePath("importer/"));

    EXPECT_EQ(size_t(1), importer->libraryCount());
}

TEST(Importer, addModelToLibrary)
{
    // This test shows how a model instance can be manually added to the import library by the user,
    // and will be used to resolve imports, rather than from an external file/URL.
    auto parser = libcellml::Parser::create();
    auto model = parser->parseModel(fileContents("importer/generic_no_source.cellml"));
    auto importer = libcellml::Importer::create();

    auto sourceModel = libcellml::Model::create("source");
    sourceModel->addComponent(libcellml::Component::create("a"));
    sourceModel->addComponent(libcellml::Component::create("b"));
    sourceModel->addComponent(libcellml::Component::create("c"));
    sourceModel->addComponent(libcellml::Component::create("d"));

    // Add a model manually to the library, including the URL that it will replace in future imports.
    EXPECT_TRUE(importer->addModel(sourceModel, "i_dont_exist.cellml"));

    // Can't add to the same URL key more than once.
    EXPECT_FALSE(importer->addModel(sourceModel, "i_dont_exist.cellml"));

    importer->resolveImports(model, "");

    EXPECT_EQ(size_t(0), importer->issueCount());
    EXPECT_FALSE(model->hasUnresolvedImports());
}

TEST(Importer, replaceModel)
{
    // This test shows how a model instance can be replaced in the import library by the user,
    // and will be used to resolve imports.
    auto parser = libcellml::Parser::create();
    auto model = parser->parseModel(fileContents("importer/generic_no_source.cellml"));
    auto importer = libcellml::Importer::create();

    auto wrongSourceModel = libcellml::Model::create("wrong");

    auto rightSourceModel = libcellml::Model::create("source");
    rightSourceModel->addComponent(libcellml::Component::create("a"));
    rightSourceModel->addComponent(libcellml::Component::create("b"));
    rightSourceModel->addComponent(libcellml::Component::create("c"));
    rightSourceModel->addComponent(libcellml::Component::create("d"));

    // Add a model manually to the library, including the URL that it will replace in future imports.
    EXPECT_TRUE(importer->addModel(wrongSourceModel, "i_dont_exist.cellml"));
    // Can't add to the same URL key more than once.
    EXPECT_FALSE(importer->addModel(rightSourceModel, "i_dont_exist.cellml"));

    // Use replaceModel instead.
    EXPECT_FALSE(importer->replaceModel(rightSourceModel, "not_in_library"));
    EXPECT_TRUE(importer->replaceModel(rightSourceModel, "i_dont_exist.cellml"));

    importer->resolveImports(model, "");

    EXPECT_EQ(size_t(0), importer->issueCount());
    EXPECT_FALSE(model->hasUnresolvedImports());
}

TEST(Importer, getNonexistentModel)
{
    auto importer = libcellml::Importer::create();
    auto model = libcellml::Model::create("model");
    importer->addModel(model, "howdy");
    EXPECT_EQ(nullptr, importer->library("bonjour"));
}

TEST(Importer, library)
{
    auto importer = libcellml::Importer::create();
    auto model1 = libcellml::Model::create("model1");
    auto model2 = libcellml::Model::create("model2");
    auto model3 = libcellml::Model::create("model3");
    auto model4 = libcellml::Model::create("model4");

    EXPECT_TRUE(importer->addModel(model1, "a_model_the_first.cellml"));
    EXPECT_TRUE(importer->addModel(model2, "b_tweede_voorbeeld.cellml"));
    EXPECT_TRUE(importer->addModel(model3, "c_troisieme_modele.cellml"));

    // Add another under the first key, expect false.
    EXPECT_FALSE(importer->addModel(model4, "a_model_the_first.cellml"));
    EXPECT_EQ(size_t(3), importer->libraryCount());

    // Access library by key.
    EXPECT_EQ(model1, importer->library("a_model_the_first.cellml"));
    EXPECT_EQ(model2, importer->library("b_tweede_voorbeeld.cellml"));
    EXPECT_EQ(model3, importer->library("c_troisieme_modele.cellml"));
    EXPECT_EQ(nullptr, importer->library("d_tuawha.cellml"));

    // Access library by index.
    EXPECT_EQ(model1, importer->library(0));
    EXPECT_EQ(model2, importer->library(1));
    EXPECT_EQ(model3, importer->library(2));
    EXPECT_EQ(nullptr, importer->library(999));
}

TEST(Importer, rangeOfValidSituations)
{
    // This is a test to figure out whether we need to restrict the library keys to absolute URLs, or
    // whether they could be any string.  This test creates a collection of models from different sources,
    // some which need imports, some not, and uses them to resolve imports on another model.
    auto parser = libcellml::Parser::create();

    // Parsing concrete units and components.
    auto concreteUnits = parser->parseModel(fileContents("importer/units_concrete.cellml"));
    EXPECT_EQ(size_t(0), parser->issueCount());

    auto concreteComponents = parser->parseModel(fileContents("importer/components_concrete.cellml"));
    EXPECT_EQ(size_t(0), parser->issueCount());

    // Parsing a model which imports components and units from files called units_source.cellml
    // and components_source.cellml respectively.  These "hidden" files will also be added to the importer
    // library when they're resolved.
    auto importedUnits = parser->parseModel(fileContents("importer/units_imported.cellml"));
    EXPECT_EQ(size_t(0), parser->issueCount());

    auto importedComponents = parser->parseModel(fileContents("importer/components_imported.cellml"));
    EXPECT_EQ(size_t(0), parser->issueCount());

    // Create models through the API. These don't need import resolution.
    auto localConcreteUnits = libcellml::Model::create("localConcreteUnits");
    localConcreteUnits->addUnits(libcellml::Units::create("units5"));

    // Add all the concrete models to the Importer. These don't need resolving as they have no imports of their own.
    auto importer = libcellml::Importer::create();
    importer->addModel(concreteUnits, "i_dont_exist_yet.cellml"); // add with key that's not a file (yet).
    importer->addModel(concreteComponents, "https://www.example.com/myComponents.cellml"); // add with a key that is a remote URL.

    // Add models which have imports to the Importer by resolving them. They are automatically saved into the
    // Importer's library, along with any dependencies, under the names used to resolve them.
    importer->resolveImports(importedUnits, resourcePath("importer/"));
    importer->resolveImports(importedComponents, resourcePath("importer/"));

    EXPECT_FALSE(importedUnits->hasUnresolvedImports());
    EXPECT_FALSE(importedComponents->hasUnresolvedImports());

    // Now create a funky model that imports from all over the place and see what happens.
    const std::string funkyString =
        "<?xml version=\"1.0\" encoding=\"UTF-8\"?>\n"
        "<model xmlns=\"http://www.cellml.org/cellml/2.0#\" name=\"funky\">\n"
        // Status quo functionality, key is relative URL + base file path as the relative URL doesn't exist as a key.
        "  <import xmlns:xlink=\"http://www.w3.org/1999/xlink\" xlink:href=\"units_imported.cellml\">\n"
        "    <units units_ref=\"units1_imported\" name=\"units1FromLibrary\"/>\n"
        "  </import>\n"
        // Use the relative URL for a hidden child source component.
        "  <import xmlns:xlink=\"http://www.w3.org/1999/xlink\" xlink:href=\"components_source.cellml\">\n"
        "    <component component_ref=\"component1\" name=\"component1FromLibrary\"/>\n"
        "  </import>\n"
        // Use the absolute URL for a hidden child source component.
        "  <import xmlns:xlink=\"http://www.w3.org/1999/xlink\" xlink:href=\""
        + resourcePath("importer/components_source.cellml")
        + "\">\n"
          "    <component component_ref=\"component2\" name=\"component2FromLibrary\"/>\n"
          "  </import>\n"
          // Remote website URL used for key.
          "  <import xmlns:xlink=\"http://www.w3.org/1999/xlink\" xlink:href=\"https://www.example.com/myComponents.cellml\">\n"
          "    <component component_ref=\"component3\" name=\"component3FromLibrary\"/>\n"
          "  </import>\n"
          // Currently non-existent file used for the key. For this CellML file to function outside of the
          // the Importer instance, this model needs to be written to this location.
          "  <import xmlns:xlink=\"http://www.w3.org/1999/xlink\" xlink:href=\"i_dont_exist_yet.cellml\">\n"
          "    <units units_ref=\"units4\" name=\"units4FromLibrary\"/>\n"
          "  </import>\n"
          "</model>";

    auto funkyModel = parser->parseModel(funkyString);
    EXPECT_EQ(size_t(0), parser->issueCount());

    // Pass in a base file path, this will be used to resolve URLs if they don't already exist as keys.
    // This allows the model to be resolved against different locations where local files are specified.
    importer->resolveImports(funkyModel, resourcePath("importer/"));
    EXPECT_FALSE(funkyModel->hasUnresolvedImports());
    EXPECT_EQ(size_t(0), importer->issueCount());

    // Funky hrefs are valid ...
    auto validator = libcellml::Validator::create();
    validator->validateModel(funkyModel);
    EXPECT_EQ(size_t(0), validator->issueCount());

    // ... and can be flattened as expected too.
    auto flattenedFunkyModel = importer->flattenModel(funkyModel);
    EXPECT_EQ(size_t(0), importer->issueCount());
    flattenedFunkyModel->setName("flattenedFunkyModel");
    validator->validateModel(flattenedFunkyModel);
    EXPECT_EQ(size_t(0), validator->issueCount());
}

TEST(Importer, resolveImportsUsingDifferentAPIModels)
{
    auto importer = libcellml::Importer::create();

    // Create a source model, and add units and components for use elsewhere.
    auto source1 = libcellml::Model::create("source1");
    source1->addComponent(libcellml::Component::create("componentThatINeed"));
    source1->addUnits(libcellml::Units::create("unitsThatINeed"));
    auto vanilla = libcellml::Variable::create("vanilla");
    source1->component(0)->addVariable(vanilla);

    // Create a model which consumes "componentThatINeed" and "unitsThatINeed".
    auto model = libcellml::Model::create("model");
    model->addComponent(libcellml::Component::create("componentIWillImport"));
    model->addUnits(libcellml::Units::create("unitsThatIWillImport"));
    auto imp1 = libcellml::ImportSource::create();

    imp1->setUrl("flavourOfTheMonth"); // Set URL to be an arbitrary string.
    model->component(0)->setImportSource(imp1); // Set the same import source for both units and component.
    model->units(0)->setImportSource(imp1);
    model->component(0)->setImportReference("componentThatINeed");
    model->units(0)->setImportReference("unitsThatINeed");

    // Add the source model to the importer library, as "flavour of the month".
    importer->addModel(source1, "flavourOfTheMonth");

    // Resolve the model against the importer library and check it contains vanilla.
    importer->resolveImports(model, "");
    EXPECT_EQ(size_t(0), importer->issueCount());
    EXPECT_FALSE(model->hasUnresolvedImports());
    auto flatModel = importer->flattenModel(model);
    ASSERT_NE(nullptr, flatModel);
    EXPECT_EQ("vanilla", flatModel->component(0)->variable(0)->name());

    // But now the flavour of the month changes, and you have a better definition for componentThatINeed
    // and unitsThatINeed.
    auto source2 = libcellml::Model::create("source2");
    source2->addComponent(libcellml::Component::create("componentThatINeed"));
    source2->addUnits(libcellml::Units::create("unitsThatINeed"));
    auto chocolate = libcellml::Variable::create("chocolate");
    source2->component(0)->addVariable(chocolate);

    // Replace the flavour of the month with the new source model.
    EXPECT_TRUE(importer->replaceModel(source2, "flavourOfTheMonth"));
    // Resolve the model's imports again against the new "flavour".
    importer->clearImports(model);
    EXPECT_TRUE(importer->resolveImports(model, ""));
    EXPECT_EQ(size_t(0), importer->issueCount());
    EXPECT_FALSE(model->hasUnresolvedImports());

    // Check that we now have a variable called "chocolate" in the flattened model.
    auto flatModel2 = importer->flattenModel(model);
    ASSERT_NE(nullptr, flatModel2);
    EXPECT_EQ("chocolate", flatModel2->component(0)->variable(0)->name());
}

TEST(Importer, importEncapsulatedChildren)
{
    // Test to make sure that the Importer is correctly importing child components,
    // and not duplicating them.
    const std::string flatModelString =
        "<?xml version=\"1.0\" encoding=\"UTF-8\"?>\n"
        "<model xmlns=\"http://www.cellml.org/cellml/2.0#\" name=\"trunkModel\">\n"
        "  <component name=\"branch1\"/>\n"
        "  <component name=\"leaf1\"/>\n"
        "  <component name=\"leaf2\"/>\n"
        "  <component name=\"leaf3\"/>\n"
        "  <component name=\"branch2\"/>\n"
        "  <component name=\"leaf4\"/>\n"
        "  <component name=\"flower1\"/>\n"
        "  <component name=\"flower2\"/>\n"
        "  <component name=\"branch3\"/>\n"
        "  <component name=\"leaf5\"/>\n"
        "  <component name=\"leaf6\"/>\n"
        "  <component name=\"fruit\"/>\n"
        "  <encapsulation>\n"
        "    <component_ref component=\"branch1\">\n"
        "      <component_ref component=\"leaf1\"/>\n"
        "      <component_ref component=\"leaf2\"/>\n"
        "      <component_ref component=\"leaf3\"/>\n"
        "    </component_ref>\n"
        "    <component_ref component=\"branch2\">\n"
        "      <component_ref component=\"leaf4\"/>\n"
        "      <component_ref component=\"flower1\"/>\n"
        "      <component_ref component=\"flower2\"/>\n"
        "    </component_ref>\n"
        "    <component_ref component=\"branch3\">\n"
        "      <component_ref component=\"leaf5\"/>\n"
        "      <component_ref component=\"leaf6\"/>\n"
        "      <component_ref component=\"fruit\"/>\n"
        "    </component_ref>\n"
        "  </encapsulation>\n"
        "</model>\n";

    auto importer = libcellml::Importer::create();
    auto parser = libcellml::Parser::create();
    auto printer = libcellml::Printer::create();
    auto model = parser->parseModel(fileContents("importer/trunk.cellml"));

    importer->resolveImports(model, resourcePath("importer/"));
    EXPECT_FALSE(model->hasUnresolvedImports());
    EXPECT_EQ(size_t(2), importer->libraryCount());
    auto flat = importer->flattenModel(model);
    EXPECT_EQ(flatModelString, printer->printModel(flat));
}

TEST(Importer, importFilesWithSameName)
{
    // This test is to see whether the importer correctly resolves imported sources, where
    // the imported files all have the same file name.

    auto parser = libcellml::Parser::create();
    auto model = parser->parseModel(fileContents("importer/model.cellml"));
    EXPECT_EQ(size_t(0), parser->issueCount());

    auto importer = libcellml::Importer::create();

    // Manually add a model to the library with the "model.cellml" key.
    auto anotherModel = libcellml::Model::create("anotherModelWithKey_model.cellml");
    anotherModel->addComponent(libcellml::Component::create("b"));
    anotherModel->addUnits(libcellml::Units::create("a"));
    importer->addModel(anotherModel, "model.cellml");

    importer->resolveImports(model, resourcePath("importer/"));
    EXPECT_EQ(size_t(0), importer->issueCount());
    printIssues(importer);

    // 4 items in the library.
    EXPECT_EQ(size_t(4), importer->libraryCount());

    EXPECT_FALSE(model->hasUnresolvedImports());

    // Compare the library items against their model name to be sure they're different.
    std::vector<std::string> modelNames = {"layer3_model", "layer2_model", "layer1_model", "anotherModelWithKey_model.cellml"};
    for (size_t i = 0; i < importer->libraryCount(); ++i) {
        EXPECT_EQ(modelNames[i], importer->library(i)->name());
    }
}

TEST(Importer, coverageNestedImportsClearingModels)
{
    auto parser = libcellml::Parser::create();
    auto model = parser->parseModel(fileContents("importer/nested_components.cellml"));
    EXPECT_EQ(size_t(0), parser->issueCount());

    auto importer = libcellml::Importer::create();
    importer->resolveImports(model, resourcePath("importer/"));

    EXPECT_EQ(size_t(0), importer->issueCount());

    EXPECT_FALSE(model->hasUnresolvedImports());
    importer->clearImports(model);
    EXPECT_TRUE(model->hasUnresolvedImports());
}

TEST(Importer, importSourceGetSetModel)
{
    auto model = libcellml::Model::create("m");
    auto component = libcellml::Component::create("c");
    auto importsource = libcellml::ImportSource::create();

    component->setImportSource(importsource);
    EXPECT_EQ(nullptr, importsource->model());

    importsource->setModel(nullptr);
    EXPECT_EQ(nullptr, importsource->model());

    importsource->setModel(model);
    EXPECT_EQ(model, importsource->model());

    importsource->removeModel();
    EXPECT_EQ(nullptr, importsource->model());
}

TEST(Importer, resolveWithMissingItems)
{
    std::vector<std::string> e = {
        "Import of units 'i_dont_exist' from 'units_source.cellml' requires units named 'i_dont_exist' which cannot be found.",
        "Import of component 'i_dont_exist' from 'components_source.cellml' requires component named 'i_dont_exist' which cannot be found.",
    };
    auto parser = libcellml::Parser::create();
    auto model = parser->parseModel(fileContents("importer/importing_nonexistent_items.cellml"));
    EXPECT_EQ(size_t(0), parser->issueCount());

    auto importer = libcellml::Importer::create();
    importer->resolveImports(model, resourcePath("importer/"));
    EXPECT_EQ(size_t(2), importer->issueCount());
    EXPECT_EQ_ISSUES(e, importer);
}

TEST(Importer, resolveWithMissingChildComponents)
{
    std::string e = "Import of component 'child' from 'components_source.cellml' requires component named 'i_dont_exist' which cannot be found.";
    auto parser = libcellml::Parser::create();
    auto model = parser->parseModel(fileContents("importer/importing_component_with_missing_children.cellml"));
    EXPECT_EQ(size_t(0), parser->issueCount());

    auto importer = libcellml::Importer::create();
    importer->resolveImports(model, resourcePath("importer/"));
    EXPECT_EQ(size_t(1), importer->issueCount());
    EXPECT_EQ(e, importer->issue(0)->description());
}

TEST(Importer, resolveWithPresentChildUnits)
{
    auto parser = libcellml::Parser::create();
    auto model = parser->parseModel(fileContents("importer/importing_units_with_present_children.cellml"));
    EXPECT_EQ(size_t(0), parser->issueCount());

    auto importer = libcellml::Importer::create();
    importer->resolveImports(model, resourcePath("importer/"));
    EXPECT_EQ(size_t(0), importer->issueCount());
}

TEST(Importer, resolveWithMissingChildUnits)
{
    std::string e = "Import of units 'units1' from 'units_children.cellml' requires units named 'units_with_imaginary_children', which relies on child units named 'I_dont_exist', which cannot be found.";
    auto parser = libcellml::Parser::create();
    auto model = parser->parseModel(fileContents("importer/importing_units_with_missing_children.cellml"));
    EXPECT_EQ(size_t(0), parser->issueCount());

    auto importer = libcellml::Importer::create();
    importer->resolveImports(model, resourcePath("importer/"));
    EXPECT_EQ(size_t(1), importer->issueCount());
    EXPECT_EQ(e, importer->issue(0)->description());
}

TEST(Importer, resolveWithMissingChildDependentUnits)
{
    std::string e = "Import of component 'component' from 'concrete' requires units named 'other_units_that_dont_exist' which cannot be found.";
    auto parser = libcellml::Parser::create();
    auto model = parser->parseModel(fileContents("importer/importing_component_with_missing_units.cellml"));
    EXPECT_EQ(size_t(0), parser->issueCount());

    auto importer = libcellml::Importer::create();
    importer->resolveImports(model, resourcePath("importer/"));
    EXPECT_EQ(size_t(1), importer->issueCount());
    EXPECT_EQ(e, importer->issue(0)->description());
}

TEST(Importer, resolveWithChildUnitsImportedFromMissingModel)
{
    std::string e = "The attempt to resolve imports with the model at '" + resourcePath("importer/") + "missing_file.cellml' failed: the file could not be opened.";
    auto parser = libcellml::Parser::create();
    auto model = parser->parseModel(fileContents("importer/importing_units_with_child_units_missing_model.cellml"));
    EXPECT_EQ(size_t(0), parser->issueCount());

    auto importer = libcellml::Importer::create();
    importer->resolveImports(model, resourcePath("importer/"));
    EXPECT_EQ(size_t(1), importer->issueCount());
    EXPECT_EQ(e, importer->issue(0)->description());
}

TEST(Importer, resolveComponentWithUnitsMissingModel)
{
    std::string e = "The attempt to resolve imports with the model at '" + resourcePath("importer/") + "missing_model.cellml' failed: the file could not be opened.";
    auto parser = libcellml::Parser::create();
    auto model = parser->parseModel(fileContents("importer/importing_component_with_imported_units_missing_model.cellml"));
    EXPECT_EQ(size_t(0), parser->issueCount());

    auto importer = libcellml::Importer::create();
    importer->resolveImports(model, resourcePath("importer/"));
    EXPECT_EQ(size_t(1), importer->issueCount());
    EXPECT_EQ(e, importer->issue(0)->description());
}

TEST(Importer, resolveImportsOfGrandchildComponents)
{
    auto parser = libcellml::Parser::create();
    auto model = parser->parseModel(fileContents("importer/nested_components.cellml"));
    auto importer = libcellml::Importer::create();

    EXPECT_TRUE(model->hasUnresolvedImports());
    importer->resolveImports(model, resourcePath("importer/"));
    EXPECT_EQ(size_t(1), importer->libraryCount());
    EXPECT_EQ(resourcePath("importer/source.cellml"), importer->key(0));
    EXPECT_FALSE(model->hasUnresolvedImports());
}

TEST(Importer, resolveImportsOfGrandchildUnits)
{
    auto parser = libcellml::Parser::create();
    auto model = parser->parseModel(fileContents("importer/nested_units.cellml"));
    auto importer = libcellml::Importer::create();

    EXPECT_TRUE(model->hasUnresolvedImports());
    importer->resolveImports(model, resourcePath("importer/"));
    EXPECT_EQ(size_t(1), importer->libraryCount());
    EXPECT_EQ(resourcePath("importer/source_units.cellml"), importer->key(0));
    EXPECT_FALSE(model->hasUnresolvedImports());
}

TEST(Importer, complicatedHHImportMissingGateModel)
{
    // In this test the generic gate model which is imported by deeply encapsulated components
    // through three generations of imports, is missing. It's used here to give coverage.
    auto e = "The attempt to resolve imports with the model at '"
             + resourcePath("importer/HH/GateModel.cellml")
             + "' failed: the file could not be opened.";
    auto parser = libcellml::Parser::create();
    auto model = parser->parseModel(fileContents("importer/HH/MembraneModel.cellml"));
    auto importer = libcellml::Importer::create();

    EXPECT_TRUE(model->hasUnresolvedImports());
    importer->resolveImports(model, resourcePath("importer/HH/"));
    EXPECT_TRUE(model->hasUnresolvedImports()); // Expect that the missing GateModel.cellml file can't be found.
    EXPECT_EQ(size_t(2), importer->errorCount());
    EXPECT_EQ(e, importer->error(0)->description());
    EXPECT_EQ(e, importer->error(1)->description());
}

TEST(Importer, clearModelImportsBeforeResolving)
{
    auto parser = libcellml::Parser::create();
    auto model = parser->parseModel(fileContents("importer/ImportCircularReferences.cellml"));
    auto importer = libcellml::Importer::create();
    importer->resolveImports(model, resourcePath("importer/"));

    // Circular import issue generated.
    EXPECT_EQ(size_t(1), importer->issueCount());

    // Change URL away from circular import to the correct file.
    model->component("controller")->importSource()->setUrl("NotCircularReference.cellml");

    // Resolve imports again after clearing the issues.
    importer->removeAllIssues();
    importer->resolveImports(model, resourcePath("importer/"));

    EXPECT_EQ(size_t(0), importer->issueCount());
}

TEST(Importer, isResolvedUnitsOverOneLevel)
{
    auto parser = libcellml::Parser::create();
    auto model = parser->parseModel(fileContents("importer/units_definition_level_1.cellml"));
    auto importer = libcellml::Importer::create();

    EXPECT_TRUE(model->hasUnresolvedImports());
    importer->resolveImports(model, resourcePath("importer/"));
    EXPECT_EQ(size_t(1), importer->libraryCount());
    EXPECT_EQ(resourcePath("importer/units_source.cellml"), importer->key(0));

    auto units1 = model->units(0);
    auto units2 = model->units(1);

    EXPECT_TRUE(units1->isResolved());
    EXPECT_FALSE(units2->isResolved());

    EXPECT_TRUE(model->hasUnresolvedImports());
}

TEST(Importer, isResolvedUnitsOverTwoLevels)
{
    auto parser = libcellml::Parser::create();
    auto model = parser->parseModel(fileContents("importer/master_units.cellml"));
    auto importer = libcellml::Importer::create();

    EXPECT_TRUE(model->hasUnresolvedImports());
    importer->resolveImports(model, resourcePath("importer/"));
    EXPECT_EQ(size_t(2), importer->libraryCount());
    EXPECT_EQ(resourcePath("importer/units_definition_level_1.cellml"), importer->key(0));
    EXPECT_EQ(resourcePath("importer/units_source.cellml"), importer->key(1));

    auto units1 = model->units(0);

    EXPECT_TRUE(units1->isResolved());

    EXPECT_FALSE(model->hasUnresolvedImports());
}

TEST(Importer, isResolvedUnitsOverTwoLevelsUnresolved)
{
    auto parser = libcellml::Parser::create();
    auto model = parser->parseModel(fileContents("importer/master_units_unresolved.cellml"));
    auto importer = libcellml::Importer::create();

    EXPECT_TRUE(model->hasUnresolvedImports());
    importer->resolveImports(model, resourcePath("importer/"));
    EXPECT_EQ(size_t(2), importer->libraryCount());
    EXPECT_EQ(resourcePath("importer/units_definition_level_1_unresolved.cellml"), importer->key(0));
    EXPECT_EQ(resourcePath("importer/units_source.cellml"), importer->key(1));

    auto units1 = model->units(0);

    EXPECT_FALSE(units1->isResolved());

    EXPECT_TRUE(model->hasUnresolvedImports());
}

TEST(Importer, isResolvedUnitsChildUnresolved)
{
    auto parser = libcellml::Parser::create();
    auto model = parser->parseModel(fileContents("importer/importing_units_with_unresolved_children.cellml"));
    auto importer = libcellml::Importer::create();

    EXPECT_TRUE(model->hasUnresolvedImports());
    importer->resolveImports(model, resourcePath("importer/"));
    EXPECT_EQ(size_t(1), importer->libraryCount());
    EXPECT_EQ(resourcePath("importer/units_children.cellml"), importer->key(0));

    auto units1 = model->units(0);

    EXPECT_FALSE(units1->isResolved());

    EXPECT_TRUE(model->hasUnresolvedImports());
}

TEST(Importer, isResolvedComponentOverTwoLevels)
{
    auto parser = libcellml::Parser::create();
    auto model = parser->parseModel(fileContents("importer/component_importer.cellml"));
    auto importer = libcellml::Importer::create();

    EXPECT_TRUE(model->hasUnresolvedImports());
    importer->resolveImports(model, resourcePath("importer/"));
    EXPECT_EQ(size_t(2), importer->libraryCount());

    auto component = model->component(0);

    EXPECT_TRUE(component->isResolved());

    EXPECT_FALSE(model->hasUnresolvedImports());
}

TEST(Importer, isResolvedComponentOverTwoLevelsUnresolved)
{
    auto parser = libcellml::Parser::create();
    auto model = parser->parseModel(fileContents("importer/component_importer_unresolved.cellml"));
    auto importer = libcellml::Importer::create();

    EXPECT_TRUE(model->hasUnresolvedImports());
    importer->resolveImports(model, resourcePath("importer/"));
    EXPECT_EQ(size_t(2), importer->libraryCount());

    auto component = model->component(0);

    EXPECT_FALSE(component->isResolved());

    EXPECT_TRUE(model->hasUnresolvedImports());
}

TEST(Importer, isResolvedReferencedUnitsMissing)
{
    auto parser = libcellml::Parser::create();
    auto model = parser->parseModel(fileContents("importer/main_referenced_units_missing.cellml"));
    auto importer = libcellml::Importer::create();

    EXPECT_TRUE(model->hasUnresolvedImports());
    importer->resolveImports(model, resourcePath("importer/"));
    EXPECT_EQ(size_t(1), importer->libraryCount());

    auto units = model->units(0);

    EXPECT_FALSE(units->isResolved());

    EXPECT_TRUE(model->hasUnresolvedImports());
}

TEST(Importer, isResolvedCircularImport)
{
    auto parser = libcellml::Parser::create();
    auto importer = libcellml::Importer::create();
    auto model = parser->parseModel(fileContents("importer/circularUnits_1.cellml"));
    EXPECT_EQ(size_t(0), parser->issueCount());

    auto u = model->units(0);

    EXPECT_FALSE(u->isResolved());

    importer->resolveImports(model, resourcePath("importer/"));
    EXPECT_EQ(size_t(1), importer->issueCount());

    EXPECT_FALSE(u->isResolved());
}<|MERGE_RESOLUTION|>--- conflicted
+++ resolved
@@ -54,21 +54,13 @@
 
 TEST(Importer, warningCircularImportReferencesComponent)
 {
-<<<<<<< HEAD
     const std::string errorMessage =
-=======
-    const std::string warningMessage =
->>>>>>> 29735af4
         "Cyclic dependencies were found when attempting to resolve components in model 'circularImport1'. The dependency loop is:\n"
         " - component 'i_am_cyclic' is imported from 'c2' in 'circularImport_2.cellml';\n"
         " - component 'c2' is imported from 'c3' in 'circularImport_3.cellml';\n"
         " - component 'c3' is imported from 'i_am_cyclic' in 'circularImport_1.cellml'; and\n"
         " - component 'i_am_cyclic' is imported from 'c2' in 'circularImport_2.cellml'.";
-<<<<<<< HEAD
-        
-=======
-
->>>>>>> 29735af4
+
     auto parser = libcellml::Parser::create();
     auto importer = libcellml::Importer::create();
     auto model = parser->parseModel(fileContents("importer/circularImport_1.cellml"));
@@ -82,20 +74,12 @@
 
 TEST(Importer, warningCircularImportReferencesUnits)
 {
-<<<<<<< HEAD
     const std::string errorMessage =
-=======
-    const std::string warningMessage =
->>>>>>> 29735af4
         "Cyclic dependencies were found when attempting to resolve units in model 'circularImport1'. The dependency loop is:\n"
         " - units 'i_am_cyclic' is imported from 'u2' in 'circularUnits_2.cellml';\n"
         " - units 'u2' is imported from 'u3' in 'circularUnits_3.cellml';\n"
         " - units 'u3' is imported from 'i_am_cyclic' in 'circularUnits_1.cellml'; and\n"
         " - units 'i_am_cyclic' is imported from 'u2' in 'circularUnits_2.cellml'.";
-<<<<<<< HEAD
-=======
-
->>>>>>> 29735af4
     auto parser = libcellml::Parser::create();
     auto importer = libcellml::Importer::create();
     auto model = parser->parseModel(fileContents("importer/circularUnits_1.cellml"));
