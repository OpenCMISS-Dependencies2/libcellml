--- conflicted
+++ resolved
@@ -55,12 +55,8 @@
         if (rule) {
             std::cout << ", " << static_cast<int>(l->issue(i)->referenceRule());
         }
-<<<<<<< HEAD
-        std::cout << l->issue(i)->description() << std::endl;
-=======
         std::cout << std::endl
                   << l->issue(i)->description() << std::endl;
->>>>>>> fa105855
     }
 }
 
